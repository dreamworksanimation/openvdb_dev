--- conflicted
+++ resolved
@@ -2036,12 +2036,8 @@
         enum { POLYGON_LIMIT = 1000 };
 
         SubTask(const Triangle& prim, DataTable& dataTable,
-<<<<<<< HEAD
-            int subdivisionCount, size_t polygonCount, Interrupter* interrupter)
-=======
             int subdivisionCount, size_t polygonCount,
             Interrupter* interrupter = nullptr)
->>>>>>> 40044574
             : mLocalDataTable(&dataTable)
             , mPrim(prim)
             , mSubdivisionCount(subdivisionCount)
@@ -2059,26 +2055,15 @@
 
                 voxelizeTriangle(mPrim, *dataPtr, mInterrupter);
 
-<<<<<<< HEAD
-            } else {
-=======
             } else if (!(mInterrupter && mInterrupter->wasInterrupted())) {
->>>>>>> 40044574
                 spawnTasks(mPrim, *mLocalDataTable, mSubdivisionCount, mPolygonCount, mInterrupter);
             }
         }
 
-<<<<<<< HEAD
-        DataTable * const mLocalDataTable;
-        Triangle    const mPrim;
-        int         const mSubdivisionCount;
-        size_t      const mPolygonCount;
-=======
         DataTable   * const mLocalDataTable;
         Triangle      const mPrim;
         int           const mSubdivisionCount;
         size_t        const mPolygonCount;
->>>>>>> 40044574
         Interrupter * const mInterrupter;
     }; // struct SubTask
 
@@ -2110,14 +2095,10 @@
     }
 
     static void spawnTasks(
-<<<<<<< HEAD
-        const Triangle& mainPrim, DataTable& dataTable, int subdivisionCount, size_t polygonCount,
-=======
         const Triangle& mainPrim,
         DataTable& dataTable,
         int subdivisionCount,
         size_t polygonCount,
->>>>>>> 40044574
         Interrupter* const interrupter)
     {
         subdivisionCount -= 1;
