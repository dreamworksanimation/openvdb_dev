///////////////////////////////////////////////////////////////////////////
//
// Copyright (c) 2012-2013 DreamWorks Animation LLC
//
// All rights reserved. This software is distributed under the
// Mozilla Public License 2.0 ( http://www.mozilla.org/MPL/2.0/ )
//
// Redistributions of source code must retain the above copyright
// and license notice and the following restrictions and disclaimer.
//
// *     Neither the name of DreamWorks Animation nor the names of
// its contributors may be used to endorse or promote products derived
// from this software without specific prior written permission.
//
// THIS SOFTWARE IS PROVIDED BY THE COPYRIGHT HOLDERS AND CONTRIBUTORS
// "AS IS" AND ANY EXPRESS OR IMPLIED WARRANTIES, INCLUDING, BUT NOT
// LIMITED TO, THE IMPLIED WARRANTIES OF MERCHANTABILITY AND FITNESS FOR
// A PARTICULAR PURPOSE ARE DISCLAIMED. IN NO EVENT SHALL THE COPYRIGHT
// OWNER OR CONTRIBUTORS BE LIABLE FOR ANY INDIRECT, INCIDENTAL,
// SPECIAL, EXEMPLARY, OR CONSEQUENTIAL DAMAGES (INCLUDING, BUT NOT
// LIMITED TO, PROCUREMENT OF SUBSTITUTE GOODS OR SERVICES; LOSS OF USE,
// DATA, OR PROFITS; OR BUSINESS INTERRUPTION) HOWEVER CAUSED AND ON ANY
// THEORY OF LIABILITY, WHETHER IN CONTRACT, STRICT LIABILITY, OR TORT
// (INCLUDING NEGLIGENCE OR OTHERWISE) ARISING IN ANY WAY OUT OF THE USE
// OF THIS SOFTWARE, EVEN IF ADVISED OF THE POSSIBILITY OF SUCH DAMAGE.
// IN NO EVENT SHALL THE COPYRIGHT HOLDERS' AND CONTRIBUTORS' AGGREGATE
// LIABILITY FOR ALL CLAIMS REGARDLESS OF THEIR BASIS EXCEED US$250.00.
//
///////////////////////////////////////////////////////////////////////////

#ifndef OPENVDB_VERSION_HAS_BEEN_INCLUDED
#define OPENVDB_VERSION_HAS_BEEN_INCLUDED

#include "Platform.h"
#include <iosfwd> // for std::istream
#include <string>


/// The version namespace name for this library version
///
/// Fully-namespace-qualified symbols are named as follows:
/// vdb::vX_Y_Z::Vec3i, vdb::vX_Y_Z::io::File, vdb::vX_Y_Z::tree::Tree, etc.,
/// where X, Y and Z are OPENVDB_LIBRARY_MAJOR_VERSION, OPENVDB_LIBRARY_MINOR_VERSION
/// and OPENVDB_LIBRARY_PATCH_VERSION, respectively (defined below).
<<<<<<< HEAD
#define OPENVDB_VERSION_NAME v2_1_0_sesi
=======
#define OPENVDB_VERSION_NAME v2_2_0

// Library major, minor and patch version numbers
#define OPENVDB_LIBRARY_MAJOR_VERSION_NUMBER 2
#define OPENVDB_LIBRARY_MINOR_VERSION_NUMBER 2
#define OPENVDB_LIBRARY_PATCH_VERSION_NUMBER 0

/// Library version number as a packed integer ("%02x%02x%04x", major, minor, patch)
#define OPENVDB_LIBRARY_VERSION_NUMBER \
    ((OPENVDB_LIBRARY_MAJOR_VERSION_NUMBER << 24) | \
    ((OPENVDB_LIBRARY_MINOR_VERSION_NUMBER & 0xFF) << 16) | \
    (OPENVDB_LIBRARY_PATCH_VERSION_NUMBER & 0xFFFF))
>>>>>>> 1188a7db

/// If OPENVDB_REQUIRE_VERSION_NAME is undefined, symbols from the version
/// namespace are promoted to the top-level namespace (e.g., vdb::v1_0_0::io::File
/// can be referred to simply as vdb::io::File).  Otherwise, symbols must be fully
/// namespace-qualified.
#ifdef OPENVDB_REQUIRE_VERSION_NAME
#define OPENVDB_USE_VERSION_NAMESPACE
#else
/// @note The empty namespace clause below ensures that
/// OPENVDB_VERSION_NAME is recognized as a namespace name.
#define OPENVDB_USE_VERSION_NAMESPACE \
    namespace OPENVDB_VERSION_NAME {} \
    using namespace OPENVDB_VERSION_NAME;
#endif


namespace openvdb {
OPENVDB_USE_VERSION_NAMESPACE
namespace OPENVDB_VERSION_NAME {

/// @brief The magic number is stored in the first four bytes of every VDB file.
/// @details This can be used to quickly test whether we have a valid file or not.
const int32_t OPENVDB_MAGIC = 0x56444220;

// Library major, minor and patch version numbers
const uint32_t
    OPENVDB_LIBRARY_MAJOR_VERSION = OPENVDB_LIBRARY_MAJOR_VERSION_NUMBER,
    OPENVDB_LIBRARY_MINOR_VERSION = OPENVDB_LIBRARY_MINOR_VERSION_NUMBER,
    OPENVDB_LIBRARY_PATCH_VERSION = OPENVDB_LIBRARY_PATCH_VERSION_NUMBER;
/// Library version number as a packed integer ("%02x%02x%04x", major, minor, patch)
const uint32_t OPENVDB_LIBRARY_VERSION = OPENVDB_LIBRARY_VERSION_NUMBER;

/// @brief The current version number of the VDB file format
/// @details  This can be used to enable various backwards compatability switches
/// or to reject files that cannot be read.
const uint32_t OPENVDB_FILE_VERSION = 222;

/// Notable file format version numbers
enum {
    OPENVDB_FILE_VERSION_ROOTNODE_MAP = 213,
    OPENVDB_FILE_VERSION_INTERNALNODE_COMPRESSION = 214,
    OPENVDB_FILE_VERSION_SIMPLIFIED_GRID_TYPENAME = 215,
    OPENVDB_FILE_VERSION_GRID_INSTANCING = 216,
    OPENVDB_FILE_VERSION_BOOL_LEAF_OPTIMIZATION = 217,
    OPENVDB_FILE_VERSION_BOOST_UUID = 218,
    OPENVDB_FILE_VERSION_NO_GRIDMAP = 219,
    OPENVDB_FILE_VERSION_NEW_TRANSFORM = 219,
    OPENVDB_FILE_VERSION_SELECTIVE_COMPRESSION = 220,
    OPENVDB_FILE_VERSION_FLOAT_FRUSTUM_BBOX = 221,
    OPENVDB_FILE_VERSION_NODE_MASK_COMPRESSION = 222
};


struct VersionId { uint32_t first, second; VersionId(): first(0), second(0) {} };

namespace io {
/// @brief Return the file format version number associated with the given input stream.
OPENVDB_API uint32_t getFormatVersion(std::istream&);
/// @brief Return the (major, minor) library version number associated with the given input stream.
OPENVDB_API VersionId getLibraryVersion(std::istream&);
/// @brief Return a string of the form "<major>.<minor>/<format>", giving the library
/// and file format version numbers associated with the given input stream.
OPENVDB_API std::string getVersion(std::istream&);
// Associate the current file format and library version numbers with the given input stream.
OPENVDB_API void setCurrentVersion(std::istream&);
// Associate specific file format and library version numbers with the given stream.
OPENVDB_API void setVersion(std::ios_base&, const VersionId& libraryVersion, uint32_t fileVersion);
// Return a bitwise OR of compression option flags (COMPRESS_ZIP, COMPRESS_ACTIVE_MASK, etc.)
// specifying whether and how input data is compressed or output data should be compressed.
OPENVDB_API uint32_t getDataCompression(std::ios_base&);
// Associate with the given stream a bitwise OR of compression option flags (COMPRESS_ZIP,
// COMPRESS_ACTIVE_MASK, etc.) specifying whether and how input data is compressed
// or output data should be compressed.
OPENVDB_API void setDataCompression(std::ios_base&, uint32_t compressionFlags);
// Return the class (GRID_LEVEL_SET, GRID_UNKNOWN, etc.) of the grid
// currently being read from or written to the given stream.
OPENVDB_API uint32_t getGridClass(std::ios_base&);
// brief Associate with the given stream the class (GRID_LEVEL_SET, GRID_UNKNOWN, etc.)
// of the grid currently being read or written.
OPENVDB_API void setGridClass(std::ios_base&, uint32_t);
// Return a pointer to the background value of the grid currently being
// read from or written to the given stream.
OPENVDB_API const void* getGridBackgroundValuePtr(std::ios_base&);
// Specify (a pointer to) the background value of the grid currently being
// read from or written to the given stream.
// The pointer must remain valid until the entire grid has been read or written.
OPENVDB_API void setGridBackgroundValuePtr(std::ios_base&, const void* background);
} // namespace io

} // namespace OPENVDB_VERSION_NAME
} // namespace openvdb

#endif // OPENVDB_VERSION_HAS_BEEN_INCLUDED

// Copyright (c) 2012-2013 DreamWorks Animation LLC
// All rights reserved. This software is distributed under the
// Mozilla Public License 2.0 ( http://www.mozilla.org/MPL/2.0/ )<|MERGE_RESOLUTION|>--- conflicted
+++ resolved
@@ -42,10 +42,7 @@
 /// vdb::vX_Y_Z::Vec3i, vdb::vX_Y_Z::io::File, vdb::vX_Y_Z::tree::Tree, etc.,
 /// where X, Y and Z are OPENVDB_LIBRARY_MAJOR_VERSION, OPENVDB_LIBRARY_MINOR_VERSION
 /// and OPENVDB_LIBRARY_PATCH_VERSION, respectively (defined below).
-<<<<<<< HEAD
-#define OPENVDB_VERSION_NAME v2_1_0_sesi
-=======
-#define OPENVDB_VERSION_NAME v2_2_0
+#define OPENVDB_VERSION_NAME v2_2_0_sesi
 
 // Library major, minor and patch version numbers
 #define OPENVDB_LIBRARY_MAJOR_VERSION_NUMBER 2
@@ -57,7 +54,6 @@
     ((OPENVDB_LIBRARY_MAJOR_VERSION_NUMBER << 24) | \
     ((OPENVDB_LIBRARY_MINOR_VERSION_NUMBER & 0xFF) << 16) | \
     (OPENVDB_LIBRARY_PATCH_VERSION_NUMBER & 0xFFFF))
->>>>>>> 1188a7db
 
 /// If OPENVDB_REQUIRE_VERSION_NAME is undefined, symbols from the version
 /// namespace are promoted to the top-level namespace (e.g., vdb::v1_0_0::io::File
