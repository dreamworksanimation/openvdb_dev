# Copyright (c) DreamWorks Animation LLC
#
# All rights reserved. This software is distributed under the
# Mozilla Public License 2.0 ( http://www.mozilla.org/MPL/2.0/ )
#
# Redistributions of source code must retain the above copyright
# and license notice and the following restrictions and disclaimer.
#
# *     Neither the name of DreamWorks Animation nor the names of
# its contributors may be used to endorse or promote products derived
# from this software without specific prior written permission.
#
# THIS SOFTWARE IS PROVIDED BY THE COPYRIGHT HOLDERS AND CONTRIBUTORS
# "AS IS" AND ANY EXPRESS OR IMPLIED WARRANTIES, INCLUDING, BUT NOT
# LIMITED TO, THE IMPLIED WARRANTIES OF MERCHANTABILITY AND FITNESS FOR
# A PARTICULAR PURPOSE ARE DISCLAIMED. IN NO EVENT SHALL THE COPYRIGHT
# OWNER OR CONTRIBUTORS BE LIABLE FOR ANY INDIRECT, INCIDENTAL,
# SPECIAL, EXEMPLARY, OR CONSEQUENTIAL DAMAGES (INCLUDING, BUT NOT
# LIMITED TO, PROCUREMENT OF SUBSTITUTE GOODS OR SERVICES; LOSS OF USE,
# DATA, OR PROFITS; OR BUSINESS INTERRUPTION) HOWEVER CAUSED AND ON ANY
# THEORY OF LIABILITY, WHETHER IN CONTRACT, STRICT LIABILITY, OR TORT
# (INCLUDING NEGLIGENCE OR OTHERWISE) ARISING IN ANY WAY OUT OF THE USE
# OF THIS SOFTWARE, EVEN IF ADVISED OF THE POSSIBILITY OF SUCH DAMAGE.
# IN NO EVENT SHALL THE COPYRIGHT HOLDERS' AND CONTRIBUTORS' AGGREGATE
# LIABILITY FOR ALL CLAIMS REGARDLESS OF THEIR BASIS EXCEED US$250.00.
#
# Makefile for the OpenVDB library

# See INSTALL for a list of requirements.
#
# Targets:
#   lib                 the OpenVDB library
#
#   doc                 HTML documentation (doc/html/index.html)
#   pdfdoc              PDF documentation (doc/latex/refman.pdf;
#                       requires LaTeX and ghostscript)
#   python              OpenVDB Python module
#   pytest              unit tests for the Python module
#   pydoc               HTML documentation for the Python module
#                       (doc/html/python/index.html)
#   vdb_lod             command-line tool to generate volume mipmaps
#   vdb_print           command-line tool to inspect OpenVDB files
#   vdb_render          command-line tool to ray-trace OpenVDB files
#   vdb_view            command-line tool to view OpenVDB files
#   vdb_test            unit tests for the OpenVDB library
#
#   all                 [default target] all of the above
#   install             install all of the above except vdb_test
#                       into subdirectories of DESTDIR
#   install_lib         install just the OpenVDB library and its headers
#                       into subdirectories of DESTDIR
#   depend              recompute source file header dependencies
#   header_test         check for missing or indirectly included headers
#   clean               delete generated files from the local directory
#   test                run tests
#
# Options:
#   abi=N               build for compatibility with version N of the
#                       OpenVDB Grid ABI, where N is 2, 3, 4, etc.
#                       (some newer features will be disabled)
#   shared=no           link executables against static OpenVDB libraries
#                       (default: link against shared libraries)
#   debug=yes           build with debugging symbols and without optimization
#   verbose=yes         run commands (e.g., doxygen) in verbose mode
#   strict=yes          Enable a collection of pre defined compiler warnings
#                       for GCC and clang

#
# libConfig allows us to specify a single variable for whether we build
# debug/release and shared/static
ifdef libConfig
  ifeq (Debug,$(strip $(libConfig)))
    debug   := yes
    shared  := yes
  endif
  ifeq (DebugStatic,$(strip $(libConfig)))
    debug   := yes
    shared  := no
  endif
  ifeq (Release,$(strip $(libConfig)))
    debug   := no
    shared  := yes
  endif
  ifeq (ReleaseStatic,$(strip $(libConfig)))
    debug   := no
    shared  := no
  endif
  ifdef WINDOWS_NT
    ifeq (yes,$(strip $(debug)))
      debug := full
    endif
  endif
  $(info === Building $(libConfig): debug=$(debug) shared=$(shared) ===)
endif

#
# The following variables must be defined, either here or on the command line
# (e.g., "make install DESTDIR=/usr/local"):
#
# Note that if you plan to build the Houdini OpenVDB tools (distributed
# separately), you must build the OpenVDB library and the Houdini tools
# against compatible versions of the Boost, OpenEXR and TBB libraries.
# Until Houdini 16.5, all three were included in the HDK, so the relevant
# variables below point by default to the HDK library and header directories:
# $(HDSO) and $(HT)/include, respectively.  (Source the houdini_setup script
# to set those two environment variables.)  Beginning with Houdini 16.5,
# you must provide your own distribution of Boost.
#
# To build the OpenVDB Python module, you will need local distributions of
# Python, Boost.Python, and optionally NumPy.  The Houdini HDK includes
# Python 2.x, but not the libboost_python library or NumPy or, as of
# Houdini 16.5, the Boost.Python headers, so both Boost.Python and NumPy
# have to be built separately.  Point the variables $(BOOST_PYTHON_LIB_DIR),
# $(BOOST_PYTHON_LIB) and $(NUMPY_INCL_DIR) below to your local distributions
# of those libraries.
#

# The directory into which to install libraries, executables and header files
DESTDIR := $(prefix)
include platform.mk

ifeq (,$(prefix))
  $(warning === WARNING === No prefix set)
endif
LOCAL_INCLUDE	:= $(prefix)/include
LOCAL_LIB	:= $(prefix)/lib

# The directory into which to install libraries (e.g., for Linux multiarch support)
DESTDIR_LIB_DIR := $(DESTDIR)/lib

BOOST_VERSION	?= 1_61
# The parent directory of the boost/ header directory
BOOST_INCL_DIR	?= $(LOCAL_INCLUDE)
# The directory containing libboost_iostreams, libboost_system, etc.
BOOST_LIB_DIR   ?= $(LOCAL_LIB)
ifdef WINDOWS_NT
  BOOST_LIB :=
else
  BOOST_LIB := -lboost_iostreams -lboost_system
endif
BOOST_THREAD_LIB := -lboost_thread

# The parent directory of the OpenEXR/ header directory
EXR_INCL_DIR := $(LOCAL_INCLUDE)
# The directory containing libIlmImf, libIlmThread, etc.
EXR_LIB_DIR := $(LOCAL_LIB)
EXR_LIB := -lIlmImf -lIlmThread -lIex -lImath
ifdef WINDOWS_NT
  ifneq (full,$(strip $(debug)))
    ifeq (no,$(strip $(shared)))
      EXR_LIB := IlmImf.lib IlmThread.lib Iex.lib Imath.lib
    else
      EXR_LIB := IlmImf.lib IlmThread.lib Iex.lib Imath.lib
    endif
  else
    ifeq (no,$(strip $(shared)))
      EXR_LIB := IlmImf_d.lib IlmThread_d.lib Iex_d.lib Imath_d.lib
    else
      EXR_LIB := IlmImf_d.lib IlmThread_d.lib Iex_d.lib Imath_d.lib
    endif
  endif
else
  EXR_LIB := -lIlmImf -lIlmThread -lIex -lImath
endif

# The parent directory of the OpenEXR/ header directory (which contains half.h)
HALF_INCL_DIR := $(LOCAL_INCLUDE)
# The directory containing libHalf
HALF_LIB_DIR := $(LOCAL_LIB)
ifdef WINDOWS_NT
  ifneq (full,$(strip $(debug)))
    ifeq (no,$(strip $(shared)))
      HALF_LIB := libHalf.lib
    else
      HALF_LIB := Half.lib
    endif
  else
    ifeq (no,$(strip $(shared)))
      HALF_LIB := libHalf_d.lib
    else
      HALF_LIB := Half_d.lib
    endif
  endif
else
  HALF_LIB := -lHalf
endif

# The parent directory of the tbb/ header directory
TBB_INCL_DIR := $(LOCAL_INCLUDE)
# The directory containing libtbb
TBB_LIB_DIR := $(LOCAL_LIB)
ifdef WINDOWS_NT
  ifneq (full,$(strip $(debug)))
    ifeq (no,$(strip $(shared)))
      TBB_LIB := libtbb.lib
    else
      TBB_LIB := tbb.lib
    endif
  else
    ifeq (no,$(strip $(shared)))
      TBB_LIB := libtbb_debug.lib
    else
      TBB_LIB := tbb_debug.lib
    endif
  endif
else
  TBB_LIB := -ltbb
endif

# The parent directory of the blosc.h header
# (leave blank if Blosc is unavailable)
BLOSC_INCL_DIR := $(LOCAL_INCLUDE)
# The directory containing libblosc
BLOSC_LIB_DIR := $(LOCAL_LIB)
ifdef WINDOWS_NT
  ifneq (full,$(strip $(debug)))
    ifeq (no,$(strip $(shared)))
      BLOSC_LIB := libblosc.lib
    else
      BLOSC_LIB := blosc.lib
    endif
  else
    ifeq (no,$(strip $(shared)))
      BLOSC_LIB := libblosc_d.lib
    else
      BLOSC_LIB := blosc_d.lib
    endif
  endif
else
  BLOSC_LIB := -lblosc
endif

# The parent directory of the zlib header directory (which contains zlib.h)
ZLIB_INCL_DIR := $(LOCAL_INCLUDE)
ZLIB_LIB_DIR := $(LOCAL_LIB)
ifdef WINDOWS_NT
  ifneq (full,$(strip $(debug)))
    ifeq (no,$(strip $(shared)))
      ZLIB_LIB := zlib.lib
    else
      ZLIB_LIB := zdll.lib
    endif
  else
    ifeq (no,$(strip $(shared)))
      ZLIB_LIB := zlib_d.lib
    else
      ZLIB_LIB := zdll_d.lib
    endif
  endif
else
  ZLIB_LIB := -lz
endif

# A scalable, concurrent malloc replacement library
# such as jemalloc (included in the Houdini HDK) or TBB malloc
# (leave blank if unavailable)
ifdef WINDOWS_NT
  ifneq (full,$(strip $(debug)))
    CONCURRENT_MALLOC_LIB := tbbmalloc_proxy.lib
  else
    CONCURRENT_MALLOC_LIB := tbbmalloc_proxy_debug.lib
  endif
ifdef AMD64
CONCURRENT_MALLOC_LIB += /INCLUDE:__TBB_malloc_proxy
else
CONCURRENT_MALLOC_LIB += /INCLUDE:___TBB_malloc_proxy
endif
CONCURRENT_MALLOC_LIB_DIR := $(LOCAL_LIB)
else ifdef MBSD
CONCURRENT_MALLOC_LIB :=
CONCURRENT_MALLOC_LIB_DIR :=
else
CONCURRENT_MALLOC_LIB := -ljemalloc
#CONCURRENT_MALLOC_LIB := -ltbbmalloc_proxy -ltbbmalloc
# The directory containing the malloc replacement library
CONCURRENT_MALLOC_LIB_DIR := $(LOCAL_LIB)
endif

# The parent directory of the cppunit/ header directory
# (leave blank if CppUnit is unavailable)
CPPUNIT_INCL_DIR := $(LOCAL_INCLUDE)
# The directory containing libcppunit
CPPUNIT_LIB_DIR := $(LOCAL_LIB)
ifdef WINDOWS_NT
  ifneq (full,$(strip $(debug)))
    CPPUNIT_LIB := cppunit.lib
  else
    CPPUNIT_LIB := cppunitd.lib
  endif
else
  CPPUNIT_LIB := -lcppunit
endif

# The parent directory of the log4cplus/ header directory
# (leave blank if log4cplus is unavailable)
LOG4CPLUS_INCL_DIR :=
# The directory containing liblog4cplus
LOG4CPLUS_LIB_DIR :=
LOG4CPLUS_LIB :=

# The directory containing glfw.h
# (leave blank if GLFW is unavailable)
GLFW_INCL_DIR :=
# The directory containing libglfw
GLFW_LIB_DIR :=
GLFW_LIB :=
# The major version number of the GLFW library
# (header filenames changed between GLFW 2 and 3, so this must be specified explicitly)
GLFW_MAJOR_VERSION := 3

# The version of Python for which to build the OpenVDB module
# (leave blank if Python is unavailable)
PYTHON_VERSION := 2.7
PYTHON_VERSION_NO_DOT := 27
# The directory containing Python.h
PYTHON_INCL_DIR := $(HFS)/python/include/python$(PYTHON_VERSION)
# The directory containing pyconfig.h
PYCONFIG_INCL_DIR := $(PYTHON_INCL_DIR)
# The directory containing libpython
ifdef WINDOWS_NT
PYTHON_LIB_DIR := $(HFS)/python$(PYTHON_VERSION_NO_DOT)/libs
PYTHON_LIB := python$(PYTHON_VERSION_NO_DOT).lib
else ifdef LINUX
PYTHON_LIB_DIR := $(HFS)/python/lib
PYTHON_LIB := -lpython$(PYTHON_VERSION)
else ifdef MBSD
PYTHON_LIB_DIR := $(HFS)/Frameworks/Python.framework/Versions/$(PYTHON_VERSION)/lib
PYTHON_LIB := -lpython$(PYTHON_VERSION)
endif
# The directory containing libboost_python
BOOST_PYTHON_LIB_DIR :=
BOOST_PYTHON_LIB :=
# The directory containing arrayobject.h
# (leave blank if NumPy is unavailable)
NUMPY_INCL_DIR :=
# The Epydoc executable
# (leave blank if Epydoc is unavailable)
EPYDOC :=
# Set PYTHON_WRAP_ALL_GRID_TYPES to "yes" to specify that the Python module
# should expose (almost) all of the grid types defined in openvdb.h
# Otherwise, only FloatGrid, BoolGrid and Vec3SGrid will be exposed
# (see, e.g., exportIntGrid() in python/pyIntGrid.cc).
# Compiling the Python module with PYTHON_WRAP_ALL_GRID_TYPES set to "yes"
# can be very memory-intensive.
PYTHON_WRAP_ALL_GRID_TYPES := no
#
PYTHON_LIBS_RPATH := \
    -Wl,-rpath,$(PYTHON_LIB_DIR) -L$(PYTHON_LIB_DIR) $(PYTHON_LIB) \
    -Wl,-rpath,$(BOOST_PYTHON_LIB_DIR) -L$(BOOST_PYTHON_LIB_DIR) $(BOOST_PYTHON_LIB) \
#

# The Doxygen executable
# (leave blank if Doxygen is unavailable)
DOXYGEN :=


#
# Ideally, users shouldn't need to change anything below this line.
#

SHELL = /bin/bash

# Turn off implicit rules for speed.
.SUFFIXES:

ifneq (,$(INSTALL_DIR))
    $(warning Warning: $$(INSTALL_DIR) is no longer used; set $$(DESTDIR) instead.)
endif

ifeq (full,$(strip $(debug)))
  OPTIMIZE := $(DEBUG_FLAGS)
  ifdef WINDOWS_NT
    LDFLAGS += -DEBUG
  else
  endif
else
  ifeq (yes,$(strip $(debug)))
    OPTIMIZE := $(DEBUG_FLAGS)
    ifdef WINDOWS_NT
      LDFLAGS += -DEBUG
    endif
  else
    OPTIMIZE := $(OPTIMIZE_FLAGS)
  endif
endif
ifeq (,$(strip $(debug)))
  debug := no
endif
ifneq (no,$(strip $(debug)))
STATICLIB_SUFFIX := $(addprefix _d,$(STATICLIB_SUFFIX))
SHAREDLIB_SUFFIX := $(addprefix _d,$(SHAREDLIB_SUFFIX))
IMPORTLIB_SUFFIX := $(addprefix _d,$(IMPORTLIB_SUFFIX))
endif

ifeq (yes,$(strip $(verbose)))
    QUIET :=
    QUIET_TEST := -v
else
    QUIET := > /dev/null
    QUIET_TEST := $(QUIET)
endif

has_blosc := no
ifneq (,$(and $(BLOSC_LIB_DIR),$(BLOSC_INCL_DIR),$(BLOSC_LIB)))
    has_blosc := yes
endif

has_cppunit := no
ifneq (,$(and $(CPPUNIT_INCL_DIR),$(CPPUNIT_LIB_DIR),$(CPPUNIT_LIB)))
    has_cppunit := yes
endif

has_glfw := no
ifneq (,$(and $(GLFW_LIB_DIR),$(GLFW_INCL_DIR),$(GLFW_LIB)))
    has_glfw := yes
endif

has_log4cplus := no
ifneq (,$(and $(LOG4CPLUS_LIB_DIR),$(LOG4CPLUS_INCL_DIR),$(LOG4CPLUS_LIB)))
    has_log4cplus := yes
endif

has_python := no
ifneq (,$(and $(PYTHON_VERSION),$(PYTHON_LIB_DIR),$(PYTHON_INCL_DIR), \
    $(PYCONFIG_INCL_DIR),$(PYTHON_LIB),$(BOOST_PYTHON_LIB_DIR),$(BOOST_PYTHON_LIB)))
    has_python := yes
endif

INCLDIRS := -I . -I .. \
    $(CXXISYSTEM) $(BOOST_INCL_DIR) \
    $(CXXISYSTEM) $(HALF_INCL_DIR) \
    $(CXXISYSTEM) $(TBB_INCL_DIR) \
    $(CXXISYSTEM) $(ZLIB_INCL_DIR) \
#
ifeq (yes,$(has_blosc))
    INCLDIRS += $(CXXISYSTEM) $(BLOSC_INCL_DIR)
endif
ifeq (yes,$(has_log4cplus))
    INCLDIRS += $(CXXISYSTEM) $(LOG4CPLUS_INCL_DIR)
endif

CXXFLAGS += $(OPTIMIZE) $(INCLDIRS)

ifeq (yes,$(has_blosc))
    CXXFLAGS += -DOPENVDB_USE_BLOSC
endif
ifeq (yes,$(has_log4cplus))
    CXXFLAGS += -DOPENVDB_USE_LOG4CPLUS
endif
abi := $(strip $(abi))
ifneq (,$(abi))
    CXXFLAGS += -DOPENVDB_3_ABI_COMPATIBLE  # TODO: deprecated
    CXXFLAGS += -DOPENVDB_ABI_VERSION_NUMBER=$(abi)
endif
ifneq (2,$(strip $(GLFW_MAJOR_VERSION)))
    CXXFLAGS += -DOPENVDB_USE_GLFW_3
endif

ifeq (yes,$(strip $(strict)))
    USING_CLANG=$(shell ${CXX} --version | grep clang)
    USING_GCC=$(shell ${CXX} --version | grep GCC)
    ifneq (,$(USING_CLANG))
        CXXFLAGS += \
            -Werror \
            -Wall \
            -Wextra \
            -Wconversion \
            -Wno-sign-conversion \
        #
    else ifneq (,$(USING_GCC))
        CXXFLAGS += \
            -Werror \
            -Wall \
            -Wextra \
            -pedantic \
            -Wcast-align \
            -Wcast-qual \
            -Wconversion \
            -Wdisabled-optimization \
            -Woverloaded-virtual \
        #
    endif
endif

LIBS := \
    -L $(HALF_LIB_DIR) $(HALF_LIB) \
    -L $(TBB_LIB_DIR) $(TBB_LIB) \
    -L $(ZLIB_LIB_DIR) $(ZLIB_LIB) \
    -L $(BOOST_LIB_DIR) $(BOOST_LIB) \
#
LIBS_RPATH := \
    -Wl,-rpath,'$$ORIGIN/.' $(LDDIROPT)$(HALF_LIB_DIR) $(HALF_LIB) \
    -Wl,-rpath,'$$ORIGIN/.' $(LDDIROPT)$(TBB_LIB_DIR) $(TBB_LIB) \
    -Wl,-rpath,'$$ORIGIN/.' $(LDDIROPT)$(ZLIB_LIB_DIR) $(ZLIB_LIB) \
    -Wl,-rpath,'$$ORIGIN/.' $(LDDIROPT)$(BOOST_LIB_DIR) $(BOOST_LIB) \
#
ifeq (yes,$(has_blosc))
LIBS += \
    -L $(BLOSC_LIB_DIR) $(BLOSC_LIB)
LIBS_RPATH += \
    -Wl,-rpath,'$$ORIGIN/.' $(LDDIROPT)$(BLOSC_LIB_DIR) $(BLOSC_LIB)
endif
ifeq (yes,$(has_log4cplus))
LOG4CPLUS_LIBS := -L $(LOG4CPLUS_LIB_DIR) $(LOG4CPLUS_LIB)
LOG4CPLUS_LIBS_RPATH := \
    -Wl,-rpath,'$$ORIGIN/.' $(LDDIROPT)$(LOG4CPLUS_LIB_DIR) $(LOG4CPLUS_LIB)
else
LOG4CPLUS_LIBS :=
LOG4CPLUS_LIBS_RPATH :=
endif
ifneq (,$(strip $(CONCURRENT_MALLOC_LIB)))
ifneq (,$(strip $(CONCURRENT_MALLOC_LIB_DIR)))
ALLOC_LIBS = -L $(CONCURRENT_MALLOC_LIB_DIR) $(CONCURRENT_MALLOC_LIB)
ALLOC_LIBS_RPATH := \
    -Wl,-rpath,'$$ORIGIN/.' $(LDDIROPT)$(CONCURRENT_MALLOC_LIB_DIR) $(CONCURRENT_MALLOC_LIB)
else
ALLOC_LIBS :=
ALLOC_LIBS_RPATH :=
endif
endif

INCLUDE_NAMES := \
    Exceptions.h \
    Grid.h \
    io/Archive.h \
    io/Compression.h \
    io/DelayedLoadMetadata.h \
    io/File.h \
    io/GridDescriptor.h \
    io/io.h \
    io/Queue.h \
    io/Stream.h \
    io/TempFile.h \
    math/BBox.h \
    math/ConjGradient.h \
    math/Coord.h \
    math/DDA.h \
    math/FiniteDifference.h \
    math/LegacyFrustum.h \
    math/Maps.h \
    math/Mat.h \
    math/Mat3.h \
    math/Mat4.h \
    math/Math.h \
    math/Operators.h \
    math/Proximity.h \
    math/QuantizedUnitVec.h \
    math/Quat.h \
    math/Ray.h \
    math/Stats.h \
    math/Stencils.h \
    math/Transform.h\
    math/Tuple.h\
    math/Vec2.h \
    math/Vec3.h \
    math/Vec4.h \
    Metadata.h \
    MetaMap.h \
    openvdb.h \
    Platform.h \
    PlatformConfig.h \
    points/AttributeArray.h \
    points/AttributeArrayString.h \
    points/AttributeGroup.h \
    points/AttributeSet.h \
    points/IndexFilter.h \
    points/IndexIterator.h \
    points/PointAdvect.h \
    points/PointAttribute.h \
    points/PointConversion.h \
    points/PointCount.h \
    points/PointDataGrid.h \
    points/PointDelete.h \
    points/PointGroup.h \
    points/PointMask.h \
    points/PointMove.h \
    points/PointSample.h \
    points/PointScatter.h \
    points/StreamCompression.h \
    tools/ChangeBackground.h \
    tools/Clip.h \
    tools/Composite.h \
    tools/Dense.h \
    tools/DenseSparseTools.h \
    tools/Diagnostics.h \
    tools/Filter.h \
    tools/FindActiveValues.h \
    tools/GridOperators.h \
    tools/GridTransformer.h \
    tools/Interpolation.h \
    tools/LevelSetAdvect.h \
    tools/LevelSetFilter.h \
    tools/LevelSetFracture.h \
    tools/LevelSetMeasure.h \
    tools/LevelSetMorph.h \
    tools/LevelSetPlatonic.h \
    tools/LevelSetRebuild.h \
    tools/LevelSetSphere.h \
    tools/LevelSetTracker.h \
    tools/LevelSetUtil.h \
    tools/Mask.h \
    tools/MeshToVolume.h \
    tools/Morphology.h \
    tools/MultiResGrid.h \
    tools/ParticleAtlas.h \
    tools/ParticlesToLevelSet.h \
    tools/PointAdvect.h \
    tools/PointIndexGrid.h \
    tools/PointPartitioner.h \
    tools/PointScatter.h \
    tools/PointsToMask.h \
    tools/PoissonSolver.h \
    tools/PotentialFlow.h \
    tools/Prune.h \
    tools/RayIntersector.h \
    tools/RayTracer.h \
    tools/SignedFloodFill.h \
    tools/Statistics.h \
    tools/TopologyToLevelSet.h \
    tools/ValueTransformer.h \
    tools/VectorTransformer.h \
    tools/VelocityFields.h \
    tools/VolumeAdvect.h \
    tools/VolumeToMesh.h \
    tools/VolumeToSpheres.h \
    tree/InternalNode.h \
    tree/Iterator.h \
    tree/LeafBuffer.h \
    tree/LeafManager.h \
    tree/LeafNode.h \
    tree/LeafNodeBool.h \
    tree/LeafNodeMask.h \
    tree/NodeManager.h \
    tree/NodeUnion.h \
    tree/RootNode.h \
    tree/Tree.h \
    tree/TreeIterator.h \
    tree/ValueAccessor.h \
    Types.h \
    util/CpuTimer.h \
    util/Formats.h \
    util/logging.h \
    util/MapsUtil.h \
    util/Name.h \
    util/NodeMasks.h \
    util/NullInterrupter.h \
    util/PagedArray.h \
    util/Util.h \
    version.h \
#

SRC_NAMES := \
    Grid.cc \
    io/Archive.cc \
    io/Compression.cc \
    io/DelayedLoadMetadata.cc \
    io/File.cc \
    io/GridDescriptor.cc \
    io/Queue.cc \
    io/Stream.cc \
    io/TempFile.cc \
    math/Maps.cc \
    math/Proximity.cc \
    math/QuantizedUnitVec.cc \
    math/Transform.cc \
    Metadata.cc \
    MetaMap.cc \
    openvdb.cc \
    Platform.cc \
    points/AttributeArray.cc \
    points/AttributeArrayString.cc \
    points/AttributeGroup.cc \
    points/AttributeSet.cc \
    points/points.cc \
    points/StreamCompression.cc \
    util/Formats.cc \
    util/Util.cc \
#

UNITTEST_INCLUDE_NAMES := \
    unittest/util.h \
#

UNITTEST_SRC_NAMES := \
    unittest/main.cc \
    unittest/TestAttributeArray.cc \
    unittest/TestAttributeArrayString.cc \
    unittest/TestAttributeSet.cc \
    unittest/TestAttributeGroup.cc \
    unittest/TestBBox.cc \
    unittest/TestConjGradient.cc \
    unittest/TestCoord.cc \
    unittest/TestCpt.cc \
    unittest/TestCurl.cc \
    unittest/TestDelayedLoadMetadata.cc \
    unittest/TestDense.cc \
    unittest/TestDenseSparseTools.cc \
    unittest/TestDiagnostics.cc \
    unittest/TestDivergence.cc \
    unittest/TestDoubleMetadata.cc \
    unittest/TestExceptions.cc \
    unittest/TestFile.cc \
    unittest/TestFindActiveValues.cc \
    unittest/TestFloatMetadata.cc \
    unittest/TestGradient.cc \
    unittest/TestGrid.cc \
    unittest/TestGridBbox.cc \
    unittest/TestGridDescriptor.cc \
    unittest/TestGridIO.cc \
    unittest/TestGridTransformer.cc \
    unittest/TestIndexFilter.cc \
    unittest/TestIndexIterator.cc \
    unittest/TestInit.cc \
    unittest/TestInt32Metadata.cc \
    unittest/TestInt64Metadata.cc \
    unittest/TestInternalOrigin.cc \
    unittest/TestLaplacian.cc \
    unittest/TestLeaf.cc \
    unittest/TestLeafBool.cc \
    unittest/TestLeafManager.cc \
    unittest/TestLeafMask.cc \
    unittest/TestLeafIO.cc \
    unittest/TestLeafOrigin.cc \
    unittest/TestLevelSetRayIntersector.cc \
    unittest/TestLevelSetUtil.cc \
    unittest/TestLinearInterp.cc \
    unittest/TestMaps.cc \
    unittest/TestMat4Metadata.cc \
    unittest/TestMath.cc \
    unittest/TestMeanCurvature.cc \
    unittest/TestMeshToVolume.cc \
    unittest/TestMetadata.cc \
    unittest/TestMetadataIO.cc \
    unittest/TestMetaMap.cc \
    unittest/TestMultiResGrid.cc \
    unittest/TestName.cc \
    unittest/TestNodeIterator.cc \
    unittest/TestNodeManager.cc \
    unittest/TestNodeMask.cc \
    unittest/TestParticleAtlas.cc \
    unittest/TestParticlesToLevelSet.cc \
    unittest/TestPointAdvect.cc \
    unittest/TestPointAttribute.cc \
    unittest/TestPointConversion.cc \
    unittest/TestPointCount.cc \
    unittest/TestPointDataLeaf.cc \
    unittest/TestPointDelete.cc \
    unittest/TestPointGroup.cc \
    unittest/TestPointIndexGrid.cc \
    unittest/TestPointMask.cc \
    unittest/TestPointMove.cc \
    unittest/TestPointPartitioner.cc \
    unittest/TestPointSample.cc \
    unittest/TestPointScatter.cc \
    unittest/TestPointsToMask.cc \
    unittest/TestPoissonSolver.cc \
    unittest/TestPotentialFlow.cc \
    unittest/TestPrePostAPI.cc \
    unittest/TestQuadraticInterp.cc \
    unittest/TestQuantizedUnitVec.cc \
    unittest/TestQuat.cc \
    unittest/TestRay.cc \
    unittest/TestStats.cc \
    unittest/TestStream.cc \
    unittest/TestStreamCompression.cc \
    unittest/TestStringMetadata.cc \
    unittest/TestTools.cc \
    unittest/TestTopologyToLevelSet.cc \
    unittest/TestTransform.cc \
    unittest/TestTree.cc \
    unittest/TestTreeCombine.cc \
    unittest/TestTreeGetSetValues.cc \
    unittest/TestTreeIterators.cc \
    unittest/TestTreeVisitor.cc \
    unittest/TestTypes.cc \
    unittest/TestUtil.cc \
    unittest/TestValueAccessor.cc \
    unittest/TestVec2Metadata.cc \
    unittest/TestVec3Metadata.cc \
    unittest/TestVolumeRayIntersector.cc \
    unittest/TestVolumeToMesh.cc \
    unittest/TestVolumeToSpheres.cc \
#

DOC_FILES := \
    ../doc/changes.txt \
    ../doc/codingstyle.txt \
    ../doc/doc.txt \
    ../doc/examplecode.txt \
    ../doc/faq.txt \
    ../doc/math.txt \
    ../doc/points.txt \
    ../doc/python.txt
DOC_INDEX := ../doc/html/index.html
DOC_PDF := ../doc/latex/refman.pdf

LIBVIEWER_INCLUDE_NAMES := \
    viewer/Camera.h \
    viewer/ClipBox.h \
    viewer/Font.h \
    viewer/RenderModules.h \
    viewer/Viewer.h \
#
# Used for "install" target only
LIBVIEWER_PUBLIC_INCLUDE_NAMES := \
    viewer/Viewer.h \
#
LIBVIEWER_SRC_NAMES := \
    viewer/Camera.cc \
    viewer/ClipBox.cc \
    viewer/Font.cc \
    viewer/RenderModules.cc \
    viewer/Viewer.cc \
#
ifdef MBSD
    LIBVIEWER_FLAGS := -framework Cocoa -framework OpenGL -framework IOKit
else
    LIBVIEWER_FLAGS := -lGL -lGLU
endif


CMD_INCLUDE_NAMES := \
#

CMD_SRC_NAMES := \
    cmd/openvdb_print/main.cc \
#
RENDER_SRC_NAMES := \
    cmd/openvdb_render/main.cc \
#
VIEW_SRC_NAMES := \
    cmd/openvdb_view/main.cc \
#


PYTHON_INCLUDE_NAMES := \
    python/pyopenvdb.h \
    python/pyutil.h \
    python/pyAccessor.h \
    python/pyGrid.h \
#
# Used for "install" target only
PYTHON_PUBLIC_INCLUDE_NAMES := \
    python/pyopenvdb.h \
#
PYTHON_SRC_NAMES := \
    python/pyFloatGrid.cc \
    python/pyIntGrid.cc \
    python/pyMetadata.cc \
    python/pyOpenVDBModule.cc \
    python/pyPointGrid.cc \
    python/pyTransform.cc \
    python/pyVec3Grid.cc \
#
PYCXXFLAGS := $(CXXISYSTEM) python $(CXXISYSTEM) $(PYTHON_INCL_DIR) $(CXXISYSTEM) $(PYCONFIG_INCL_DIR)
ifneq ($(strip $(NUMPY_INCL_DIR)),)
PYCXXFLAGS += $(CXXISYSTEM) $(NUMPY_INCL_DIR) -DPY_OPENVDB_USE_NUMPY
endif
ifneq (no,$(strip $(PYTHON_WRAP_ALL_GRID_TYPES)))
PYCXXFLAGS += -DPY_OPENVDB_WRAP_ALL_GRID_TYPES
endif


HEADER_SUBDIRS := $(dir $(INCLUDE_NAMES))

ifdef WINDOWS_NT
GETOPT_INCLUDE := port/getopt.c
else
GETOPT_INCLUDE :=
endif

ALL_INCLUDE_FILES := \
    $(INCLUDE_NAMES) \
    $(UNITTEST_INCLUDE_NAMES) \
    $(CMD_INCLUDE_NAMES) \
    $(LIBVIEWER_INCLUDE_NAMES) \
    $(GETOPT_INCLUDE) \
    $(PYTHON_INCLUDE_NAMES) \
#
SRC_FILES := \
    $(SRC_NAMES) \
    $(UNITTEST_SRC_NAMES) \
    $(CMD_SRC_NAMES) \
    $(RENDER_SRC_NAMES) \
    $(VIEW_SRC_NAMES) \
    $(LIBVIEWER_SRC_NAMES) \
    $(PYTHON_SRC_NAMES) \
#
ALL_SRC_FILES := $(SRC_FILES)

OBJ_NAMES := $(SRC_NAMES:.cc=.o)
CMD_OBJ_NAMES := $(CMD_SRC_NAMES:.cc=.o)
RENDER_OBJ_NAMES := $(RENDER_SRC_NAMES:.cc=.o)
VIEW_OBJ_NAMES := $(VIEW_SRC_NAMES:.cc=.o)
UNITTEST_OBJ_NAMES := $(UNITTEST_SRC_NAMES:.cc=.o)
LIBVIEWER_OBJ_NAMES := $(LIBVIEWER_SRC_NAMES:.cc=.o)
PYTHON_OBJ_NAMES := $(PYTHON_SRC_NAMES:.cc=.o)

LIB_MAJOR_VERSION=$(shell grep 'define OPENVDB_LIBRARY_MAJOR_VERSION_NUMBER ' \
    version.h | sed 's/[^0-9]*//g')
LIB_MINOR_VERSION=$(shell grep 'define OPENVDB_LIBRARY_MINOR_VERSION_NUMBER ' \
    version.h | sed 's/[^0-9]*//g')
LIB_PATCH_VERSION=$(shell grep 'define OPENVDB_LIBRARY_PATCH_VERSION_NUMBER ' \
    version.h | sed 's/[^0-9]*//g')

LIB_VERSION=$(LIB_MAJOR_VERSION).$(LIB_MINOR_VERSION).$(LIB_PATCH_VERSION)
SO_VERSION=$(LIB_MAJOR_VERSION).$(LIB_MINOR_VERSION)

LIBOPENVDB_NAME=openvdb_sesi
LIBOPENVDB_STATIC := $(STATICLIB_PREFIX)$(LIBOPENVDB_NAME)$(STATICLIB_SUFFIX)
LIBOPENVDB_SHARED := $(SHAREDLIB_PREFIX)$(LIBOPENVDB_NAME)$(SHAREDLIB_SUFFIX)
LIBOPENVDB_SHARED_VERSIONED := $(LIBOPENVDB_SHARED).$(LIB_VERSION)
LIBOPENVDB_SONAME := $(LIBOPENVDB_SHARED).$(SO_VERSION)
LIBOPENVDB_IMPORT := $(IMPORTLIB_PREFIX)$(LIBOPENVDB_NAME)$(IMPORTLIB_SUFFIX)
ifdef LINUX
LIBOPENVDB_SONAME_FLAGS := -Wl,-soname,$(LIBOPENVDB_SONAME)
else
LIBOPENVDB_SONAME_FLAGS := 
endif

# TODO: libopenvdb_viewer is currently built into vdb_view and is not installed separately.
LIBVIEWER_NAME=libopenvdb_viewer
LIBVIEWER_STATIC := $(LIBVIEWER_NAME).a
ifndef MBSD
LIBVIEWER_SHARED_NAME := $(LIBVIEWER_NAME).so
LIBVIEWER_SHARED := $(LIBVIEWER_NAME).so.$(LIB_VERSION)
LIBVIEWER_SONAME := $(LIBVIEWER_NAME).so.$(SO_VERSION)
LIBVIEWER_SONAME_FLAGS := -Wl,-soname,$(LIBVIEWER_SONAME)
else
LIBVIEWER_SHARED_NAME := $(LIBVIEWER_NAME).dylib
LIBVIEWER_SHARED := $(LIBVIEWER_NAME).$(LIB_VERSION).dylib
LIBVIEWER_SONAME := $(LIBVIEWER_NAME).$(SO_VERSION).dylib
LIBVIEWER_SONAME_FLAGS := -Wl,-install_name,$(DESTDIR_LIB_DIR)/$(LIBVIEWER_SONAME)
endif

PYTHON_MODULE_NAME=pyopenvdb
PYTHON_MODULE := $(SHAREDLIB_PREFIX)$(PYTHON_MODULE_NAME)$(SHAREDLIB_SUFFIX)
PYTHON_SONAME := $(PYTHON_MODULE).$(SO_VERSION)
ifdef LINUX
PYTHON_SONAME_FLAGS := -Wl,-soname,$(PYTHON_SONAME)
else
PYTHON_SONAME_FLAGS :=
endif

ifeq (no,$(strip $(shared)))
    LIBOPENVDB := $(LIBOPENVDB_STATIC)
    LIBOPENVDB_IMPORT := $(LIBOPENVDB_STATIC)
else
  ifeq (yes,$(strip $(VERSIONED_LIBS)))
    LIBOPENVDB := $(LIBOPENVDB_SHARED_VERSIONED)
  else
    LIBOPENVDB := $(LIBOPENVDB_SHARED)
  endif
  LIBOPENVDB_RPATH := -Wl,-rpath,$(DESTDIR)/lib $(LIBOPENVDB)
    LIBVIEWER := $(LIBVIEWER_SHARED)
    LIBOPENVDB_RPATH := -Wl,-rpath,$(DESTDIR_LIB_DIR)
endif # shared

CPPUNIT_RPATH := -Wl,-rpath,$(CPPUNIT_LIB_DIR) $(LDDIROPT)$(CPPUNIT_LIB_DIR) $(CPPUNIT_LIB)

ifdef WINDOWS_NT
    LIBS_RPATH := $(subst -L ,$(LDDIROPT),$(LIBS))
    LIBOPENVDB_RPATH := $(LIBOPENVDB_IMPORT)
    CPPUNIT_RPATH := $(LDDIROPT)$(CPPUNIT_LIB_DIR) $(CPPUNIT_LIB)
    EXR_LIBS_RPATH := $(subst -L ,$(LDDIROPT),$(EXR_LIBS))
    ALLOC_LIBS_RPATH := $(subst -L ,$(LDDIROPT),$(ALLOC_LIBS))
    PYTHON_LIBS_RPATH := \
	$(LDDIROPT)$(PYTHON_LIB_DIR) $(PYTHON_LIB) \
	$(LDDIROPT)$(BOOST_PYTHON_LIB_DIR) $(BOOST_PYTHON_LIB)
endif

DEPEND := dependencies

ALL_PRODUCTS := \
    $(LIBOPENVDB_STATIC) \
    $(LIBOPENVDB_SHARED) \
    $(LIBOPENVDB_SHARED_VERSIONED) \
    $(LIBOPENVDB_IMPORT) \
    vdb_test$(EXE_SUFFIX) \
    vdb_test$(EXE_SUFFIX).manifest \
    vdb_test.{pdb,ilk} \
    vdb_print$(EXE_SUFFIX) \
    vdb_print$(EXE_SUFFIX).manifest \
    vdb_print.{pdb,ilk} \
    vdb_view$(EXE_SUFFIX) \
    vdb_view$(EXE_SUFFIX).manifest \
    vdb_view.{pdb,ilk} \
    vdb_render$(EXE_SUFFIX) \
    vdb_render$(EXE_SUFFIX).manifest \
    vdb_render.{pdb,ilk} \
    $(DEPEND) \
    $(PYTHON_MODULE) \
#

.SUFFIXES: .o .cc

.PHONY: all clean depend doc install lib pdfdoc pydoc pytest python test \
        sesi_archive install_headers

.cc.o:
	$(call CompileCXX,)

all: lib python vdb_print vdb_render vdb_test

$(OBJ_NAMES): %.o: %.cc
	$(call CompileCXX,-DOPENVDB_PRIVATE)

ifneq (no,$(strip $(shared)))

# Build shared library
lib: $(LIBOPENVDB_SHARED)

ifeq (yes,$(strip $(VERSIONED_LIBS)))
$(LIBOPENVDB_SHARED_VERSIONED): $(OBJ_NAMES)
	$(call BuildSharedLibrary,$(LIBS_RPATH) $(LIBOPENVDB_SONAME_FLAGS))
$(LIBOPENVDB_SONAME): $(LIBOPENVDB_SHARED_VERSIONED)
	$(LN) $< $@
$(LIBOPENVDB_SHARED): $(LIBOPENVDB_SHARED_VERSIONED) $(LIBOPENVDB_SONAME)
	$(LN) $(LIBOPENVDB_SHARED_VERSIONED) $@
else
$(LIBOPENVDB_SHARED): $(OBJ_NAMES)
	$(call BuildSharedLibrary,$(LIBS_RPATH))
endif # versioned libs

else

# Build static library
lib: $(LIBOPENVDB_STATIC)

$(LIBOPENVDB_STATIC): $(OBJ_NAMES)
	@echo "Building $@ because of $(list_deps)"
	$(AR) $(ARFLAGS) $(AROUTPUT)$@ $^

endif # shared

<<<<<<< HEAD
# BEGIN doc RULES
$(DOC_INDEX): doxygen-config $(INCLUDE_NAMES) $(SRC_NAMES) $(DOC_FILES)
=======

$(DOC_INDEX): ../doc/doxygen-config $(INCLUDE_NAMES) $(SRC_NAMES) $(DOC_FILES)
>>>>>>> 17058c2b
	@echo "Generating documentation because of $(list_deps)"
	pushd ..; \
	echo 'OUTPUT_DIRECTORY=./doc' | cat ./doc/doxygen-config - | $(DOXYGEN) - $(QUIET); \
	popd > /dev/null

$(DOC_PDF): ../doc/doxygen-config $(INCLUDE_NAMES) $(SRC_NAMES) $(DOC_FILES)
	@echo "Generating documentation because of $(list_deps)"
	pushd ..; \
	echo -e 'OUTPUT_DIRECTORY=./doc\nGENERATE_LATEX=YES\nGENERATE_HTML=NO' \
	    | cat ./doc/doxygen-config - | $(DOXYGEN) - $(QUIET) \
	    && cd ./doc/latex && make refman.pdf $(QUIET) \
	    && echo 'Created doc/latex/refman.pdf'; \
	popd > /dev/null

ifneq (,$(strip $(DOXYGEN)))
doc: $(DOC_INDEX)
pdfdoc: $(DOC_PDF)
else
doc:
	@echo "$@"': $$DOXYGEN is undefined'
pdfdoc:
	@echo "$@"': $$DOXYGEN is undefined'
endif
# END doc RULES

# BEGIN vdb_print rules
vdb_print$(EXE_SUFFIX): $(LIBOPENVDB) $(CMD_OBJ_NAMES)
	$(call BuildExecutable, $(CMD_OBJ_NAMES) \
                                $(LIBS_RPATH) $(LIBOPENVDB_RPATH) \
				$(ALLOC_LIBS_RPATH))

ifneq (,$(strip $(EXE_SUFFIX)))
vdb_print: vdb_print$(EXE_SUFFIX)
endif
# END vdb_print rules

# BEGIN vdb_render rules
$(RENDER_OBJ_NAMES): %.o: %.cc
	$(call CompileCXX, $(CXXISYSTEM) $(EXR_INCL_DIR))

vdb_render$(EXE_SUFFIX): $(LIBOPENVDB) $(RENDER_OBJ_NAMES)
	$(call BuildExecutable, $(RENDER_OBJ_NAMES) \
                                $(LIBS_RPATH) \
                                $(EXR_LIBS_RPATH) \
				$(LIBOPENVDB_RPATH) \
				$(ALLOC_LIBS_RPATH))

ifneq (,$(strip $(EXE_SUFFIX)))
vdb_render: vdb_render$(EXE_SUFFIX)
endif
# END vdb_render rules

# BEGIN vdb_view rules
ifneq (yes,$(has_glfw))
vdb_view:
	@echo "$@"': GLFW is unavailable'
else
# Create an openvdb_viewer/ symlink to the viewer/ subdirectory,
# to mirror the DWA directory structure.
openvdb_viewer:
	$(LN) viewer openvdb_viewer
$(LIBVIEWER_INCLUDE_NAMES): openvdb_viewer

$(LIBVIEWER_OBJ_NAMES): $(LIBVIEWER_INCLUDE_NAMES)
$(LIBVIEWER_OBJ_NAMES): %.o: %.cc
	$(call CompileCXX,$(CXXISYSTEM) $(GLFW_INCL_DIR) -DGL_GLEXT_PROTOTYPES=1)

ifneq (,$(strip $(EXE_SUFFIX)))
vdb_view: vdb_view$(EXE_SUFFIX)
endif

vdb_view$(EXE_SUFFIX): $(LIBOPENVDB) $(LIBVIEWER_OBJ_NAMES) $(VIEW_OBJ_NAMES)
	$(call BuildExecutable, $(VIEW_OBJ_NAMES) $(LIBVIEWER_OBJ_NAMES) \
		$(GLFW_RPATH) \
		$(LIBVIEWER_FLAGS) $(LIBS_RPATH) $(BOOST_THREAD_LIB) \
		$(LIBOPENVDB_RPATH) \
		$(ALLOC_LIBS_RPATH))
endif
# END vdb_view RULES

# Build the Python module
$(PYTHON_OBJ_NAMES): $(PYTHON_INCLUDE_NAMES)
$(PYTHON_OBJ_NAMES): %.o: %.cc
	$(call CompileCXX, -I . $(PYCXXFLAGS))
$(PYTHON_MODULE): $(LIBOPENVDB) $(PYTHON_OBJ_NAMES)
	$(call BuildSharedLibrary, $(PYTHON_SONAME_FLAGS) $(PYTHON_OBJ_NAMES) \
		$(LIBS_RPATH) $(CONCURRENT_MALLOC_LIB) $(PYTHON_LIBS_RPATH))

ifeq (yes,$(has_python))
ifneq (,$(strip $(EPYDOC)))
pydoc: $(PYTHON_MODULE) $(LIBOPENVDB_SONAME)
	@echo "Generating Python module documentation because of $(list_deps)"
<<<<<<< HEAD
	pydocdir=doc/html/python; \
	/bin/mkdir -p $${pydocdir}; \
=======
	pydocdir=../doc/html/python; \
	mkdir -p $${pydocdir}; \
>>>>>>> 17058c2b
	echo "Created $${pydocdir}"; \
	export LD_LIBRARY_PATH=${LD_LIBRARY_PATH}:$(CURDIR); \
	export PYTHONPATH=${PYTHONPATH}:$(CURDIR); \
	    $(EPYDOC) --html -o $${pydocdir} $(PYTHON_MODULE_NAME) $(QUIET)
else
pydoc:
	@echo "$@"': $$EPYDOC is undefined'
endif

pytest: $(PYTHON_MODULE) $(LIBOPENVDB_SONAME)
	@echo "Testing Python module $(PYTHON_MODULE)"
	export LD_LIBRARY_PATH=${LD_LIBRARY_PATH}:$(CURDIR); \
	export PYTHONPATH=${PYTHONPATH}:$(CURDIR); \
	    python$(PYTHON_VERSION) ./python/test/TestOpenVDB.py $(QUIET_TEST)

python: $(PYTHON_MODULE)
else
python pytest pydoc:
	@echo "$@"': Python is unavailable'
endif

# BEGIN vdb_test RULES
ifeq (3,$(words $(strip $(CPPUNIT_LIB_DIR) $(CPPUNIT_INCL_DIR) $(CPPUNIT_LIB))))

$(UNITTEST_OBJ_NAMES): %.o: %.cc
	$(call CompileCXX, $(CXXISYSTEM) $(CPPUNIT_INCL_DIR))

vdb_test$(EXE_SUFFIX): $(LIBOPENVDB) $(UNITTEST_OBJ_NAMES)
	$(call BuildExecutable, $(UNITTEST_OBJ_NAMES) \
		$(CPPUNIT_RPATH) \
		$(LIBS_RPATH) $(LIBOPENVDB_RPATH) \
		$(ALLOC_LIBS_RPATH))
ifneq (,$(strip $(EXE_SUFFIX)))
vdb_test: vdb_test$(EXE_SUFFIX)
endif

ifdef MBSD
  APP_EXPORTS := export DYLD_LIBRARY_PATH=${LD_LIBRARY_PATH}:$(LOCAL_LIB):$(CURDIR)
else
  ifdef WINDOWS_NT
    APP_EXPORTS := true
  else
    APP_EXPORTS := export LD_LIBRARY_PATH=${LD_LIBRARY_PATH}:$(CURDIR)
  endif
endif

test: vdb_test
	@echo "Testing $(LIBOPENVDB_NAME)"
	$(APP_EXPORTS); ./vdb_test $(QUIET_TEST)
else
vdb_test:
	@echo "$@"': $$(CPPUNIT_INCL_DIR) is undefined'
test:
	@echo "$@"': $$(CPPUNIT_INCL_DIR) is undefined'
endif
# END vdb_test RULES

install_headers: $(INCLUDE_NAMES)
	/bin/mkdir -p $(DESTDIR)/include/openvdb
	@echo "Created $(DESTDIR)/include/openvdb"
	pushd $(DESTDIR)/include/openvdb > /dev/null; \
	    /bin/mkdir -p $(HEADER_SUBDIRS); popd > /dev/null
	for f in $(INCLUDE_NAMES); \
	    do /bin/cp -f $$f $(DESTDIR)/include/openvdb/$$f; done
	@#
	@echo "Copied header files to $(DESTDIR)/include"

install: install_headers lib python vdb_print vdb_render vdb_view doc pydoc
	mkdir -p $(DESTDIR)/lib
	@echo "Created $(DESTDIR)/lib/"
	cp -f $(LIBOPENVDB) $(LIBOPENVDB_IMPORT) $(DESTDIR)/lib
	pushd $(DESTDIR)/lib > /dev/null; \
	    if [ -f $(LIBOPENVDB_SHARED_VERSIONED) ]; then \
		    $(LN) $(LIBOPENVDB_SHARED_VERSIONED) $(LIBOPENVDB_SHARED); fi; \
	    popd > /dev/null
	@echo "Copied libopenvdb to $(DESTDIR)/lib/"
	@#
	if [ -f $(PYTHON_MODULE) ]; \
	then \
	    installdir=$(DESTDIR)/python/include/python$(PYTHON_VERSION); \
	    mkdir -p $${installdir}; \
	    echo "Created $${installdir}"; \
	    /bin/cp -f $(PYTHON_PUBLIC_INCLUDE_NAMES) $${installdir}/; \
	    echo "Copied Python header files to $${installdir}"; \
	    installdir=$(DESTDIR)/python/lib/python$(PYTHON_VERSION); \
	    mkdir -p $${installdir}; \
	    echo "Created $${installdir}"; \
	    /bin/cp -f $(PYTHON_MODULE) $${installdir}/; \
	    pushd $${installdir} > /dev/null; \
	    $(LN) $(PYTHON_MODULE) $(PYTHON_SONAME); \
	    popd > /dev/null; \
	    echo "Copied Python module to $${installdir}"; \
	fi
	@#
	mkdir -p $(DESTDIR)/bin
	@echo "Created $(DESTDIR)/bin/"
	cp -f vdb_print$(EXE_SUFFIX) $(DESTDIR)/bin
	@echo "Copied vdb_print$(EXE_SUFFIX) to $(DESTDIR)/bin/"
	cp -f vdb_render$(EXE_SUFFIX) $(DESTDIR)/bin
	@echo "Copied vdb_render to $(DESTDIR)/bin/"
	if [ -f vdb_view$(EXE_SUFFIX) ]; \
	then \
		cp -f vdb_view$(EXE_SUFFIX) $(DESTDIR)/bin; \
		echo "Copied vdb_view to $(DESTDIR)/bin/"; \
	fi
	@#
	if [ -d ../doc/html ]; \
	then \
	    mkdir -p $(DESTDIR)/share/doc/openvdb; \
	    echo "Created $(DESTDIR)/share/doc/openvdb/"; \
	    cp -r -f ../doc/html $(DESTDIR)/share/doc/openvdb; \
	    echo "Copied documentation to $(DESTDIR)/share/doc/openvdb/"; \
	fi

SESI_ARCHIVE_CONTENTS := \
    CHANGES \
    COPYRIGHT \
    INSTALL \
    LICENSE \
    README \
    Makefile \
    clmakedep.py \
    platform.mk \
    $(ALL_INCLUDE_FILES) \
    $(ALL_SRC_FILES) \
    $(DOC_FILES) \
    doxygen-config \
#
SESI_ARCHIVE_CONTENTS := $(addprefix openvdb/,$(SESI_ARCHIVE_CONTENTS))
SESI_ARCHIVE_NAME := openvdb-$(LIB_MAJOR_VERSION).$(LIB_MINOR_VERSION).$(LIB_PATCH_VERSION).tar.gz

sesi_archive:
	@echo "Creating $(SESI_ARCHIVE_NAME)"
	$(RM) $(SESI_ARCHIVE_NAME)
	$(LN) . openvdb
	/bin/tar cfz $(SESI_ARCHIVE_NAME) $(SESI_ARCHIVE_CONTENTS) || true
	$(RM) openvdb

ifdef WINDOWS_NT
HFS_DSOLIB := $(HFS)/bin
else
HFS_DSOLIB := $(HFS)/dsolib
endif

# Directly installs into $HFS for development builds
hfsinstall: $(LIBOPENVDB_SHARED)
	/bin/cp $(basename $(LIBOPENVDB_SHARED)).* $(HFS_DSOLIB)
hfsclean:
	$(RM) $(HFS_DSOLIB)/$(basename $(LIBOPENVDB_SHARED)).*

DEPFILES = $(call DepFromSrc,$(ALL_SRC_FILES))

# TODO: This accumulates all source file dependencies into a single file
# containing a rule for each *.o file.  Consider generating a separate
# dependency file for each *.o file instead.
$(DEPEND): $(ALL_INCLUDE_FILES) $(ALL_SRC_FILES)
	@echo "Generating dependencies because of $(list_deps)"
	$(RM) $(DEPEND)
	for f in $(SRC_NAMES) $(LIBVIEWER_SRC_NAMES) $(CMD_SRC_NAMES) $(RENDER_SRC_NAMES) $(VIEW_SRC_NAMES); \
		do $(CXX) $(CXXFLAGS) -O0 \
			-MM $$f -MT `echo $$f | sed 's%\.[^.]*%.o%'` >> $(DEPEND); \
	done
	if [ -d "$(CPPUNIT_INCL_DIR)" ]; \
	then \
	    for f in $(UNITTEST_SRC_NAMES); \
	        do $(CXX) $(CXXFLAGS) -O0 \
	            -MM $$f -MT `echo $$f | sed 's%\.[^.]*%.o%'` \
	            $(CXXISYSTEM) $(CPPUNIT_INCL_DIR) >> $(DEPEND); \
	    done; \
	fi

depend: $(DEPEND)

clean_obj:
	$(RM) $(OBJ_NAMES)
	$(RM) $(PYTHON_OBJ_NAMES)
	$(RM) $(UNITTEST_OBJ_NAMES)
<<<<<<< HEAD
	$(RM) $(CMD_OBJ_NAMES)
	$(RM) $(LIBVIEWER_OBJ_NAMES)
	$(RM) $(VIEW_OBJ_NAMES) 
	$(RM) $(RENDER_OBJ_NAMES) 

clean: clean_obj
	$(RM) $(ALL_PRODUCTS) $(DEPFILES)
	$(RM) $(LIBOPENVDB_STATIC)
	$(RM) $(LIBOPENVDB_SHARED_VERSIONED)
	$(RM) $(LIBOPENVDB_SHARED)
	$(RM) $(LIBOPENVDB_NAME).def
	$(RM) $(LIBOPENVDB_IMPORT)
	$(RM) *.lib *.exp *.ilk *.obj *.manifest *.pdb
	$(RM) -r ./doc/html
	$(RM) -r ./doc/html ./doc/latex
=======
	$(RM) -r ../doc/html ../doc/latex
>>>>>>> 17058c2b

ifneq ($(DEPFILES),)
-include $(DEPFILES)
endif

# Copyright (c) DreamWorks Animation LLC
# All rights reserved. This software is distributed under the
# Mozilla Public License 2.0 ( http://www.mozilla.org/MPL/2.0/ )<|MERGE_RESOLUTION|>--- conflicted
+++ resolved
@@ -1033,13 +1033,8 @@
 
 endif # shared
 
-<<<<<<< HEAD
-# BEGIN doc RULES
-$(DOC_INDEX): doxygen-config $(INCLUDE_NAMES) $(SRC_NAMES) $(DOC_FILES)
-=======
 
 $(DOC_INDEX): ../doc/doxygen-config $(INCLUDE_NAMES) $(SRC_NAMES) $(DOC_FILES)
->>>>>>> 17058c2b
 	@echo "Generating documentation because of $(list_deps)"
 	pushd ..; \
 	echo 'OUTPUT_DIRECTORY=./doc' | cat ./doc/doxygen-config - | $(DOXYGEN) - $(QUIET); \
@@ -1132,13 +1127,8 @@
 ifneq (,$(strip $(EPYDOC)))
 pydoc: $(PYTHON_MODULE) $(LIBOPENVDB_SONAME)
 	@echo "Generating Python module documentation because of $(list_deps)"
-<<<<<<< HEAD
-	pydocdir=doc/html/python; \
-	/bin/mkdir -p $${pydocdir}; \
-=======
 	pydocdir=../doc/html/python; \
 	mkdir -p $${pydocdir}; \
->>>>>>> 17058c2b
 	echo "Created $${pydocdir}"; \
 	export LD_LIBRARY_PATH=${LD_LIBRARY_PATH}:$(CURDIR); \
 	export PYTHONPATH=${PYTHONPATH}:$(CURDIR); \
@@ -1316,7 +1306,6 @@
 	$(RM) $(OBJ_NAMES)
 	$(RM) $(PYTHON_OBJ_NAMES)
 	$(RM) $(UNITTEST_OBJ_NAMES)
-<<<<<<< HEAD
 	$(RM) $(CMD_OBJ_NAMES)
 	$(RM) $(LIBVIEWER_OBJ_NAMES)
 	$(RM) $(VIEW_OBJ_NAMES) 
@@ -1330,11 +1319,7 @@
 	$(RM) $(LIBOPENVDB_NAME).def
 	$(RM) $(LIBOPENVDB_IMPORT)
 	$(RM) *.lib *.exp *.ilk *.obj *.manifest *.pdb
-	$(RM) -r ./doc/html
-	$(RM) -r ./doc/html ./doc/latex
-=======
 	$(RM) -r ../doc/html ../doc/latex
->>>>>>> 17058c2b
 
 ifneq ($(DEPFILES),)
 -include $(DEPFILES)
