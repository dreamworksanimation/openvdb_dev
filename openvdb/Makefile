# Copyright (c) 2012-2014 DreamWorks Animation LLC
#
# All rights reserved. This software is distributed under the
# Mozilla Public License 2.0 ( http://www.mozilla.org/MPL/2.0/ )
#
# Redistributions of source code must retain the above copyright
# and license notice and the following restrictions and disclaimer.
#
# *     Neither the name of DreamWorks Animation nor the names of
# its contributors may be used to endorse or promote products derived
# from this software without specific prior written permission.
#
# THIS SOFTWARE IS PROVIDED BY THE COPYRIGHT HOLDERS AND CONTRIBUTORS
# "AS IS" AND ANY EXPRESS OR IMPLIED WARRANTIES, INCLUDING, BUT NOT
# LIMITED TO, THE IMPLIED WARRANTIES OF MERCHANTABILITY AND FITNESS FOR
# A PARTICULAR PURPOSE ARE DISCLAIMED. IN NO EVENT SHALL THE COPYRIGHT
# OWNER OR CONTRIBUTORS BE LIABLE FOR ANY INDIRECT, INCIDENTAL,
# SPECIAL, EXEMPLARY, OR CONSEQUENTIAL DAMAGES (INCLUDING, BUT NOT
# LIMITED TO, PROCUREMENT OF SUBSTITUTE GOODS OR SERVICES; LOSS OF USE,
# DATA, OR PROFITS; OR BUSINESS INTERRUPTION) HOWEVER CAUSED AND ON ANY
# THEORY OF LIABILITY, WHETHER IN CONTRACT, STRICT LIABILITY, OR TORT
# (INCLUDING NEGLIGENCE OR OTHERWISE) ARISING IN ANY WAY OUT OF THE USE
# OF THIS SOFTWARE, EVEN IF ADVISED OF THE POSSIBILITY OF SUCH DAMAGE.
# IN NO EVENT SHALL THE COPYRIGHT HOLDERS' AND CONTRIBUTORS' AGGREGATE
# LIABILITY FOR ALL CLAIMS REGARDLESS OF THEIR BASIS EXCEED US$250.00.
#
# Makefile for the OpenVDB library

# See INSTALL for a list of requirements.
#
# Targets:
#   lib                 the OpenVDB library
#
#   doc                 HTML documentation (doc/html/index.html)
#   pdfdoc              PDF documentation (doc/latex/refman.pdf;
#                       requires LaTeX and ghostscript)
#   python              OpenVDB Python module
#   pytest              unit tests for the Python module
#   pydoc               HTML documentation for the Python module
#                       (doc/html/python/index.html)
#   vdb_print           command-line tool to inspect OpenVDB files
#   vdb_render          command-line tool to ray-trace OpenVDB files
#   vdb_view            command-line tool to view OpenVDB files
#   vdb_test            unit tests for the OpenVDB library
#
#   all                 [default target] all of the above
#   install             install all of the above except vdb_test
#                       into subdirectories of DESTDIR
#   depend              recompute source file header dependencies
#   clean               delete generated files from the local directory
#   test                run tests
#
# Options:
#   abi=2               build for compatibility with the OpenVDB 2.x Grid ABI
#                       (some OpenVDB 3.x features will be disabled)
#   shared=no           link executables against static OpenVDB libraries
#                       (default: link against shared libraries)
#   debug=yes           build with debugging symbols and without optimization
#   verbose=yes         run commands (e.g., doxygen) in verbose mode

#
# libConfig allows us to specify a single variable for whether we build
# debug/release and shared/static
ifdef libConfig
  ifeq (Debug,$(strip $(libConfig)))
    debug   := yes
    shared  := yes
  endif
  ifeq (DebugStatic,$(strip $(libConfig)))
    debug   := yes
    shared  := no
  endif
  ifeq (Release,$(strip $(libConfig)))
    debug   := no
    shared  := yes
  endif
  ifeq (ReleaseStatic,$(strip $(libConfig)))
    debug   := no
    shared  := no
  endif
  ifdef WINDOWS_NT
    ifeq (yes,$(strip $(debug)))
      debug := full
    endif
  endif
  $(info === Building $(libConfig): debug=$(debug) shared=$(shared) ===)
endif

#
# The following variables must be defined, either here or on the command line
# (e.g., "make install DESTDIR=/usr/local"):
#
# Note that if you plan to build the Houdini OpenVDB tools (distributed
# separately), you must build the OpenVDB library and the Houdini tools
# against compatible versions of the Boost, OpenEXR and TBB libraries.
# Fortunately, all three are included in the Houdini HDK, so the relevant
# variables below point by default to the HDK library and header directories:
# $(HDSO) and $(HT)/include, respectively.  (Source the houdini_setup script
# to set those two environment variables.)
#
# To build the OpenVDB Python module, you will need local distributions of
# Python, Boost.Python, and optionally NumPy.  As of Houdini 12.5, the HDK
# includes versions 2.5 and 2.6 of Python as well as the Boost.Python headers.
# Unfortunately, it does not include the libboost_python library, nor does it
# include NumPy, so both Boost.Python and NumPy have to be built separately.
# Point the variables $(BOOST_PYTHON_LIB_DIR), $(BOOST_PYTHON_LIB) and
# $(NUMPY_INCL_DIR) below to your local distributions of those libraries.
#

# The directory into which to install libraries, executables and header files
<<<<<<< HEAD
INSTALL_DIR := $(prefix)
include platform.mk

# The directory into which to install Houdini SOPs
HOUDINI_INSTALL_DIR := ./dso

# Default to $HFS if it already exists.
# The directory within which to source the houdini_setup script
ifneq (,$(HFS))
HOUDINI_DIR := $(HFS)
else
HOUDINI_DIR := /rel/third_party/houdini/12.5.376_64
endif

ifeq (,$(prefix))
  $(warning === WARNING === No prefix set)
endif
LOCAL_INCLUDE	:= $(prefix)/include
LOCAL_LIB	:= $(prefix)/lib
=======
DESTDIR := /tmp/OpenVDB
>>>>>>> 44a35b05

BOOST_VERSION	?= 1_51
# The parent directory of the boost/ header directory
BOOST_INCL_DIR	:= $(LOCAL_INCLUDE)/boost-$(BOOST_VERSION)
# The directory containing libboost_iostreams, libboost_system, etc.
<<<<<<< HEAD
BOOST_LIB_DIR := $(LOCAL_LIB)
ifdef WINDOWS_NT
  BOOST_LIB :=
else
  BOOST_LIB := -lboost_iostreams -lboost_system
endif
=======
BOOST_LIB_DIR := $(HDSO)
BOOST_LIB := -lboost_iostreams -lboost_system
BOOST_THREAD_LIB := -lboost_thread
>>>>>>> 44a35b05

# The parent directory of the OpenEXR/ header directory
EXR_INCL_DIR := $(LOCAL_INCLUDE)
# The directory containing libIlmImf, libIlmThread, etc.
EXR_LIB_DIR := $(LOCAL_LIB)
EXR_LIB := -lIlmImf -lIlmThread -lIex -lImath
ifdef WINDOWS_NT
  ifneq (full,$(strip $(debug)))
    ifeq (no,$(strip $(shared)))
      EXR_LIB := IlmImf.lib IlmThread.lib Iex.lib Imath.lib
    else
      EXR_LIB := IlmImf.lib IlmThread.lib Iex.lib Imath.lib
    endif
  else
    ifeq (no,$(strip $(shared)))
      EXR_LIB := IlmImf_d.lib IlmThread_d.lib Iex_d.lib Imath_d.lib
    else
      EXR_LIB := IlmImf_d.lib IlmThread_d.lib Iex_d.lib Imath_d.lib
    endif
  endif
else
  EXR_LIB := -lIlmImf -lIlmThread -lIex -lImath
endif

# The parent directory of the OpenEXR/ header directory (which contains half.h)
HALF_INCL_DIR := $(LOCAL_INCLUDE)
# The directory containing libHalf
HALF_LIB_DIR := $(LOCAL_LIB)
ifdef WINDOWS_NT
  ifneq (full,$(strip $(debug)))
    ifeq (no,$(strip $(shared)))
      HALF_LIB := libHalf.lib
    else
      HALF_LIB := Half.lib
    endif
  else
    ifeq (no,$(strip $(shared)))
      HALF_LIB := libHalf_d.lib
    else
      HALF_LIB := Half_d.lib
    endif
  endif
else
  HALF_LIB := -lHalf
endif

# The parent directory of the tbb/ header directory
TBB_INCL_DIR := $(LOCAL_INCLUDE)
# The directory containing libtbb
TBB_LIB_DIR := $(LOCAL_LIB)
ifdef WINDOWS_NT
  ifneq (full,$(strip $(debug)))
    ifeq (no,$(strip $(shared)))
      TBB_LIB := libtbb.lib
    else
      TBB_LIB := tbb.lib
    endif
  else
    ifeq (no,$(strip $(shared)))
      TBB_LIB := libtbb_debug.lib
    else
      TBB_LIB := tbb_debug.lib
    endif
  endif
else
  TBB_LIB := -ltbb
endif

# The parent directory of the blosc.h header
# (leave blank if Blosc is unavailable)
BLOSC_INCL_DIR := $(LOCAL_INCLUDE)
# The directory containing libblosc
BLOSC_LIB_DIR := $(LOCAL_LIB)
ifdef WINDOWS_NT
  ifneq (full,$(strip $(debug)))
    ifeq (no,$(strip $(shared)))
      BLOSC_LIB := libblosc.lib
    else
      BLOSC_LIB := blosc.lib
    endif
  else
    ifeq (no,$(strip $(shared)))
      BLOSC_LIB := libblosc_d.lib
    else
      BLOSC_LIB := blosc_d.lib
    endif
  endif
else
  BLOSC_LIB := -lblosc
endif

# The parent directory of the zlib header directory (which contains zlib.h)
ZLIB_INCL_DIR := $(LOCAL_INCLUDE)
ZLIB_LIB_DIR := $(LOCAL_LIB)
ifdef WINDOWS_NT
  ifneq (full,$(strip $(debug)))
    ifeq (no,$(strip $(shared)))
      ZLIB_LIB := zlib.lib
    else
      ZLIB_LIB := zdll.lib
    endif
  else
    ifeq (no,$(strip $(shared)))
      ZLIB_LIB := zlib_d.lib
    else
      ZLIB_LIB := zdll_d.lib
    endif
  endif
else
  ZLIB_LIB := -lz
endif

# A scalable, concurrent malloc replacement library
# such as jemalloc (included in the Houdini HDK) or TBB malloc
# (leave blank if unavailable)
ifdef WINDOWS_NT
  ifneq (full,$(strip $(debug)))
    CONCURRENT_MALLOC_LIB := tbbmalloc_proxy.lib
  else
    CONCURRENT_MALLOC_LIB := tbbmalloc_proxy_debug.lib
  endif
ifdef AMD64
CONCURRENT_MALLOC_LIB += /INCLUDE:__TBB_malloc_proxy
else
CONCURRENT_MALLOC_LIB += /INCLUDE:___TBB_malloc_proxy
endif
CONCURRENT_MALLOC_LIB_DIR := $(LOCAL_LIB)
else ifdef MBSD
CONCURRENT_MALLOC_LIB :=
CONCURRENT_MALLOC_LIB_DIR :=
else
CONCURRENT_MALLOC_LIB := -ljemalloc
#CONCURRENT_MALLOC_LIB := -ltbbmalloc_proxy -ltbbmalloc
# The directory containing the malloc replacement library
CONCURRENT_MALLOC_LIB_DIR := $(LOCAL_LIB)
endif

# The parent directory of the cppunit/ header directory
# (leave blank if CppUnit is unavailable)
CPPUNIT_INCL_DIR := $(LOCAL_INCLUDE)
# The directory containing libcppunit
CPPUNIT_LIB_DIR := $(LOCAL_LIB)
ifdef WINDOWS_NT
  ifneq (full,$(strip $(debug)))
    CPPUNIT_LIB := cppunit.lib
  else
    CPPUNIT_LIB := cppunitd.lib
  endif
else
  CPPUNIT_LIB := -lcppunit
endif

# The parent directory of the log4cplus/ header directory
# (leave blank if log4cplus is unavailable)
LOG4CPLUS_INCL_DIR :=
# The directory containing liblog4cplus
LOG4CPLUS_LIB_DIR :=
LOG4CPLUS_LIB :=

# The directory containing glfw.h
# (leave blank if GLFW is unavailable)
<<<<<<< HEAD
GLFW_INCL_DIR :=
# The directory containing libglfw
GLFW_LIB_DIR :=
GLFW_LIB :=
=======
GLFW_INCL_DIR := /rel/third_party/glfw/glfw-3.0.1/include
# The directory containing libglfw
GLFW_LIB_DIR := /rel/third_party/glfw/glfw-3.0.1/lib
GLFW_LIB := -lglfw
# The major version number of the GLFW library
# (header filenames changed between GLFW 2 and 3, so this must be specified explicitly)
GLFW_MAJOR_VERSION := 3
>>>>>>> 44a35b05

# The version of Python for which to build the OpenVDB module
# (leave blank if Python is unavailable)
PYTHON_VERSION := 2.7
PYTHON_VERSION_NO_DOT := 27
# The directory containing Python.h
PYTHON_INCL_DIR := $(HFS)/python/include/python$(PYTHON_VERSION)
# The directory containing pyconfig.h
PYCONFIG_INCL_DIR := $(PYTHON_INCL_DIR)
# The directory containing libpython
ifdef WINDOWS_NT
PYTHON_LIB_DIR := $(HFS)/python$(PYTHON_VERSION_NO_DOT)/libs
PYTHON_LIB := python$(PYTHON_VERSION_NO_DOT).lib
else ifdef LINUX
PYTHON_LIB_DIR := $(HFS)/python/lib
PYTHON_LIB := -lpython$(PYTHON_VERSION)
else ifdef MBSD
PYTHON_LIB_DIR := $(HFS)/Frameworks/Python.framework/Versions/$(PYTHON_VERSION)/lib
PYTHON_LIB := -lpython$(PYTHON_VERSION)
endif
# The directory containing libboost_python
BOOST_PYTHON_LIB_DIR :=
BOOST_PYTHON_LIB :=
# The directory containing arrayobject.h
# (leave blank if NumPy is unavailable)
NUMPY_INCL_DIR :=
# The Epydoc executable
# (leave blank if Epydoc is unavailable)
EPYDOC :=
# Set PYTHON_WRAP_ALL_GRID_TYPES to "yes" to specify that the Python module
# should expose (almost) all of the grid types defined in openvdb.h
# Otherwise, only FloatGrid, BoolGrid and Vec3SGrid will be exposed
# (see, e.g., exportIntGrid() in python/pyIntGrid.cc).
# Compiling the Python module with PYTHON_WRAP_ALL_GRID_TYPES set to "yes"
# can be very memory-intensive.
PYTHON_WRAP_ALL_GRID_TYPES := no
#
PYTHON_LIBS_RPATH := \
    -Wl,-rpath,$(PYTHON_LIB_DIR) -L$(PYTHON_LIB_DIR) $(PYTHON_LIB) \
    -Wl,-rpath,$(BOOST_PYTHON_LIB_DIR) -L$(BOOST_PYTHON_LIB_DIR) $(BOOST_PYTHON_LIB) \
#

# The Doxygen executable
# (leave blank if Doxygen is unavailable)
DOXYGEN :=


#
# Ideally, users shouldn't need to change anything below this line.
#

SHELL = /bin/bash

# Turn off implicit rules for speed.
.SUFFIXES:

<<<<<<< HEAD
ifeq (full,$(strip $(debug)))
  OPTIMIZE := $(DEBUG_FLAGS)
  ifdef WINDOWS_NT
    LDFLAGS += -DEBUG
  else
  endif
=======
ifneq (,$(INSTALL_DIR))
    $(warning Warning: $$(INSTALL_DIR) is no longer used; set $$(DESTDIR) instead.)
endif

# Determine the platform.
ifeq ("$(OS)","Windows_NT")
    WINDOWS_NT := 1
>>>>>>> 44a35b05
else
  ifeq (yes,$(strip $(debug)))
    OPTIMIZE := $(DEBUG_FLAGS)
    ifdef WINDOWS_NT
      LDFLAGS += -DEBUG
    endif
  else
    OPTIMIZE := $(OPTIMIZE_FLAGS)
  endif
endif
ifeq (,$(strip $(debug)))
  debug := no
endif
ifneq (no,$(strip $(debug)))
STATICLIB_SUFFIX := $(addprefix _d,$(STATICLIB_SUFFIX))
SHAREDLIB_SUFFIX := $(addprefix _d,$(SHAREDLIB_SUFFIX))
IMPORTLIB_SUFFIX := $(addprefix _d,$(IMPORTLIB_SUFFIX))
endif

ifeq (yes,$(strip $(verbose)))
    QUIET :=
    QUIET_TEST := -v
else
    QUIET := > /dev/null
    QUIET_TEST := $(QUIET)
endif

has_blosc := no
ifneq (,$(and $(BLOSC_LIB_DIR),$(BLOSC_INCL_DIR),$(BLOSC_LIB)))
    has_blosc := yes
endif

has_glfw := no
ifneq (,$(and $(GLFW_LIB_DIR),$(GLFW_INCL_DIR),$(GLFW_LIB)))
    has_glfw := yes
endif

has_log4cplus := no
ifneq (,$(and $(LOG4CPLUS_LIB_DIR),$(LOG4CPLUS_INCL_DIR),$(LOG4CPLUS_LIB)))
    has_log4cplus := yes
endif

has_python := no
ifneq (,$(and $(PYTHON_VERSION),$(PYTHON_LIB_DIR),$(PYTHON_INCL_DIR), \
    $(PYCONFIG_INCL_DIR),$(PYTHON_LIB),$(BOOST_PYTHON_LIB_DIR),$(BOOST_PYTHON_LIB)))
    has_python := yes
endif

INCLDIRS := -I . -I .. \
    $(CXXISYSTEM) $(BOOST_INCL_DIR) \
    $(CXXISYSTEM) $(HALF_INCL_DIR) \
    $(CXXISYSTEM) $(TBB_INCL_DIR) \
    $(CXXISYSTEM) $(ZLIB_INCL_DIR) \
#
ifeq (yes,$(has_blosc))
    INCLDIRS += $(CXXISYSTEM) $(BLOSC_INCL_DIR)
endif
ifeq (yes,$(has_log4cplus))
    INCLDIRS += $(CXXISYSTEM) $(LOG4CPLUS_INCL_DIR)
endif

CXXFLAGS += $(OPTIMIZE) $(INCLDIRS)
ifeq (yes,$(has_blosc))
    CXXFLAGS += -DOPENVDB_USE_BLOSC
endif
ifeq (yes,$(has_log4cplus))
    CXXFLAGS += -DOPENVDB_USE_LOG4CPLUS
endif
ifeq (2,$(strip $(abi)))
	CXXFLAGS += -DOPENVDB_2_ABI_COMPATIBLE
endif
ifneq (2,$(strip $(GLFW_MAJOR_VERSION)))
	CXXFLAGS += -DOPENVDB_USE_GLFW_3
endif

LIBS := \
    -L $(HALF_LIB_DIR) $(HALF_LIB) \
    -L $(TBB_LIB_DIR) $(TBB_LIB) \
    -L $(ZLIB_LIB_DIR) $(ZLIB_LIB) \
    -L $(BOOST_LIB_DIR) $(BOOST_LIB) \
#
LIBS_RPATH := \
    -Wl,-rpath,'$$ORIGIN/.' $(LDDIROPT)$(HALF_LIB_DIR) $(HALF_LIB) \
    -Wl,-rpath,'$$ORIGIN/.' $(LDDIROPT)$(TBB_LIB_DIR) $(TBB_LIB) \
    -Wl,-rpath,'$$ORIGIN/.' $(LDDIROPT)$(ZLIB_LIB_DIR) $(ZLIB_LIB) \
    -Wl,-rpath,'$$ORIGIN/.' $(LDDIROPT)$(BOOST_LIB_DIR) $(BOOST_LIB) \
#
ifeq (yes,$(has_blosc))
LIBS += \
    -L $(BLOSC_LIB_DIR) $(BLOSC_LIB)
LIBS_RPATH += \
    -Wl,-rpath,'$$ORIGIN/.' $(LDDIROPT)$(BLOSC_LIB_DIR) $(BLOSC_LIB)
endif
ifeq (yes,$(has_log4cplus))
LOG4CPLUS_LIBS := -L $(LOG4CPLUS_LIB_DIR) $(LOG4CPLUS_LIB)
LOG4CPLUS_LIBS_RPATH := \
    -Wl,-rpath,'$$ORIGIN/.' $(LDDIROPT)$(LOG4CPLUS_LIB_DIR) $(LOG4CPLUS_LIB)
else
LOG4CPLUS_LIBS :=
LOG4CPLUS_LIBS_RPATH :=
endif
ifneq (,$(strip $(CONCURRENT_MALLOC_LIB)))
ifneq (,$(strip $(CONCURRENT_MALLOC_LIB_DIR)))
ALLOC_LIBS = -L $(CONCURRENT_MALLOC_LIB_DIR) $(CONCURRENT_MALLOC_LIB)
ALLOC_LIBS_RPATH := \
    -Wl,-rpath,'$$ORIGIN/.' $(LDDIROPT)$(CONCURRENT_MALLOC_LIB_DIR) $(CONCURRENT_MALLOC_LIB)
else
ALLOC_LIBS :=
ALLOC_LIBS_RPATH :=
endif
endif

INCLUDE_NAMES := \
    Exceptions.h \
    Grid.h \
    io/Archive.h \
    io/Compression.h \
    io/File.h \
    io/GridDescriptor.h \
    io/io.h \
    io/Queue.h \
    io/Stream.h \
    io/TempFile.h \
    math/BBox.h \
    math/Coord.h \
    math/DDA.h \
    math/FiniteDifference.h \
    math/Hermite.h \
    math/LegacyFrustum.h \
    math/Maps.h \
    math/Mat.h \
    math/Mat3.h \
    math/Mat4.h \
    math/Math.h \
    math/Operators.h \
    math/Proximity.h \
    math/QuantizedUnitVec.h \
    math/Quat.h \
    math/Ray.h \
    math/Stats.h \
    math/Stencils.h \
    math/Transform.h\
    math/Tuple.h\
    math/Vec2.h \
    math/Vec3.h \
    math/Vec4.h \
    Metadata.h \
    metadata/Metadata.h \
    metadata/MetaMap.h \
    metadata/StringMetadata.h \
    openvdb.h \
    Platform.h \
    PlatformConfig.h \
    tools/ChangeBackground.h \
    tools/Clip.h \
    tools/Composite.h \
    tools/Dense.h \
    tools/DenseSparseTools.h \
    tools/Diagnostics.h \
    tools/Filter.h \
    tools/GridOperators.h \
    tools/GridTransformer.h \
    tools/Interpolation.h \
    tools/LevelSetAdvect.h \
    tools/LevelSetFilter.h \
    tools/LevelSetFracture.h \
    tools/LevelSetMeasure.h \
    tools/LevelSetMorph.h \
    tools/LevelSetRebuild.h \
    tools/LevelSetSphere.h \
    tools/LevelSetTracker.h \
    tools/LevelSetUtil.h \
    tools/MeshToVolume.h \
    tools/Morphology.h \
    tools/ParticlesToLevelSet.h \
    tools/PointAdvect.h \
    tools/PointIndexGrid.h \
    tools/PointPartitioner.h \
    tools/PointScatter.h \
    tools/Prune.h \
    tools/RayIntersector.h \
    tools/RayTracer.h \
    tools/SignedFloodFill.h \
    tools/Statistics.h \
    tools/ValueTransformer.h \
    tools/VectorTransformer.h \
    tools/VolumeToMesh.h \
    tools/VolumeToSpheres.h \
    tree/InternalNode.h \
    tree/Iterator.h \
    tree/LeafManager.h \
    tree/LeafNode.h \
    tree/LeafNodeBool.h \
    tree/NodeManager.h \
    tree/NodeUnion.h \
    tree/RootNode.h \
    tree/Tree.h \
    tree/TreeIterator.h \
    tree/ValueAccessor.h \
    Types.h \
    util/CpuTimer.h \
    util/Formats.h \
    util/logging.h \
    util/MapsUtil.h \
    util/Name.h \
    util/NodeMasks.h \
    util/NullInterrupter.h \
    util/Util.h \
    version.h \
#

SRC_NAMES := \
    Grid.cc \
    io/Archive.cc \
    io/Compression.cc \
    io/File.cc \
    io/GridDescriptor.cc \
    io/Queue.cc \
    io/Stream.cc \
    io/TempFile.cc \
    math/Hermite.cc \
    math/Maps.cc \
    math/Proximity.cc \
    math/QuantizedUnitVec.cc \
    math/Transform.cc \
    metadata/Metadata.cc \
    metadata/MetaMap.cc \
    openvdb.cc \
    Platform.cc \
    util/Formats.cc \
    util/Util.cc \
#

UNITTEST_INCLUDE_NAMES := \
    unittest/util.h \
#

UNITTEST_SRC_NAMES := \
    unittest/main.cc \
    unittest/TestBBox.cc \
    unittest/TestCoord.cc \
    unittest/TestCpt.cc \
    unittest/TestCurl.cc \
    unittest/TestDense.cc \
    unittest/TestDenseSparseTools.cc \
    unittest/TestDiagnostics.cc \
    unittest/TestDivergence.cc \
    unittest/TestDoubleMetadata.cc \
    unittest/TestExceptions.cc \
    unittest/TestFile.cc \
    unittest/TestFloatMetadata.cc \
    unittest/TestGradient.cc \
    unittest/TestGrid.cc \
    unittest/TestGridBbox.cc \
    unittest/TestGridDescriptor.cc \
    unittest/TestGridIO.cc \
    unittest/TestGridTransformer.cc \
    unittest/TestHermite.cc \
    unittest/TestInit.cc \
    unittest/TestInt32Metadata.cc \
    unittest/TestInt64Metadata.cc \
    unittest/TestInternalOrigin.cc \
    unittest/TestLaplacian.cc \
    unittest/TestLeaf.cc \
    unittest/TestLeafBool.cc \
    unittest/TestLeafIO.cc \
    unittest/TestLeafOrigin.cc \
    unittest/TestLevelSetRayIntersector.cc \
    unittest/TestLevelSetUtil.cc \
    unittest/TestLinearInterp.cc \
    unittest/TestMaps.cc \
    unittest/TestMat4Metadata.cc \
    unittest/TestMath.cc \
    unittest/TestMeanCurvature.cc \
    unittest/TestMeshToVolume.cc \
    unittest/TestMetadata.cc \
    unittest/TestMetadataIO.cc \
    unittest/TestMetaMap.cc \
    unittest/TestName.cc \
    unittest/TestNodeIterator.cc \
    unittest/TestNodeMask.cc \
    unittest/TestParticlesToLevelSet.cc \
    unittest/TestPointIndexGrid.cc \
    unittest/TestPointPartitioner.cc \
    unittest/TestPrePostAPI.cc \
    unittest/TestQuadraticInterp.cc \
    unittest/TestQuantizedUnitVec.cc \
    unittest/TestQuat.cc \
    unittest/TestRay.cc \
    unittest/TestStats.cc \
    unittest/TestStream.cc \
    unittest/TestStringMetadata.cc \
    unittest/TestTools.cc \
    unittest/TestTransform.cc \
    unittest/TestTree.cc \
    unittest/TestTreeCombine.cc \
    unittest/TestTreeGetSetValues.cc \
    unittest/TestTreeIterators.cc \
    unittest/TestTreeVisitor.cc \
    unittest/TestValueAccessor.cc \
    unittest/TestVec2Metadata.cc \
    unittest/TestVec3Metadata.cc \
    unittest/TestVolumeRayIntersector.cc \
    unittest/TestVolumeToMesh.cc \
#

DOC_FILES := doc/doc.txt doc/faq.txt doc/changes.txt doc/codingstyle.txt doc/examplecode.txt doc/api_0_98_0.txt doc/math.txt doc/python.txt
DOC_INDEX := doc/html/index.html
DOC_PDF := doc/latex/refman.pdf

LIBVIEWER_INCLUDE_NAMES := \
    viewer/Camera.h \
    viewer/ClipBox.h \
    viewer/Font.h \
    viewer/RenderModules.h \
    viewer/Viewer.h \
#
# Used for "install" target only
LIBVIEWER_PUBLIC_INCLUDE_NAMES := \
    viewer/Viewer.h \
#
LIBVIEWER_SRC_NAMES := \
    viewer/Camera.cc \
    viewer/ClipBox.cc \
    viewer/Font.cc \
    viewer/RenderModules.cc \
    viewer/Viewer.cc \
#
ifdef MBSD
    LIBVIEWER_FLAGS := -framework Cocoa -framework OpenGL -framework IOKit
else
    LIBVIEWER_FLAGS := -lGL -lGLU
endif


CMD_INCLUDE_NAMES := \
#

CMD_SRC_NAMES := \
    cmd/openvdb_print/main.cc \
#
RENDER_SRC_NAMES := \
    cmd/openvdb_render/main.cc \
#
VIEW_SRC_NAMES := \
    cmd/openvdb_view/main.cc \
#


PYTHON_INCLUDE_NAMES := \
    python/pyopenvdb.h \
    python/pyutil.h \
    python/pyAccessor.h \
    python/pyGrid.h \
#
# Used for "install" target only
PYTHON_PUBLIC_INCLUDE_NAMES := \
    python/pyopenvdb.h \
#
PYTHON_SRC_NAMES := \
    python/pyFloatGrid.cc \
    python/pyIntGrid.cc \
    python/pyMetadata.cc \
    python/pyOpenVDBModule.cc \
    python/pyTransform.cc \
    python/pyVec3Grid.cc \
#
PYCXXFLAGS := $(CXXISYSTEM) python $(CXXISYSTEM) $(PYTHON_INCL_DIR) $(CXXISYSTEM) $(PYCONFIG_INCL_DIR)
ifneq ($(strip $(NUMPY_INCL_DIR)),)
PYCXXFLAGS += $(CXXISYSTEM) $(NUMPY_INCL_DIR) -DPY_OPENVDB_USE_NUMPY
endif
ifneq (no,$(strip $(PYTHON_WRAP_ALL_GRID_TYPES)))
PYCXXFLAGS += -DPY_OPENVDB_WRAP_ALL_GRID_TYPES
endif


HEADER_SUBDIRS := $(dir $(INCLUDE_NAMES))

ifdef WINDOWS_NT
GETOPT_INCLUDE := port/getopt.c
else
GETOPT_INCLUDE :=
endif

ALL_INCLUDE_FILES := \
    $(INCLUDE_NAMES) \
    $(UNITTEST_INCLUDE_NAMES) \
    $(CMD_INCLUDE_NAMES) \
    $(LIBVIEWER_INCLUDE_NAMES) \
    $(GETOPT_INCLUDE) \
    $(PYTHON_INCLUDE_NAMES) \
#
SRC_FILES := \
    $(SRC_NAMES) \
    $(UNITTEST_SRC_NAMES) \
    $(CMD_SRC_NAMES) \
    $(RENDER_SRC_NAMES) \
    $(VIEW_SRC_NAMES) \
    $(LIBVIEWER_SRC_NAMES) \
    $(PYTHON_SRC_NAMES) \
#
ALL_SRC_FILES := $(SRC_FILES)

OBJ_NAMES := $(SRC_NAMES:.cc=.o)
CMD_OBJ_NAMES := $(CMD_SRC_NAMES:.cc=.o)
RENDER_OBJ_NAMES := $(RENDER_SRC_NAMES:.cc=.o)
VIEW_OBJ_NAMES := $(VIEW_SRC_NAMES:.cc=.o)
UNITTEST_OBJ_NAMES := $(UNITTEST_SRC_NAMES:.cc=.o)
LIBVIEWER_OBJ_NAMES := $(LIBVIEWER_SRC_NAMES:.cc=.o)
PYTHON_OBJ_NAMES := $(PYTHON_SRC_NAMES:.cc=.o)

LIB_MAJOR_VERSION=$(shell grep 'define OPENVDB_LIBRARY_MAJOR_VERSION_NUMBER ' \
    version.h | sed 's/[^0-9]*//g')
LIB_MINOR_VERSION=$(shell grep 'define OPENVDB_LIBRARY_MINOR_VERSION_NUMBER ' \
    version.h | sed 's/[^0-9]*//g')
LIB_PATCH_VERSION=$(shell grep 'define OPENVDB_LIBRARY_PATCH_VERSION_NUMBER ' \
    version.h | sed 's/[^0-9]*//g')

LIB_VERSION=$(LIB_MAJOR_VERSION).$(LIB_MINOR_VERSION).$(LIB_PATCH_VERSION)
SO_VERSION=$(LIB_MAJOR_VERSION).$(LIB_MINOR_VERSION)

<<<<<<< HEAD
LIBOPENVDB_NAME=openvdb_sesi
LIBOPENVDB_STATIC := $(STATICLIB_PREFIX)$(LIBOPENVDB_NAME)$(STATICLIB_SUFFIX)
LIBOPENVDB_SHARED := $(SHAREDLIB_PREFIX)$(LIBOPENVDB_NAME)$(SHAREDLIB_SUFFIX)
LIBOPENVDB_SHARED_VERSIONED := $(LIBOPENVDB_SHARED).$(LIB_VERSION)
LIBOPENVDB_SONAME := $(LIBOPENVDB_SHARED).$(SO_VERSION)
LIBOPENVDB_IMPORT := $(IMPORTLIB_PREFIX)$(LIBOPENVDB_NAME)$(IMPORTLIB_SUFFIX)
ifdef LINUX
LIBOPENVDB_SONAME_FLAGS := -Wl,-soname,$(LIBOPENVDB_SONAME)
else
LIBOPENVDB_SONAME_FLAGS :=
=======
LIBOPENVDB_NAME=libopenvdb
LIBOPENVDB_STATIC := $(LIBOPENVDB_NAME).a
ifndef MBSD
LIBOPENVDB_SHARED_NAME := $(LIBOPENVDB_NAME).so
LIBOPENVDB_SHARED := $(LIBOPENVDB_NAME).so.$(LIB_VERSION)
LIBOPENVDB_SONAME := $(LIBOPENVDB_NAME).so.$(SO_VERSION)
LIBOPENVDB_SONAME_FLAGS := -Wl,-soname,$(LIBOPENVDB_SONAME)
else
LIBOPENVDB_SHARED_NAME := $(LIBOPENVDB_NAME).dylib
LIBOPENVDB_SHARED := $(LIBOPENVDB_NAME).$(LIB_VERSION).dylib
LIBOPENVDB_SONAME := $(LIBOPENVDB_NAME).$(SO_VERSION).dylib
LIBOPENVDB_SONAME_FLAGS := -Wl,-install_name,$(DESTDIR)/lib/$(LIBOPENVDB_SONAME)
endif

# TODO: libopenvdb_viewer is currently built into vdb_view and is not installed separately.
LIBVIEWER_NAME=libopenvdb_viewer
LIBVIEWER_STATIC := $(LIBVIEWER_NAME).a
ifndef MBSD
LIBVIEWER_SHARED_NAME := $(LIBVIEWER_NAME).so
LIBVIEWER_SHARED := $(LIBVIEWER_NAME).so.$(LIB_VERSION)
LIBVIEWER_SONAME := $(LIBVIEWER_NAME).so.$(SO_VERSION)
LIBVIEWER_SONAME_FLAGS := -Wl,-soname,$(LIBVIEWER_SONAME)
else
LIBVIEWER_SHARED_NAME := $(LIBVIEWER_NAME).dylib
LIBVIEWER_SHARED := $(LIBVIEWER_NAME).$(LIB_VERSION).dylib
LIBVIEWER_SONAME := $(LIBVIEWER_NAME).$(SO_VERSION).dylib
LIBVIEWER_SONAME_FLAGS := -Wl,-install_name,$(DESTDIR)/lib/$(LIBVIEWER_SONAME)
>>>>>>> 44a35b05
endif

PYTHON_MODULE_NAME=pyopenvdb
PYTHON_MODULE := $(SHAREDLIB_PREFIX)$(PYTHON_MODULE_NAME)$(SHAREDLIB_SUFFIX)
PYTHON_SONAME := $(PYTHON_MODULE).$(SO_VERSION)
ifdef LINUX
PYTHON_SONAME_FLAGS := -Wl,-soname,$(PYTHON_SONAME)
else
PYTHON_SONAME_FLAGS :=
endif

ifeq (no,$(strip $(shared)))
    LIBOPENVDB := $(LIBOPENVDB_STATIC)
    LIBOPENVDB_IMPORT := $(LIBOPENVDB_STATIC)
else
  ifeq (yes,$(strip $(VERSIONED_LIBS)))
    LIBOPENVDB := $(LIBOPENVDB_SHARED_VERSIONED)
  else
    LIBOPENVDB := $(LIBOPENVDB_SHARED)
<<<<<<< HEAD
  endif
  LIBOPENVDB_RPATH := -Wl,-rpath,$(INSTALL_DIR)/lib $(LIBOPENVDB)
=======
    LIBVIEWER := $(LIBVIEWER_SHARED)
    LIBOPENVDB_RPATH := -Wl,-rpath,$(DESTDIR)/lib
>>>>>>> 44a35b05
endif # shared

CPPUNIT_RPATH := -Wl,-rpath,$(CPPUNIT_LIB_DIR) $(LDDIROPT)$(CPPUNIT_LIB_DIR) $(CPPUNIT_LIB)

ifdef WINDOWS_NT
    LIBS_RPATH := $(subst -L ,$(LDDIROPT),$(LIBS))
    LIBOPENVDB_RPATH := $(LIBOPENVDB_IMPORT)
    CPPUNIT_RPATH := $(LDDIROPT)$(CPPUNIT_LIB_DIR) $(CPPUNIT_LIB)
    EXR_LIBS_RPATH := $(subst -L ,$(LDDIROPT),$(EXR_LIBS))
    ALLOC_LIBS_RPATH := $(subst -L ,$(LDDIROPT),$(ALLOC_LIBS))
    PYTHON_LIBS_RPATH := \
	$(LDDIROPT)$(PYTHON_LIB_DIR) $(PYTHON_LIB) \
	$(LDDIROPT)$(BOOST_PYTHON_LIB_DIR) $(BOOST_PYTHON_LIB)
endif

DEPEND := dependencies

# Get the list of dependencies that are newer than the current target,
# but limit the list to at most three entries.
list_deps = $(if $(wordlist 4,5,$(?F)),$(firstword $(?F)) and others,$(wordlist 1,3,$(?F)))

ALL_PRODUCTS := \
    $(LIBOPENVDB_STATIC) \
    $(LIBOPENVDB_SHARED) \
    $(LIBOPENVDB_SHARED_VERSIONED) \
    $(LIBOPENVDB_IMPORT) \
    vdb_test$(EXE_SUFFIX) \
    vdb_test$(EXE_SUFFIX).manifest \
    vdb_test.{pdb,ilk} \
    vdb_print$(EXE_SUFFIX) \
    vdb_print$(EXE_SUFFIX).manifest \
    vdb_print.{pdb,ilk} \
    vdb_view$(EXE_SUFFIX) \
    vdb_view$(EXE_SUFFIX).manifest \
    vdb_view.{pdb,ilk} \
    vdb_render$(EXE_SUFFIX) \
    vdb_render$(EXE_SUFFIX).manifest \
    vdb_render.{pdb,ilk} \
    $(DEPEND) \
<<<<<<< HEAD
=======
    $(LIBOPENVDB_SHARED_NAME) \
    $(LIBOPENVDB_SONAME) \
>>>>>>> 44a35b05
    $(PYTHON_MODULE) \
#

.SUFFIXES: .o .cc

.PHONY: all clean depend doc install lib pdfdoc pydoc pytest python test \
        sesi_archive install_headers

.cc.o:
	$(call CompileCXX,)

all: lib python vdb_print vdb_render vdb_test

$(OBJ_NAMES): %.o: %.cc
	$(call CompileCXX,-DOPENVDB_PRIVATE)

ifneq (no,$(strip $(shared)))

# Build shared library
<<<<<<< HEAD
lib: $(LIBOPENVDB_SHARED)

ifeq (yes,$(strip $(VERSIONED_LIBS)))
$(LIBOPENVDB_SHARED_VERSIONED): $(OBJ_NAMES)
	$(call BuildSharedLibrary,$(LIBS_RPATH) $(LIBOPENVDB_SONAME_FLAGS))
$(LIBOPENVDB_SONAME): $(LIBOPENVDB_SHARED_VERSIONED)
	$(LN) $< $@
$(LIBOPENVDB_SHARED): $(LIBOPENVDB_SHARED_VERSIONED) $(LIBOPENVDB_SONAME)
	$(LN) $(LIBOPENVDB_SHARED_VERSIONED) $@
else
=======
lib: $(LIBOPENVDB_SHARED_NAME) $(LIBOPENVDB_SONAME)

$(LIBOPENVDB_SHARED_NAME): $(LIBOPENVDB_SHARED)
	ln -f -s $< $@

$(LIBOPENVDB_SONAME): $(LIBOPENVDB_SHARED)
	ln -f -s $< $@

>>>>>>> 44a35b05
$(LIBOPENVDB_SHARED): $(OBJ_NAMES)
	$(call BuildSharedLibrary,$(LIBS_RPATH))
endif # versioned libs

else

# Build static library
lib: $(LIBOPENVDB_STATIC)

$(LIBOPENVDB_STATIC): $(OBJ_NAMES)
	@echo "Building $@ because of $(call list_deps)"
	$(AR) $(ARFLAGS) $(AROUTPUT)$@ $^

endif # shared

# BEGIN doc RULES
$(DOC_INDEX): doxygen-config $(INCLUDE_NAMES) $(SRC_NAMES) $(DOC_FILES)
	@echo "Generating documentation because of $(call list_deps)"
	echo 'OUTPUT_DIRECTORY=./doc' | cat doxygen-config - | $(DOXYGEN) - $(QUIET)

$(DOC_PDF): doxygen-config $(INCLUDE_NAMES) $(SRC_NAMES) $(DOC_FILES)
	@echo "Generating documentation because of $(call list_deps)"
	echo -e 'OUTPUT_DIRECTORY=./doc\nGENERATE_LATEX=YES\nGENERATE_HTML=NO' \
	    | cat doxygen-config - | $(DOXYGEN) - $(QUIET) \
	    && cd ./doc/latex && make refman.pdf $(QUIET) \
	    && echo 'Created doc/latex/refman.pdf'

ifneq (,$(strip $(DOXYGEN)))
doc: $(DOC_INDEX)
pdfdoc: $(DOC_PDF)
else
doc:
	@echo "$@"': $$DOXYGEN is undefined'
pdfdoc:
	@echo "$@"': $$DOXYGEN is undefined'
endif
# END doc RULES

# BEGIN vdb_print rules
vdb_print$(EXE_SUFFIX): $(LIBOPENVDB) $(CMD_OBJ_NAMES)
	$(call BuildExecutable, $(CMD_OBJ_NAMES) \
                                $(LIBS_RPATH) $(LIBOPENVDB_RPATH) \
				$(ALLOC_LIBS_RPATH))

ifneq (,$(strip $(EXE_SUFFIX)))
vdb_print: vdb_print$(EXE_SUFFIX)
endif
# END vdb_print rules

# BEGIN vdb_render rules
$(RENDER_OBJ_NAMES): %.o: %.cc
	$(call CompileCXX, $(CXXISYSTEM) $(EXR_INCL_DIR))

<<<<<<< HEAD
vdb_render$(EXE_SUFFIX): $(LIBOPENVDB) $(RENDER_OBJ_NAMES)
	$(call BuildExecutable, $(RENDER_OBJ_NAMES) \
                                $(LIBS_RPATH) \
                                $(EXR_LIBS_RPATH) \
				$(LIBOPENVDB_RPATH) \
				$(ALLOC_LIBS_RPATH))

ifneq (,$(strip $(EXE_SUFFIX)))
vdb_render: vdb_render$(EXE_SUFFIX)
endif
# END vdb_render rules

# BEGIN vdb_view rules
ifneq (yes,$(has_glfw))
vdb_view:
	@echo "$@"': GLFW is unavailable'
else
# Create an openvdb_viewer/ symlink to the viewer/ subdirectory,
# to mirror the DWA directory structure.
openvdb_viewer:
	$(LN) viewer openvdb_viewer
=======
# Create an openvdb_viewer/ symlink to the viewer/ subdirectory,
# to mirror the DWA directory structure.
openvdb_viewer:
	ln -f -s viewer openvdb_viewer

ifneq (yes,$(has_glfw))
vdb_view:
	@echo "$@"': GLFW is unavailable'
else
>>>>>>> 44a35b05
$(LIBVIEWER_INCLUDE_NAMES): openvdb_viewer

$(LIBVIEWER_OBJ_NAMES): $(LIBVIEWER_INCLUDE_NAMES)
$(LIBVIEWER_OBJ_NAMES): %.o: %.cc
	$(call CompileCXX,-I $(GLFW_INCL_DIR) -DGL_GLEXT_PROTOTYPES=1)

<<<<<<< HEAD
ifneq (,$(strip $(EXE_SUFFIX)))
vdb_view: vdb_view$(EXE_SUFFIX)
=======
vdb_view: $(LIBOPENVDB) $(LIBVIEWER_OBJ_NAMES) cmd/openvdb_view/main.cc
	@echo "Building $@ because of $(call list_deps)"
	$(CXX) $(CXXFLAGS) -o $@ cmd/openvdb_view/main.cc $(LIBVIEWER_OBJ_NAMES) \
		-I . -Wl,-rpath,$(GLFW_LIB_DIR) -L$(GLFW_LIB_DIR) $(GLFW_LIB) \
		$(LIBVIEWER_FLAGS) $(LIBS_RPATH) $(BOOST_THREAD_LIB) $(CONCURRENT_MALLOC_LIB) \
	    $(LIBOPENVDB_RPATH) -L$(CURDIR) $(LIBOPENVDB)
>>>>>>> 44a35b05
endif

vdb_view$(EXE_SUFFIX): $(LIBOPENVDB) $(LIBVIEWER_OBJ_NAMES) $(VIEW_OBJ_NAMES)
	$(call BuildExecutable, $(VIEW_OBJ_NAMES) $(LIBVIEWER_OBJ_NAMES) \
		$(GLFW_RPATH) \
		$(LIBVIEWER_FLAGS) $(LIBS_RPATH) $(CONCURRENT_MALLOC_LIB) \
		$(LIBOPENVDB_RPATH) \
		$(ALLOC_LIBS_RPATH))
endif
# END vdb_view RULES

# Build the Python module
$(PYTHON_OBJ_NAMES): $(PYTHON_INCLUDE_NAMES)
$(PYTHON_OBJ_NAMES): %.o: %.cc
	$(call CompileCXX, -I . $(PYCXXFLAGS))
$(PYTHON_MODULE): $(LIBOPENVDB) $(PYTHON_OBJ_NAMES)
	$(call BuildSharedLibrary, $(PYTHON_SONAME_FLAGS) $(PYTHON_OBJ_NAMES) \
		$(LIBS_RPATH) $(CONCURRENT_MALLOC_LIB) $(PYTHON_LIBS_RPATH))

ifeq (yes,$(has_python))
ifneq (,$(strip $(EPYDOC)))
pydoc: $(PYTHON_MODULE) $(LIBOPENVDB_SONAME)
	@echo "Generating Python module documentation because of $(call list_deps)"
	pydocdir=doc/html/python; \
	/bin/mkdir -p $${pydocdir}; \
	echo "Created $${pydocdir}"; \
	export LD_LIBRARY_PATH=${LD_LIBRARY_PATH}:$(CURDIR); \
	export PYTHONPATH=${PYTHONPATH}:$(CURDIR); \
	    $(EPYDOC) --html -o $${pydocdir} $(PYTHON_MODULE_NAME) $(QUIET)
else
pydoc:
	@echo "$@"': $$EPYDOC is undefined'
endif

pytest: $(PYTHON_MODULE) $(LIBOPENVDB_SONAME)
	@echo "Testing Python module $(PYTHON_MODULE)"
	export LD_LIBRARY_PATH=${LD_LIBRARY_PATH}:$(CURDIR); \
	export PYTHONPATH=${PYTHONPATH}:$(CURDIR); \
	    python$(PYTHON_VERSION) ./python/test/TestOpenVDB.py $(QUIET_TEST)

python: $(PYTHON_MODULE)
else
python pytest pydoc:
	@echo "$@"': Python is unavailable'
endif

# BEGIN vdb_test RULES
ifeq (3,$(words $(strip $(CPPUNIT_LIB_DIR) $(CPPUNIT_INCL_DIR) $(CPPUNIT_LIB))))

$(UNITTEST_OBJ_NAMES): %.o: %.cc
	$(call CompileCXX, $(CXXISYSTEM) $(CPPUNIT_INCL_DIR))

vdb_test$(EXE_SUFFIX): $(LIBOPENVDB) $(UNITTEST_OBJ_NAMES)
	$(call BuildExecutable, $(UNITTEST_OBJ_NAMES) \
		$(CPPUNIT_RPATH) \
		$(LIBS_RPATH) $(LIBOPENVDB_RPATH) \
		$(ALLOC_LIBS_RPATH))

ifneq (,$(strip $(EXE_SUFFIX)))
vdb_test: vdb_test$(EXE_SUFFIX)
endif

ifdef MBSD
  APP_EXPORTS := export DYLD_LIBRARY_PATH=${LD_LIBRARY_PATH}:$(LOCAL_LIB):$(CURDIR)
else
  ifdef WINDOWS_NT
    APP_EXPORTS := true
  else
    APP_EXPORTS := export LD_LIBRARY_PATH=${LD_LIBRARY_PATH}:$(CURDIR)
  endif
endif

test: vdb_test
	@echo "Testing $(LIBOPENVDB_NAME)"
	$(APP_EXPORTS); ./vdb_test $(QUIET_TEST)
else
vdb_test:
	@echo "$@"': $$(CPPUNIT_INCL_DIR) is undefined'
test:
	@echo "$@"': $$(CPPUNIT_INCL_DIR) is undefined'
endif
# END vdb_test RULES

<<<<<<< HEAD
install_headers: $(INCLUDE_NAMES)
	/bin/mkdir -p $(INSTALL_DIR)/include/openvdb
	@echo "Created $(INSTALL_DIR)/include/openvdb"
	pushd $(INSTALL_DIR)/include/openvdb > /dev/null; \
	    /bin/mkdir -p $(HEADER_SUBDIRS); popd > /dev/null
	for f in $(INCLUDE_NAMES); \
	    do /bin/cp -f $$f $(INSTALL_DIR)/include/openvdb/$$f; done
	@#
	@echo "Copied header files to $(INSTALL_DIR)/include"

install: install_headers lib python vdb_print vdb_render vdb_view doc pydoc
	mkdir -p $(INSTALL_DIR)/lib
	@echo "Created $(INSTALL_DIR)/lib/"
	cp -f $(LIBOPENVDB) $(LIBOPENVDB_IMPORT) $(INSTALL_DIR)/lib
	pushd $(INSTALL_DIR)/lib > /dev/null; \
	    if [ -f $(LIBOPENVDB_SHARED_VERSIONED) ]; then \
		    $(LN) $(LIBOPENVDB_SHARED_VERSIONED) $(LIBOPENVDB_SHARED); fi; \
=======
install: lib python vdb_print vdb_render vdb_view doc pydoc
	mkdir -p $(DESTDIR)/include/openvdb
	@echo "Created $(DESTDIR)/include/openvdb"
	pushd $(DESTDIR)/include/openvdb > /dev/null; \
	    mkdir -p $(HEADER_SUBDIRS); popd > /dev/null
	for f in $(INCLUDE_NAMES); \
	    do cp -f $$f $(DESTDIR)/include/openvdb/$$f; done
	@#
	if [ -f $(LIBVIEWER) ]; \
	then \
	    mkdir -p $(DESTDIR)/include/openvdb_viewer; \
	    echo "Created $(DESTDIR)/include/openvdb_viewer"; \
	    cp -f $(LIBVIEWER_PUBLIC_INCLUDE_NAMES) $(DESTDIR)/include/openvdb_viewer/; \
	fi
	@echo "Copied header files to $(DESTDIR)/include"
	@#
	mkdir -p $(DESTDIR)/lib
	@echo "Created $(DESTDIR)/lib/"
	cp -f $(LIBOPENVDB) $(DESTDIR)/lib
	pushd $(DESTDIR)/lib > /dev/null; \
	    if [ -f $(LIBOPENVDB_SHARED) ]; then \
	        ln -f -s $(LIBOPENVDB_SHARED) $(LIBOPENVDB_SHARED_NAME); \
	        ln -f -s $(LIBOPENVDB_SHARED) $(LIBOPENVDB_SONAME); \
	    fi; \
>>>>>>> 44a35b05
	    popd > /dev/null
	@echo "Copied libopenvdb to $(DESTDIR)/lib/"
	@#
<<<<<<< HEAD
=======
	if [ -f $(LIBVIEWER) ]; \
	then \
	    cp -f $(LIBVIEWER) $(DESTDIR)/lib; \
	    pushd $(DESTDIR)/lib > /dev/null; \
	        if [ -f $(LIBVIEWER_SHARED) ]; then \
	            ln -f -s $(LIBVIEWER_SHARED) $(LIBVIEWER_SHARED_NAME); fi; \
	        popd > /dev/null; \
	    echo "Copied libopenvdb_viewer to $(DESTDIR)/lib/"; \
	fi
	@#
>>>>>>> 44a35b05
	if [ -f $(PYTHON_MODULE) ]; \
	then \
	    installdir=$(DESTDIR)/python/include/python$(PYTHON_VERSION); \
	    mkdir -p $${installdir}; \
	    echo "Created $${installdir}"; \
	    /bin/cp -f $(PYTHON_PUBLIC_INCLUDE_NAMES) $${installdir}/; \
	    echo "Copied Python header files to $${installdir}"; \
	    installdir=$(DESTDIR)/python/lib/python$(PYTHON_VERSION); \
	    mkdir -p $${installdir}; \
	    echo "Created $${installdir}"; \
	    /bin/cp -f $(PYTHON_MODULE) $${installdir}/; \
	    pushd $${installdir} > /dev/null; \
	    $(LN) $(PYTHON_MODULE) $(PYTHON_SONAME); \
	    popd > /dev/null; \
	    echo "Copied Python module to $${installdir}"; \
	fi
	@#
<<<<<<< HEAD
	mkdir -p $(INSTALL_DIR)/bin
	@echo "Created $(INSTALL_DIR)/bin/"
	cp -f vdb_print$(EXE_SUFFIX) $(INSTALL_DIR)/bin
	@echo "Copied vdb_print$(EXE_SUFFIX) to $(INSTALL_DIR)/bin/"
	cp -f vdb_render$(EXE_SUFFIX) $(INSTALL_DIR)/bin
	@echo "Copied vdb_render to $(INSTALL_DIR)/bin/"
	if [ -f vdb_view$(EXE_SUFFIX) ]; \
	then \
		cp -f vdb_view$(EXE_SUFFIX) $(INSTALL_DIR)/bin; \
		echo "Copied vdb_view to $(INSTALL_DIR)/bin/"; \
=======
	mkdir -p $(DESTDIR)/bin
	@echo "Created $(DESTDIR)/bin/"
	cp -f vdb_print $(DESTDIR)/bin
	@echo "Copied vdb_print to $(DESTDIR)/bin/"
	cp -f vdb_render $(DESTDIR)/bin
	@echo "Copied vdb_render to $(DESTDIR)/bin/"
	if [ -f vdb_view ]; \
	then \
	    cp -f vdb_view $(DESTDIR)/bin; \
	    echo "Copied vdb_view to $(DESTDIR)/bin/"; \
>>>>>>> 44a35b05
	fi
	@#
	if [ -d doc/html ]; \
	then \
	    mkdir -p $(DESTDIR)/share/doc/openvdb; \
	    echo "Created $(DESTDIR)/share/doc/openvdb/"; \
	    cp -r -f doc/html $(DESTDIR)/share/doc/openvdb; \
	    echo "Copied documentation to $(DESTDIR)/share/doc/openvdb/"; \
	fi

SESI_ARCHIVE_CONTENTS := \
    CHANGES \
    COPYRIGHT \
    INSTALL \
    LICENSE \
    README \
    Makefile \
    clmakedep.py \
    platform.mk \
    $(ALL_INCLUDE_FILES) \
    $(ALL_SRC_FILES) \
    $(DOC_FILES) \
    doxygen-config \
#
SESI_ARCHIVE_CONTENTS := $(addprefix openvdb/,$(SESI_ARCHIVE_CONTENTS))
SESI_ARCHIVE_NAME := openvdb-$(LIB_MAJOR_VERSION).$(LIB_MINOR_VERSION).$(LIB_PATCH_VERSION).tar.gz

sesi_archive:
	@echo "Creating $(SESI_ARCHIVE_NAME)"
	$(RM) $(SESI_ARCHIVE_NAME)
	$(LN) . openvdb
	/bin/tar cfz $(SESI_ARCHIVE_NAME) $(SESI_ARCHIVE_CONTENTS) || true
	$(RM) openvdb

ifdef WINDOWS_NT
HFS_DSOLIB := $(HFS)/bin
else
HFS_DSOLIB := $(HFS)/dsolib
endif

# Directly installs into $HFS for development builds
hfsinstall: $(LIBOPENVDB_SHARED)
	/bin/cp $(basename $(LIBOPENVDB_SHARED)).* $(HFS_DSOLIB)
hfsclean:
	$(RM) $(HFS_DSOLIB)/$(basename $(LIBOPENVDB_SHARED)).*

DEPFILES = $(call DepFromSrc,$(ALL_SRC_FILES))

# TODO: This accumulates all source file dependencies into a single file
# containing a rule for each *.o file.  Consider generating a separate
# dependency file for each *.o file instead.
$(DEPEND): $(ALL_INCLUDE_FILES) $(ALL_SRC_FILES) openvdb_viewer
	@echo "Generating dependencies because of $(call list_deps)"
	$(RM) $(DEPEND)
	for f in $(SRC_NAMES) $(LIBVIEWER_SRC_NAMES) $(CMD_SRC_NAMES) $(RENDER_SRC_NAMES) $(VIEW_SRC_NAMES); \
		do $(CXX) $(CXXFLAGS) -O0 \
			-MM $$f -MT `echo $$f | sed 's%\.[^.]*%.o%'` >> $(DEPEND); \
	done
	if [ -d "$(CPPUNIT_INCL_DIR)" ]; \
	then \
	    for f in $(UNITTEST_SRC_NAMES); \
	        do $(CXX) $(CXXFLAGS) -O0 \
	            -MM $$f -MT `echo $$f | sed 's%\.[^.]*%.o%'` \
	            $(CXXISYSTEM) $(CPPUNIT_INCL_DIR) >> $(DEPEND); \
	    done; \
	fi

depend: $(DEPEND)

clean_obj:
	$(RM) $(OBJ_NAMES)
	$(RM) $(PYTHON_OBJ_NAMES)
	$(RM) $(UNITTEST_OBJ_NAMES)
	$(RM) $(CMD_OBJ_NAMES)
	$(RM) $(LIBVIEWER_OBJ_NAMES)
	$(RM) $(VIEW_OBJ_NAMES) 
	$(RM) $(RENDER_OBJ_NAMES) 

clean: clean_obj
	$(RM) $(ALL_PRODUCTS) $(DEPFILES)
	$(RM) $(LIBOPENVDB_STATIC)
	$(RM) $(LIBOPENVDB_SHARED_VERSIONED)
	$(RM) $(LIBOPENVDB_SHARED)
	$(RM) $(LIBOPENVDB_NAME).def
	$(RM) $(LIBOPENVDB_IMPORT)
	$(RM) *.lib *.exp *.ilk *.obj *.manifest *.pdb
	$(RM) -r ./doc/html
	$(RM) -r ./doc/html ./doc/latex

ifneq ($(DEPFILES),)
-include $(DEPFILES)
endif

# Copyright (c) 2012-2014 DreamWorks Animation LLC
# All rights reserved. This software is distributed under the
# Mozilla Public License 2.0 ( http://www.mozilla.org/MPL/2.0/ )<|MERGE_RESOLUTION|>--- conflicted
+++ resolved
@@ -108,46 +108,26 @@
 #
 
 # The directory into which to install libraries, executables and header files
-<<<<<<< HEAD
-INSTALL_DIR := $(prefix)
+DESTDIR := $(prefix)
 include platform.mk
-
-# The directory into which to install Houdini SOPs
-HOUDINI_INSTALL_DIR := ./dso
-
-# Default to $HFS if it already exists.
-# The directory within which to source the houdini_setup script
-ifneq (,$(HFS))
-HOUDINI_DIR := $(HFS)
-else
-HOUDINI_DIR := /rel/third_party/houdini/12.5.376_64
-endif
 
 ifeq (,$(prefix))
   $(warning === WARNING === No prefix set)
 endif
 LOCAL_INCLUDE	:= $(prefix)/include
 LOCAL_LIB	:= $(prefix)/lib
-=======
-DESTDIR := /tmp/OpenVDB
->>>>>>> 44a35b05
 
 BOOST_VERSION	?= 1_51
 # The parent directory of the boost/ header directory
 BOOST_INCL_DIR	:= $(LOCAL_INCLUDE)/boost-$(BOOST_VERSION)
 # The directory containing libboost_iostreams, libboost_system, etc.
-<<<<<<< HEAD
 BOOST_LIB_DIR := $(LOCAL_LIB)
 ifdef WINDOWS_NT
   BOOST_LIB :=
 else
   BOOST_LIB := -lboost_iostreams -lboost_system
 endif
-=======
-BOOST_LIB_DIR := $(HDSO)
-BOOST_LIB := -lboost_iostreams -lboost_system
 BOOST_THREAD_LIB := -lboost_thread
->>>>>>> 44a35b05
 
 # The parent directory of the OpenEXR/ header directory
 EXR_INCL_DIR := $(LOCAL_INCLUDE)
@@ -309,20 +289,13 @@
 
 # The directory containing glfw.h
 # (leave blank if GLFW is unavailable)
-<<<<<<< HEAD
 GLFW_INCL_DIR :=
 # The directory containing libglfw
 GLFW_LIB_DIR :=
 GLFW_LIB :=
-=======
-GLFW_INCL_DIR := /rel/third_party/glfw/glfw-3.0.1/include
-# The directory containing libglfw
-GLFW_LIB_DIR := /rel/third_party/glfw/glfw-3.0.1/lib
-GLFW_LIB := -lglfw
 # The major version number of the GLFW library
 # (header filenames changed between GLFW 2 and 3, so this must be specified explicitly)
 GLFW_MAJOR_VERSION := 3
->>>>>>> 44a35b05
 
 # The version of Python for which to build the OpenVDB module
 # (leave blank if Python is unavailable)
@@ -379,22 +352,16 @@
 # Turn off implicit rules for speed.
 .SUFFIXES:
 
-<<<<<<< HEAD
+ifneq (,$(INSTALL_DIR))
+    $(warning Warning: $$(INSTALL_DIR) is no longer used; set $$(DESTDIR) instead.)
+endif
+
 ifeq (full,$(strip $(debug)))
   OPTIMIZE := $(DEBUG_FLAGS)
   ifdef WINDOWS_NT
     LDFLAGS += -DEBUG
   else
   endif
-=======
-ifneq (,$(INSTALL_DIR))
-    $(warning Warning: $$(INSTALL_DIR) is no longer used; set $$(DESTDIR) instead.)
-endif
-
-# Determine the platform.
-ifeq ("$(OS)","Windows_NT")
-    WINDOWS_NT := 1
->>>>>>> 44a35b05
 else
   ifeq (yes,$(strip $(debug)))
     OPTIMIZE := $(DEBUG_FLAGS)
@@ -816,7 +783,6 @@
 LIB_VERSION=$(LIB_MAJOR_VERSION).$(LIB_MINOR_VERSION).$(LIB_PATCH_VERSION)
 SO_VERSION=$(LIB_MAJOR_VERSION).$(LIB_MINOR_VERSION)
 
-<<<<<<< HEAD
 LIBOPENVDB_NAME=openvdb_sesi
 LIBOPENVDB_STATIC := $(STATICLIB_PREFIX)$(LIBOPENVDB_NAME)$(STATICLIB_SUFFIX)
 LIBOPENVDB_SHARED := $(SHAREDLIB_PREFIX)$(LIBOPENVDB_NAME)$(SHAREDLIB_SUFFIX)
@@ -827,35 +793,6 @@
 LIBOPENVDB_SONAME_FLAGS := -Wl,-soname,$(LIBOPENVDB_SONAME)
 else
 LIBOPENVDB_SONAME_FLAGS :=
-=======
-LIBOPENVDB_NAME=libopenvdb
-LIBOPENVDB_STATIC := $(LIBOPENVDB_NAME).a
-ifndef MBSD
-LIBOPENVDB_SHARED_NAME := $(LIBOPENVDB_NAME).so
-LIBOPENVDB_SHARED := $(LIBOPENVDB_NAME).so.$(LIB_VERSION)
-LIBOPENVDB_SONAME := $(LIBOPENVDB_NAME).so.$(SO_VERSION)
-LIBOPENVDB_SONAME_FLAGS := -Wl,-soname,$(LIBOPENVDB_SONAME)
-else
-LIBOPENVDB_SHARED_NAME := $(LIBOPENVDB_NAME).dylib
-LIBOPENVDB_SHARED := $(LIBOPENVDB_NAME).$(LIB_VERSION).dylib
-LIBOPENVDB_SONAME := $(LIBOPENVDB_NAME).$(SO_VERSION).dylib
-LIBOPENVDB_SONAME_FLAGS := -Wl,-install_name,$(DESTDIR)/lib/$(LIBOPENVDB_SONAME)
-endif
-
-# TODO: libopenvdb_viewer is currently built into vdb_view and is not installed separately.
-LIBVIEWER_NAME=libopenvdb_viewer
-LIBVIEWER_STATIC := $(LIBVIEWER_NAME).a
-ifndef MBSD
-LIBVIEWER_SHARED_NAME := $(LIBVIEWER_NAME).so
-LIBVIEWER_SHARED := $(LIBVIEWER_NAME).so.$(LIB_VERSION)
-LIBVIEWER_SONAME := $(LIBVIEWER_NAME).so.$(SO_VERSION)
-LIBVIEWER_SONAME_FLAGS := -Wl,-soname,$(LIBVIEWER_SONAME)
-else
-LIBVIEWER_SHARED_NAME := $(LIBVIEWER_NAME).dylib
-LIBVIEWER_SHARED := $(LIBVIEWER_NAME).$(LIB_VERSION).dylib
-LIBVIEWER_SONAME := $(LIBVIEWER_NAME).$(SO_VERSION).dylib
-LIBVIEWER_SONAME_FLAGS := -Wl,-install_name,$(DESTDIR)/lib/$(LIBVIEWER_SONAME)
->>>>>>> 44a35b05
 endif
 
 PYTHON_MODULE_NAME=pyopenvdb
@@ -875,13 +812,8 @@
     LIBOPENVDB := $(LIBOPENVDB_SHARED_VERSIONED)
   else
     LIBOPENVDB := $(LIBOPENVDB_SHARED)
-<<<<<<< HEAD
-  endif
-  LIBOPENVDB_RPATH := -Wl,-rpath,$(INSTALL_DIR)/lib $(LIBOPENVDB)
-=======
-    LIBVIEWER := $(LIBVIEWER_SHARED)
-    LIBOPENVDB_RPATH := -Wl,-rpath,$(DESTDIR)/lib
->>>>>>> 44a35b05
+  endif
+  LIBOPENVDB_RPATH := -Wl,-rpath,$(DESTDIR)/lib $(LIBOPENVDB)
 endif # shared
 
 CPPUNIT_RPATH := -Wl,-rpath,$(CPPUNIT_LIB_DIR) $(LDDIROPT)$(CPPUNIT_LIB_DIR) $(CPPUNIT_LIB)
@@ -921,11 +853,6 @@
     vdb_render$(EXE_SUFFIX).manifest \
     vdb_render.{pdb,ilk} \
     $(DEPEND) \
-<<<<<<< HEAD
-=======
-    $(LIBOPENVDB_SHARED_NAME) \
-    $(LIBOPENVDB_SONAME) \
->>>>>>> 44a35b05
     $(PYTHON_MODULE) \
 #
 
@@ -945,7 +872,6 @@
 ifneq (no,$(strip $(shared)))
 
 # Build shared library
-<<<<<<< HEAD
 lib: $(LIBOPENVDB_SHARED)
 
 ifeq (yes,$(strip $(VERSIONED_LIBS)))
@@ -956,16 +882,6 @@
 $(LIBOPENVDB_SHARED): $(LIBOPENVDB_SHARED_VERSIONED) $(LIBOPENVDB_SONAME)
 	$(LN) $(LIBOPENVDB_SHARED_VERSIONED) $@
 else
-=======
-lib: $(LIBOPENVDB_SHARED_NAME) $(LIBOPENVDB_SONAME)
-
-$(LIBOPENVDB_SHARED_NAME): $(LIBOPENVDB_SHARED)
-	ln -f -s $< $@
-
-$(LIBOPENVDB_SONAME): $(LIBOPENVDB_SHARED)
-	ln -f -s $< $@
-
->>>>>>> 44a35b05
 $(LIBOPENVDB_SHARED): $(OBJ_NAMES)
 	$(call BuildSharedLibrary,$(LIBS_RPATH))
 endif # versioned libs
@@ -1019,7 +935,6 @@
 $(RENDER_OBJ_NAMES): %.o: %.cc
 	$(call CompileCXX, $(CXXISYSTEM) $(EXR_INCL_DIR))
 
-<<<<<<< HEAD
 vdb_render$(EXE_SUFFIX): $(LIBOPENVDB) $(RENDER_OBJ_NAMES)
 	$(call BuildExecutable, $(RENDER_OBJ_NAMES) \
                                 $(LIBS_RPATH) \
@@ -1041,40 +956,20 @@
 # to mirror the DWA directory structure.
 openvdb_viewer:
 	$(LN) viewer openvdb_viewer
-=======
-# Create an openvdb_viewer/ symlink to the viewer/ subdirectory,
-# to mirror the DWA directory structure.
-openvdb_viewer:
-	ln -f -s viewer openvdb_viewer
-
-ifneq (yes,$(has_glfw))
-vdb_view:
-	@echo "$@"': GLFW is unavailable'
-else
->>>>>>> 44a35b05
 $(LIBVIEWER_INCLUDE_NAMES): openvdb_viewer
 
 $(LIBVIEWER_OBJ_NAMES): $(LIBVIEWER_INCLUDE_NAMES)
 $(LIBVIEWER_OBJ_NAMES): %.o: %.cc
-	$(call CompileCXX,-I $(GLFW_INCL_DIR) -DGL_GLEXT_PROTOTYPES=1)
-
-<<<<<<< HEAD
+	$(call CompileCXX,$(CXXISYSTEM) $(GLFW_INCL_DIR) -DGL_GLEXT_PROTOTYPES=1)
+
 ifneq (,$(strip $(EXE_SUFFIX)))
 vdb_view: vdb_view$(EXE_SUFFIX)
-=======
-vdb_view: $(LIBOPENVDB) $(LIBVIEWER_OBJ_NAMES) cmd/openvdb_view/main.cc
-	@echo "Building $@ because of $(call list_deps)"
-	$(CXX) $(CXXFLAGS) -o $@ cmd/openvdb_view/main.cc $(LIBVIEWER_OBJ_NAMES) \
-		-I . -Wl,-rpath,$(GLFW_LIB_DIR) -L$(GLFW_LIB_DIR) $(GLFW_LIB) \
-		$(LIBVIEWER_FLAGS) $(LIBS_RPATH) $(BOOST_THREAD_LIB) $(CONCURRENT_MALLOC_LIB) \
-	    $(LIBOPENVDB_RPATH) -L$(CURDIR) $(LIBOPENVDB)
->>>>>>> 44a35b05
 endif
 
 vdb_view$(EXE_SUFFIX): $(LIBOPENVDB) $(LIBVIEWER_OBJ_NAMES) $(VIEW_OBJ_NAMES)
 	$(call BuildExecutable, $(VIEW_OBJ_NAMES) $(LIBVIEWER_OBJ_NAMES) \
 		$(GLFW_RPATH) \
-		$(LIBVIEWER_FLAGS) $(LIBS_RPATH) $(CONCURRENT_MALLOC_LIB) \
+		$(LIBVIEWER_FLAGS) $(LIBS_RPATH) $(BOOST_THREAD_LIB) \
 		$(LIBOPENVDB_RPATH) \
 		$(ALLOC_LIBS_RPATH))
 endif
@@ -1152,66 +1047,26 @@
 endif
 # END vdb_test RULES
 
-<<<<<<< HEAD
 install_headers: $(INCLUDE_NAMES)
-	/bin/mkdir -p $(INSTALL_DIR)/include/openvdb
-	@echo "Created $(INSTALL_DIR)/include/openvdb"
-	pushd $(INSTALL_DIR)/include/openvdb > /dev/null; \
+	/bin/mkdir -p $(DESTDIR)/include/openvdb
+	@echo "Created $(DESTDIR)/include/openvdb"
+	pushd $(DESTDIR)/include/openvdb > /dev/null; \
 	    /bin/mkdir -p $(HEADER_SUBDIRS); popd > /dev/null
 	for f in $(INCLUDE_NAMES); \
-	    do /bin/cp -f $$f $(INSTALL_DIR)/include/openvdb/$$f; done
+	    do /bin/cp -f $$f $(DESTDIR)/include/openvdb/$$f; done
 	@#
-	@echo "Copied header files to $(INSTALL_DIR)/include"
+	@echo "Copied header files to $(DESTDIR)/include"
 
 install: install_headers lib python vdb_print vdb_render vdb_view doc pydoc
-	mkdir -p $(INSTALL_DIR)/lib
-	@echo "Created $(INSTALL_DIR)/lib/"
-	cp -f $(LIBOPENVDB) $(LIBOPENVDB_IMPORT) $(INSTALL_DIR)/lib
-	pushd $(INSTALL_DIR)/lib > /dev/null; \
+	mkdir -p $(DESTDIR)/lib
+	@echo "Created $(DESTDIR)/lib/"
+	cp -f $(LIBOPENVDB) $(LIBOPENVDB_IMPORT) $(DESTDIR)/lib
+	pushd $(DESTDIR)/lib > /dev/null; \
 	    if [ -f $(LIBOPENVDB_SHARED_VERSIONED) ]; then \
 		    $(LN) $(LIBOPENVDB_SHARED_VERSIONED) $(LIBOPENVDB_SHARED); fi; \
-=======
-install: lib python vdb_print vdb_render vdb_view doc pydoc
-	mkdir -p $(DESTDIR)/include/openvdb
-	@echo "Created $(DESTDIR)/include/openvdb"
-	pushd $(DESTDIR)/include/openvdb > /dev/null; \
-	    mkdir -p $(HEADER_SUBDIRS); popd > /dev/null
-	for f in $(INCLUDE_NAMES); \
-	    do cp -f $$f $(DESTDIR)/include/openvdb/$$f; done
-	@#
-	if [ -f $(LIBVIEWER) ]; \
-	then \
-	    mkdir -p $(DESTDIR)/include/openvdb_viewer; \
-	    echo "Created $(DESTDIR)/include/openvdb_viewer"; \
-	    cp -f $(LIBVIEWER_PUBLIC_INCLUDE_NAMES) $(DESTDIR)/include/openvdb_viewer/; \
-	fi
-	@echo "Copied header files to $(DESTDIR)/include"
-	@#
-	mkdir -p $(DESTDIR)/lib
-	@echo "Created $(DESTDIR)/lib/"
-	cp -f $(LIBOPENVDB) $(DESTDIR)/lib
-	pushd $(DESTDIR)/lib > /dev/null; \
-	    if [ -f $(LIBOPENVDB_SHARED) ]; then \
-	        ln -f -s $(LIBOPENVDB_SHARED) $(LIBOPENVDB_SHARED_NAME); \
-	        ln -f -s $(LIBOPENVDB_SHARED) $(LIBOPENVDB_SONAME); \
-	    fi; \
->>>>>>> 44a35b05
 	    popd > /dev/null
 	@echo "Copied libopenvdb to $(DESTDIR)/lib/"
 	@#
-<<<<<<< HEAD
-=======
-	if [ -f $(LIBVIEWER) ]; \
-	then \
-	    cp -f $(LIBVIEWER) $(DESTDIR)/lib; \
-	    pushd $(DESTDIR)/lib > /dev/null; \
-	        if [ -f $(LIBVIEWER_SHARED) ]; then \
-	            ln -f -s $(LIBVIEWER_SHARED) $(LIBVIEWER_SHARED_NAME); fi; \
-	        popd > /dev/null; \
-	    echo "Copied libopenvdb_viewer to $(DESTDIR)/lib/"; \
-	fi
-	@#
->>>>>>> 44a35b05
 	if [ -f $(PYTHON_MODULE) ]; \
 	then \
 	    installdir=$(DESTDIR)/python/include/python$(PYTHON_VERSION); \
@@ -1229,29 +1084,16 @@
 	    echo "Copied Python module to $${installdir}"; \
 	fi
 	@#
-<<<<<<< HEAD
-	mkdir -p $(INSTALL_DIR)/bin
-	@echo "Created $(INSTALL_DIR)/bin/"
-	cp -f vdb_print$(EXE_SUFFIX) $(INSTALL_DIR)/bin
-	@echo "Copied vdb_print$(EXE_SUFFIX) to $(INSTALL_DIR)/bin/"
-	cp -f vdb_render$(EXE_SUFFIX) $(INSTALL_DIR)/bin
-	@echo "Copied vdb_render to $(INSTALL_DIR)/bin/"
+	mkdir -p $(DESTDIR)/bin
+	@echo "Created $(DESTDIR)/bin/"
+	cp -f vdb_print$(EXE_SUFFIX) $(DESTDIR)/bin
+	@echo "Copied vdb_print$(EXE_SUFFIX) to $(DESTDIR)/bin/"
+	cp -f vdb_render$(EXE_SUFFIX) $(DESTDIR)/bin
+	@echo "Copied vdb_render to $(DESTDIR)/bin/"
 	if [ -f vdb_view$(EXE_SUFFIX) ]; \
 	then \
-		cp -f vdb_view$(EXE_SUFFIX) $(INSTALL_DIR)/bin; \
-		echo "Copied vdb_view to $(INSTALL_DIR)/bin/"; \
-=======
-	mkdir -p $(DESTDIR)/bin
-	@echo "Created $(DESTDIR)/bin/"
-	cp -f vdb_print $(DESTDIR)/bin
-	@echo "Copied vdb_print to $(DESTDIR)/bin/"
-	cp -f vdb_render $(DESTDIR)/bin
-	@echo "Copied vdb_render to $(DESTDIR)/bin/"
-	if [ -f vdb_view ]; \
-	then \
-	    cp -f vdb_view $(DESTDIR)/bin; \
-	    echo "Copied vdb_view to $(DESTDIR)/bin/"; \
->>>>>>> 44a35b05
+		cp -f vdb_view$(EXE_SUFFIX) $(DESTDIR)/bin; \
+		echo "Copied vdb_view to $(DESTDIR)/bin/"; \
 	fi
 	@#
 	if [ -d doc/html ]; \
@@ -1303,7 +1145,7 @@
 # TODO: This accumulates all source file dependencies into a single file
 # containing a rule for each *.o file.  Consider generating a separate
 # dependency file for each *.o file instead.
-$(DEPEND): $(ALL_INCLUDE_FILES) $(ALL_SRC_FILES) openvdb_viewer
+$(DEPEND): $(ALL_INCLUDE_FILES) $(ALL_SRC_FILES)
 	@echo "Generating dependencies because of $(call list_deps)"
 	$(RM) $(DEPEND)
 	for f in $(SRC_NAMES) $(LIBVIEWER_SRC_NAMES) $(CMD_SRC_NAMES) $(RENDER_SRC_NAMES) $(VIEW_SRC_NAMES); \
