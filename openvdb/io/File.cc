///////////////////////////////////////////////////////////////////////////
//
// Copyright (c) 2012-2014 DreamWorks Animation LLC
//
// All rights reserved. This software is distributed under the
// Mozilla Public License 2.0 ( http://www.mozilla.org/MPL/2.0/ )
//
// Redistributions of source code must retain the above copyright
// and license notice and the following restrictions and disclaimer.
//
// *     Neither the name of DreamWorks Animation nor the names of
// its contributors may be used to endorse or promote products derived
// from this software without specific prior written permission.
//
// THIS SOFTWARE IS PROVIDED BY THE COPYRIGHT HOLDERS AND CONTRIBUTORS
// "AS IS" AND ANY EXPRESS OR IMPLIED WARRANTIES, INCLUDING, BUT NOT
// LIMITED TO, THE IMPLIED WARRANTIES OF MERCHANTABILITY AND FITNESS FOR
// A PARTICULAR PURPOSE ARE DISCLAIMED. IN NO EVENT SHALL THE COPYRIGHT
// OWNER OR CONTRIBUTORS BE LIABLE FOR ANY INDIRECT, INCIDENTAL,
// SPECIAL, EXEMPLARY, OR CONSEQUENTIAL DAMAGES (INCLUDING, BUT NOT
// LIMITED TO, PROCUREMENT OF SUBSTITUTE GOODS OR SERVICES; LOSS OF USE,
// DATA, OR PROFITS; OR BUSINESS INTERRUPTION) HOWEVER CAUSED AND ON ANY
// THEORY OF LIABILITY, WHETHER IN CONTRACT, STRICT LIABILITY, OR TORT
// (INCLUDING NEGLIGENCE OR OTHERWISE) ARISING IN ANY WAY OUT OF THE USE
// OF THIS SOFTWARE, EVEN IF ADVISED OF THE POSSIBILITY OF SUCH DAMAGE.
// IN NO EVENT SHALL THE COPYRIGHT HOLDERS' AND CONTRIBUTORS' AGGREGATE
// LIABILITY FOR ALL CLAIMS REGARDLESS OF THEIR BASIS EXCEED US$250.00.
//
///////////////////////////////////////////////////////////////////////////
//
/// @file File.cc

#include "File.h"

#include "TempFile.h"
#include <openvdb/Exceptions.h>
#include <openvdb/util/logging.h>
#include <boost/cstdint.hpp>
#include <boost/iostreams/copy.hpp>
#ifndef _MSC_VER
#include <sys/types.h>
#include <sys/stat.h>
#include <unistd.h>
#endif
#include <cassert>
#include <cstdlib> // for getenv(), strtoul()
#include <cstring> // for strerror_r()
#include <fstream>
#include <iostream>
#include <limits>
#include <sstream>


namespace openvdb {
OPENVDB_USE_VERSION_NAMESPACE
namespace OPENVDB_VERSION_NAME {
namespace io {

// Implementation details of the File class
struct File::Impl
{
    enum { DEFAULT_COPY_MAX_BYTES = 500000000 }; // 500 MB

    struct NoBBox {};

    // Common implementation of the various File::readGrid() overloads,
    // with and without bounding box clipping
    template<typename BoxType>
    static GridBase::Ptr readGrid(const File& file, const GridDescriptor& gd, const BoxType& bbox)
    {
        // This method should not be called for files that don't contain grid offsets.
        assert(file.inputHasGridOffsets());

        GridBase::Ptr grid = file.createGrid(gd);
        gd.seekToGrid(file.inputStream());
        unarchive(file, grid, gd, bbox);
        return grid;
    }

    static void unarchive(const File& file, GridBase::Ptr& grid,
        const GridDescriptor& gd, NoBBox)
    {
        file.Archive::readGrid(grid, gd, file.inputStream());
    }

#ifndef OPENVDB_2_ABI_COMPATIBLE
    static void unarchive(const File& file, GridBase::Ptr& grid,
        const GridDescriptor& gd, const CoordBBox& indexBBox)
    {
        file.Archive::readGrid(grid, gd, file.inputStream(), indexBBox);
    }

    static void unarchive(const File& file, GridBase::Ptr& grid,
        const GridDescriptor& gd, const BBoxd& worldBBox)
    {
        file.Archive::readGrid(grid, gd, file.inputStream(), worldBBox);
    }
#endif

    static Index64 getDefaultCopyMaxBytes()
    {
        Index64 result = DEFAULT_COPY_MAX_BYTES;
        if (const char* s = std::getenv("OPENVDB_DELAYED_LOAD_COPY_MAX_BYTES")) {
            char* endptr = NULL;
            result = std::strtoul(s, &endptr, /*base=*/10);
        }
        return result;
    }

    std::string mFilename;
    // The file-level metadata
    MetaMap::Ptr mMeta;
    // The memory-mapped file
    MappedFile::Ptr mFileMapping;
    // The buffer for the input stream, if it is a memory-mapped file
    boost::shared_ptr<std::streambuf> mStreamBuf;
    // The file stream that is open for reading
    boost::scoped_ptr<std::istream> mInStream;
    // File-level stream metadata (file format, compression, etc.)
    StreamMetadata::Ptr mStreamMetadata;
    // Flag indicating if we have read in the global information (header,
    // metadata, and grid descriptors) for this VDB file
    bool mIsOpen;
    // File size limit for copying during delayed loading
    Index64 mCopyMaxBytes;
    // Grid descriptors for all grids stored in the file, indexed by grid name
    NameMap mGridDescriptors;
    // All grids, indexed by unique name (used only when mHasGridOffsets is false)
    Archive::NamedGridMap mNamedGrids;
    // All grids stored in the file (used only when mHasGridOffsets is false)
    GridPtrVecPtr mGrids;
}; // class File::Impl


////////////////////////////////////////


File::File(const std::string& filename): mImpl(new Impl)
{
    mImpl->mFilename = filename;
    mImpl->mIsOpen = false;
    mImpl->mCopyMaxBytes = Impl::getDefaultCopyMaxBytes();
    setInputHasGridOffsets(true);
}


File::~File()
{
}


File::File(const File& other)
    : Archive(other)
    , mImpl(new Impl)
{
    *this = other;
}


File&
File::operator=(const File& other)
{
    if (&other != this) {
        Archive::operator=(other);
        const Impl& otherImpl = *other.mImpl;
        mImpl->mFilename = otherImpl.mFilename;
        mImpl->mMeta = otherImpl.mMeta;
        mImpl->mIsOpen = false; // don't want two file objects reading from the same stream
        mImpl->mCopyMaxBytes = otherImpl.mCopyMaxBytes;
        mImpl->mGridDescriptors = otherImpl.mGridDescriptors;
        mImpl->mNamedGrids = otherImpl.mNamedGrids;
        mImpl->mGrids = otherImpl.mGrids;
    }
    return *this;
}


boost::shared_ptr<Archive>
File::copy() const
{
    return boost::shared_ptr<Archive>(new File(*this));
}


////////////////////////////////////////


const std::string&
File::filename() const
{
    return mImpl->mFilename;
}


MetaMap::Ptr
File::fileMetadata()
{
    return mImpl->mMeta;
}

MetaMap::ConstPtr
File::fileMetadata() const
{
    return mImpl->mMeta;
}


const File::NameMap&
File::gridDescriptors() const
{
    return mImpl->mGridDescriptors;
}

File::NameMap&
File::gridDescriptors()
{
    return mImpl->mGridDescriptors;
}


std::istream&
File::inputStream() const
{
    if (!mImpl->mInStream) {
        OPENVDB_THROW(IoError, filename() << " is not open for reading");
    }
    return *mImpl->mInStream;
}


////////////////////////////////////////


Index64
File::getSize() const
{
    /// @internal boost::filesystem::file_size() would be a more portable alternative,
    /// but as of 9/2014, Houdini ships without the Boost.Filesystem library,
    /// which makes it much less convenient to use that library.

    Index64 result = std::numeric_limits<Index64>::max();

    std::string mesg = "could not get size of file " + filename();

#ifdef _MSC_VER
    // Get the file size by seeking to the end of the file.
    std::ifstream fstrm(filename());
    if (fstrm) {
        fstrm.seekg(0, fstrm.end);
        result = static_cast<Index64>(fstrm.tellg());
    } else {
        OPENVDB_THROW(IoError, mesg);
    }
#else
    // Get the file size using the stat() system call.
    struct stat info;
    if (0 != ::stat(filename().c_str(), &info)) {
        std::string s = getErrorString();
        if (!s.empty()) mesg += " (" + s + ")";
        OPENVDB_THROW(IoError, mesg);
    }
    if (!S_ISREG(info.st_mode)) {
        mesg += " (not a regular file)";
        OPENVDB_THROW(IoError, mesg);
    }
    result = static_cast<Index64>(info.st_size);
#endif

    return result;
}


Index64
File::copyMaxBytes() const
{
    return mImpl->mCopyMaxBytes;
}


void
File::setCopyMaxBytes(Index64 bytes)
{
    mImpl->mCopyMaxBytes = bytes;
}


////////////////////////////////////////


bool
File::isOpen() const
{
    return mImpl->mIsOpen;
}


bool
File::open(bool delayLoad, const MappedFile::Notifier& notifier)
{
    if (isOpen()) {
        OPENVDB_THROW(IoError, filename() << " is already open");
    }
    mImpl->mInStream.reset();

    // Open the file.
    boost::scoped_ptr<std::istream> newStream;
    boost::shared_ptr<std::streambuf> newStreamBuf;
    MappedFile::Ptr newFileMapping;
    if (!delayLoad || !Archive::isDelayedLoadingEnabled()) {
        newStream.reset(new std::ifstream(
            filename().c_str(), std::ios_base::in | std::ios_base::binary));
    } else {
        bool isTempFile = false;
        std::string fname = filename();
        if (getSize() < copyMaxBytes()) {
            // If the file is not too large, make a temporary private copy of it
            // and open the copy instead.  The original file can then be modified
            // or removed without affecting delayed load.
            try {
                TempFile tempFile;
                std::ifstream fstrm(filename().c_str(),
                    std::ios_base::in | std::ios_base::binary);
                boost::iostreams::copy(fstrm, tempFile);
                fname = tempFile.filename();
                isTempFile = true;
            } catch (std::exception& e) {
                std::string mesg;
                if (e.what()) mesg = std::string(" (") + e.what() + ")";
                OPENVDB_LOG_WARN("failed to create a temporary copy of " << filename()
                    << " for delayed loading" << mesg
                    << "; will read directly from " << filename() << " instead");
            }
        }

        // While the file is open, its mapping, stream buffer and stream
        // must all be maintained.  Once the file is closed, the buffer and
        // the stream can be discarded, but the mapping needs to persist
        // if any grids were lazily loaded.
        try {
            newFileMapping.reset(new MappedFile(fname, /*autoDelete=*/isTempFile));
            newStreamBuf = newFileMapping->createBuffer();
            newStream.reset(new std::istream(newStreamBuf.get()));
        } catch (std::exception& e) {
            std::ostringstream ostr;
            ostr << "could not open file " << filename();
            if (e.what() != NULL) ostr << " (" << e.what() << ")";
            OPENVDB_THROW(IoError, ostr.str());
        }
    }

    if (newStream->fail()) {
        OPENVDB_THROW(IoError, "could not open file " << filename());
    }

    // Read in the file header.
    bool newFile = false;
    try {
        newFile = Archive::readHeader(*newStream);
    } catch (IoError& e) {
        if (e.what() && std::string("not a VDB file") == e.what()) {
            // Rethrow, adding the filename.
            OPENVDB_THROW(IoError, filename() << " is not a VDB file");
        }
        throw;
    }

    mImpl->mFileMapping = newFileMapping;
    if (mImpl->mFileMapping) mImpl->mFileMapping->setNotifier(notifier);
    mImpl->mStreamBuf = newStreamBuf;
    mImpl->mInStream.swap(newStream);

    // Tag the input stream with the file format and library version numbers
    // and other metadata.
    mImpl->mStreamMetadata.reset(new StreamMetadata);
    io::setStreamMetadataPtr(inputStream(), mImpl->mStreamMetadata, /*transfer=*/false);
    Archive::setFormatVersion(inputStream());
    Archive::setLibraryVersion(inputStream());
    Archive::setDataCompression(inputStream());
    io::setMappedFilePtr(inputStream(), mImpl->mFileMapping);

    // Read in the VDB metadata.
    mImpl->mMeta = MetaMap::Ptr(new MetaMap);
    mImpl->mMeta->readMeta(inputStream());

    if (!inputHasGridOffsets()) {
<<<<<<< HEAD
        OPENVDB_LOG_WARN("file " << filename() << " does not support partial reading");
=======
        OPENVDB_LOG_DEBUG_RUNTIME("file " << filename() << " does not support partial reading");
>>>>>>> f57d0852

        mImpl->mGrids.reset(new GridPtrVec);
        mImpl->mNamedGrids.clear();

        // Stream in the entire contents of the file and append all grids to mGrids.
        const boost::int32_t gridCount = readGridCount(inputStream());
        for (boost::int32_t i = 0; i < gridCount; ++i) {
            GridDescriptor gd;
            gd.read(inputStream());

            GridBase::Ptr grid = createGrid(gd);
            Archive::readGrid(grid, gd, inputStream());

            gridDescriptors().insert(std::make_pair(gd.gridName(), gd));
            mImpl->mGrids->push_back(grid);
            mImpl->mNamedGrids[gd.uniqueName()] = grid;
        }
        // Connect instances (grids that share trees with other grids).
        for (NameMapCIter it = gridDescriptors().begin(); it != gridDescriptors().end(); ++it) {
            Archive::connectInstance(it->second, mImpl->mNamedGrids);
        }
    } else {
        // Read in just the grid descriptors.
        readGridDescriptors(inputStream());
    }

    mImpl->mIsOpen = true;
    return newFile; // true if file is not identical to opened file
}


void
File::close()
{
    // Reset all data.
    mImpl->mMeta.reset();
    mImpl->mGridDescriptors.clear();
    mImpl->mGrids.reset();
    mImpl->mNamedGrids.clear();
    mImpl->mInStream.reset();
    mImpl->mStreamBuf.reset();
    mImpl->mStreamMetadata.reset();
    mImpl->mFileMapping.reset();

    mImpl->mIsOpen = false;
    setInputHasGridOffsets(true);
}


////////////////////////////////////////


bool
File::hasGrid(const Name& name) const
{
    if (!isOpen()) {
        OPENVDB_THROW(IoError, filename() << " is not open for reading");
    }
    return (findDescriptor(name) != gridDescriptors().end());
}


MetaMap::Ptr
File::getMetadata() const
{
    if (!isOpen()) {
        OPENVDB_THROW(IoError, filename() << " is not open for reading");
    }
    // Return a deep copy of the file-level metadata, which was read
    // when the file was opened.
    return MetaMap::Ptr(new MetaMap(*mImpl->mMeta));
}


GridPtrVecPtr
File::getGrids() const
{
    if (!isOpen()) {
        OPENVDB_THROW(IoError, filename() << " is not open for reading");
    }

    GridPtrVecPtr ret;
    if (!inputHasGridOffsets()) {
        // If the input file doesn't have grid offsets, then all of the grids
        // have already been streamed in and stored in mGrids.
        ret = mImpl->mGrids;
    } else {
        ret.reset(new GridPtrVec);

        Archive::NamedGridMap namedGrids;

        // Read all grids represented by the GridDescriptors.
        for (NameMapCIter i = gridDescriptors().begin(), e = gridDescriptors().end(); i != e; ++i) {
            const GridDescriptor& gd = i->second;
            GridBase::Ptr grid = readGrid(gd);
            ret->push_back(grid);
            namedGrids[gd.uniqueName()] = grid;
        }

        // Connect instances (grids that share trees with other grids).
        for (NameMapCIter i = gridDescriptors().begin(), e = gridDescriptors().end(); i != e; ++i) {
            Archive::connectInstance(i->second, namedGrids);
        }
    }
    return ret;
}


GridBase::Ptr
File::retrieveCachedGrid(const Name& name) const
{
    // If the file has grid offsets, grids are read on demand
    // and not cached in mNamedGrids.
    if (inputHasGridOffsets()) return GridBase::Ptr();

    // If the file does not have grid offsets, mNamedGrids should already
    // contain the entire contents of the file.

    // Search by unique name.
    Archive::NamedGridMap::const_iterator it =
        mImpl->mNamedGrids.find(GridDescriptor::stringAsUniqueName(name));
    // If not found, search by grid name.
    if (it == mImpl->mNamedGrids.end()) it = mImpl->mNamedGrids.find(name);
    if (it == mImpl->mNamedGrids.end()) {
        OPENVDB_THROW(KeyError, filename() << " has no grid named \"" << name << "\"");
    }
    return it->second;
}


////////////////////////////////////////


GridPtrVecPtr
File::readAllGridMetadata()
{
    if (!isOpen()) {
        OPENVDB_THROW(IoError, filename() << " is not open for reading");
    }

    GridPtrVecPtr ret(new GridPtrVec);

    if (!inputHasGridOffsets()) {
        // If the input file doesn't have grid offsets, then all of the grids
        // have already been streamed in and stored in mGrids.
        for (size_t i = 0, N = mImpl->mGrids->size(); i < N; ++i) {
            // Return copies of the grids, but with empty trees.
            ret->push_back((*mImpl->mGrids)[i]->copyGrid(/*treePolicy=*/CP_NEW));
        }
    } else {
        // Read just the metadata and transforms for all grids.
        for (NameMapCIter i = gridDescriptors().begin(), e = gridDescriptors().end(); i != e; ++i) {
            const GridDescriptor& gd = i->second;
            GridBase::ConstPtr grid = readGridPartial(gd, /*readTopology=*/false);
            // Return copies of the grids, but with empty trees.
            // (As of 0.98.0, at least, it would suffice to just const cast
            // the grid pointers returned by readGridPartial(), but shallow
            // copying the grids helps to ensure future compatibility.)
            ret->push_back(grid->copyGrid(/*treePolicy=*/CP_NEW));
        }
    }
    return ret;
}


GridBase::Ptr
File::readGridMetadata(const Name& name)
{
    if (!isOpen()) {
        OPENVDB_THROW(IoError, filename() << " is not open for reading.");
    }

    GridBase::ConstPtr ret;
    if (!inputHasGridOffsets()) {
        // Retrieve the grid from mGrids, which should already contain
        // the entire contents of the file.
        ret = readGrid(name);
    } else {
        NameMapCIter it = findDescriptor(name);
        if (it == gridDescriptors().end()) {
            OPENVDB_THROW(KeyError, filename() << " has no grid named \"" << name << "\"");
        }

        // Seek to and read in the grid from the file.
        const GridDescriptor& gd = it->second;
        ret = readGridPartial(gd, /*readTopology=*/false);
    }
    return ret->copyGrid(/*treePolicy=*/CP_NEW);
}


////////////////////////////////////////


GridBase::ConstPtr
File::readGridPartial(const Name& name)
{
    if (!isOpen()) {
        OPENVDB_THROW(IoError, filename() << " is not open for reading.");
    }

    GridBase::ConstPtr ret;
    if (!inputHasGridOffsets()) {
        // Retrieve the grid from mGrids, which should already contain
        // the entire contents of the file.
        if (GridBase::Ptr grid = readGrid(name)) {
            ret = boost::const_pointer_cast<const GridBase>(grid);
        }
    } else {
        NameMapCIter it = findDescriptor(name);
        if (it == gridDescriptors().end()) {
            OPENVDB_THROW(KeyError, filename() << " has no grid named \"" << name << "\"");
        }

        // Seek to and read in the grid from the file.
        const GridDescriptor& gd = it->second;
        ret = readGridPartial(gd, /*readTopology=*/true);

        if (gd.isInstance()) {
            NameMapCIter parentIt =
                findDescriptor(GridDescriptor::nameAsString(gd.instanceParentName()));
            if (parentIt == gridDescriptors().end()) {
                OPENVDB_THROW(KeyError, "missing instance parent \""
                    << GridDescriptor::nameAsString(gd.instanceParentName())
                    << "\" for grid " << GridDescriptor::nameAsString(gd.uniqueName())
                    << " in file " << filename());
            }
            if (GridBase::ConstPtr parent =
                readGridPartial(parentIt->second, /*readTopology=*/true))
            {
                boost::const_pointer_cast<GridBase>(ret)->setTree(
                    boost::const_pointer_cast<GridBase>(parent)->baseTreePtr());
            }
        }
    }
    return ret;
}


////////////////////////////////////////


GridBase::Ptr
File::readGrid(const Name& name)
{
    return readGridByName(name, BBoxd());
}


#ifndef OPENVDB_2_ABI_COMPATIBLE
GridBase::Ptr
File::readGrid(const Name& name, const BBoxd& bbox)
{
    return readGridByName(name, bbox);
}
#endif


#ifdef OPENVDB_2_ABI_COMPATIBLE
GridBase::Ptr
File::readGridByName(const Name& name, const BBoxd&)
#else
GridBase::Ptr
File::readGridByName(const Name& name, const BBoxd& bbox)
#endif
{
    if (!isOpen()) {
        OPENVDB_THROW(IoError, filename() << " is not open for reading.");
    }

#ifndef OPENVDB_2_ABI_COMPATIBLE
    const bool clip = bbox.isSorted();
#endif

    // If a grid with the given name was already read and cached
    // (along with the entire contents of the file, because the file
    // doesn't support random access), retrieve and return it.
    GridBase::Ptr grid = retrieveCachedGrid(name);
    if (grid) {
#ifndef OPENVDB_2_ABI_COMPATIBLE
        if (clip) {
            grid = grid->deepCopyGrid();
            grid->clipGrid(bbox);
        }
#endif
        return grid;
    }

    NameMapCIter it = findDescriptor(name);
    if (it == gridDescriptors().end()) {
        OPENVDB_THROW(KeyError, filename() << " has no grid named \"" << name << "\"");
    }

    // Seek to and read in the grid from the file.
    const GridDescriptor& gd = it->second;
#ifdef OPENVDB_2_ABI_COMPATIBLE
    grid = readGrid(gd);
#else
    grid = (clip ? readGrid(gd, bbox) : readGrid(gd));
#endif

    if (gd.isInstance()) {
        /// @todo Refactor to share code with Archive::connectInstance()?
        NameMapCIter parentIt =
            findDescriptor(GridDescriptor::nameAsString(gd.instanceParentName()));
        if (parentIt == gridDescriptors().end()) {
            OPENVDB_THROW(KeyError, "missing instance parent \""
                << GridDescriptor::nameAsString(gd.instanceParentName())
                << "\" for grid " << GridDescriptor::nameAsString(gd.uniqueName())
                << " in file " << filename());
        }

        GridBase::Ptr parent;
#ifdef OPENVDB_2_ABI_COMPATIBLE
        parent = readGrid(parentIt->second);
#else
        if (clip) {
            const CoordBBox indexBBox = grid->constTransform().worldToIndexNodeCentered(bbox);
            parent = readGrid(parentIt->second, indexBBox);
        } else {
            parent = readGrid(parentIt->second);
        }
#endif
        if (parent) grid->setTree(parent->baseTreePtr());
    }
    return grid;
}


////////////////////////////////////////


void
File::writeGrids(const GridCPtrVec& grids, const MetaMap& meta) const
{
    if (isOpen()) {
        OPENVDB_THROW(IoError,
            filename() << " cannot be written because it is open for reading");
    }

    // Create a file stream and write it out.
    std::ofstream file;
    file.open(filename().c_str(),
        std::ios_base::out | std::ios_base::binary | std::ios_base::trunc);

    if (file.fail()) {
        OPENVDB_THROW(IoError, "could not open " << filename() << " for writing");
    }

    // Write out the vdb.
    Archive::write(file, grids, /*seekable=*/true, meta);

    file.close();
}


////////////////////////////////////////


void
File::readGridDescriptors(std::istream& is)
{
    // This method should not be called for files that don't contain grid offsets.
    assert(inputHasGridOffsets());

    gridDescriptors().clear();

    for (boost::int32_t i = 0, N = readGridCount(is); i < N; ++i) {
        // Read the grid descriptor.
        GridDescriptor gd;
        gd.read(is);

        // Add the descriptor to the dictionary.
        gridDescriptors().insert(std::make_pair(gd.gridName(), gd));

        // Skip forward to the next descriptor.
        gd.seekToEnd(is);
    }
}


////////////////////////////////////////


File::NameMapCIter
File::findDescriptor(const Name& name) const
{
    const Name uniqueName = GridDescriptor::stringAsUniqueName(name);

    // Find all descriptors with the given grid name.
    std::pair<NameMapCIter, NameMapCIter> range = gridDescriptors().equal_range(name);

    if (range.first == range.second) {
        // If no descriptors were found with the given grid name, the name might have
        // a suffix ("name[N]").  In that case, remove the "[N]" suffix and search again.
        range = gridDescriptors().equal_range(GridDescriptor::stripSuffix(uniqueName));
    }

    const size_t count = size_t(std::distance(range.first, range.second));
    if (count > 1 && name == uniqueName) {
        OPENVDB_LOG_WARN(filename() << " has more than one grid named \"" << name << "\"");
    }

    NameMapCIter ret = gridDescriptors().end();

    if (count > 0) {
        if (name == uniqueName) {
            // If the given grid name is unique or if no "[N]" index was given,
            // use the first matching descriptor.
            ret = range.first;
        } else {
            // If the given grid name has a "[N]" index, find the descriptor
            // with a matching unique name.
            for (NameMapCIter it = range.first; it != range.second; ++it) {
                const Name candidateName = it->second.uniqueName();
                if (candidateName == uniqueName || candidateName == name) {
                    ret = it;
                    break;
                }
            }
        }
    }
    return ret;
}


////////////////////////////////////////


GridBase::Ptr
File::createGrid(const GridDescriptor& gd) const
{
    // Create the grid.
    if (!GridBase::isRegistered(gd.gridType())) {
        OPENVDB_THROW(KeyError, "Cannot read grid "
            << GridDescriptor::nameAsString(gd.uniqueName())
            << " from " << filename() << ": grid type "
            << gd.gridType() << " is not registered");
    }

    GridBase::Ptr grid = GridBase::createGrid(gd.gridType());
    if (grid) grid->setSaveFloatAsHalf(gd.saveFloatAsHalf());

    return grid;
}


GridBase::ConstPtr
File::readGridPartial(const GridDescriptor& gd, bool readTopology) const
{
    // This method should not be called for files that don't contain grid offsets.
    assert(inputHasGridOffsets());

    GridBase::Ptr grid = createGrid(gd);

    // Seek to grid.
    gd.seekToGrid(inputStream());

    // Read the grid partially.
    readGridPartial(grid, inputStream(), gd.isInstance(), readTopology);

    // Promote to a const grid.
    GridBase::ConstPtr constGrid = grid;

    return constGrid;
}


GridBase::Ptr
File::readGrid(const GridDescriptor& gd) const
{
    return Impl::readGrid(*this, gd, Impl::NoBBox());
}


#ifndef OPENVDB_2_ABI_COMPATIBLE
GridBase::Ptr
File::readGrid(const GridDescriptor& gd, const BBoxd& bbox) const
{
    return Impl::readGrid(*this, gd, bbox);
}


GridBase::Ptr
File::readGrid(const GridDescriptor& gd, const CoordBBox& bbox) const
{
    return Impl::readGrid(*this, gd, bbox);
}
#endif


void
File::readGridPartial(GridBase::Ptr grid, std::istream& is,
    bool isInstance, bool readTopology) const
{
    // This method should not be called for files that don't contain grid offsets.
    assert(inputHasGridOffsets());

    // This code needs to stay in sync with io::Archive::readGrid(), in terms of
    // the order of operations.
    readGridCompression(is);
    grid->readMeta(is);
    if (getFormatVersion(is) >= OPENVDB_FILE_VERSION_GRID_INSTANCING) {
        grid->readTransform(is);
        if (!isInstance && readTopology) {
            grid->readTopology(is);
        }
    } else {
        if (readTopology) {
            grid->readTopology(is);
            grid->readTransform(is);
        }
    }
}


////////////////////////////////////////


File::NameIterator
File::beginName() const
{
    if (!isOpen()) {
        OPENVDB_THROW(IoError, filename() << " is not open for reading");
    }
    return File::NameIterator(gridDescriptors().begin());
}


File::NameIterator
File::endName() const
{
    return File::NameIterator(gridDescriptors().end());
}

} // namespace io
} // namespace OPENVDB_VERSION_NAME
} // namespace openvdb

// Copyright (c) 2012-2014 DreamWorks Animation LLC
// All rights reserved. This software is distributed under the
// Mozilla Public License 2.0 ( http://www.mozilla.org/MPL/2.0/ )<|MERGE_RESOLUTION|>--- conflicted
+++ resolved
@@ -383,11 +383,7 @@
     mImpl->mMeta->readMeta(inputStream());
 
     if (!inputHasGridOffsets()) {
-<<<<<<< HEAD
-        OPENVDB_LOG_WARN("file " << filename() << " does not support partial reading");
-=======
         OPENVDB_LOG_DEBUG_RUNTIME("file " << filename() << " does not support partial reading");
->>>>>>> f57d0852
 
         mImpl->mGrids.reset(new GridPtrVec);
         mImpl->mNamedGrids.clear();
