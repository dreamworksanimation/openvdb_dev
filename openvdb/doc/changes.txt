/**

@page changes Release Notes

@htmlonly <a name="v6_1_1_changes"></a>@endhtmlonly
@par
<B>Version 6.1.1</B> - <I>In development</I>


@htmlonly <a name="v6_1_0_changes"></a>@endhtmlonly
@par
<B>Version 6.1.0</B> - <I>May 8, 2019</I>

@par
<BLOCKQUOTE>
As of this release, the oldest supported Houdini version is&nbsp;16.5.
</BLOCKQUOTE>

@par
New features:
- Added new @vdblink::QuatTraits QuatTraits@endlink,
  @vdblink::MatTraits MatTraits@endlink and
  @vdblink::ValueTraits ValueTraits@endlink type traits to complement
  @vdblink::VecTraits VecTraits@endlink and added an
  @vdblink::IsSpecializationOf IsSpecializationOf@endlink
  helper metafunction.
- Added support for @vdblink::Vec4SMetadata Vec4s@endlink,
  @vdblink::Vec4DMetadata Vec4d@endlink
  and @vdblink::Vec4IMetadata Vec4i@endlink metadata.
- Added a generic @vdblink::TypeList TypeList@endlink class.
- Added @vdblink::GridBase::apply() GridBase::apply@endlink,
  which invokes a functor on a grid if the resolved grid type
  is a member of a given type list.
- Added @vdblink::util::printTime() printTime@endlink, which outputs
  nicely formatted time information.
- Added a @link std::hash<openvdb::math::Coord> std::hash<Coord>@endlink
  template specialization.
- Added @vdblink::math::CoordBBox::moveMin moveMin@endlink and
  @vdblink::math::CoordBBox::moveMax moveMax@endlink methods to
  @vdblink::math::CoordBBox CoordBBox@endlink.

@par
Improvements:
- @vdblink::util::CpuTimer CpuTimer@endlink now makes use of
  @vdblink::util::printTime() printTime@endlink for nicer output,
  and its API has been improved.
- Significantly improved the performance of point data grid string attribute
  generation.
- @vdblink::points::AttributeArray::copy() AttributeArray::copy@endlink
  and the
  @vdblink::points::AttributeArray::operator=() AttributeArray@endlink
  copy assignment operator are now thread-safe.
- The command-line tools (<TT>vdb_print</TT>, etc.) now include
  the library ABI version in their <TT>-version</TT> output.
- Further improved the responsiveness of the
  @link MeshToVolume.h mesh to volume@endlink converter to interrupt requests.
- The CMake build system has been significantly improved to support a
  wider range of build options and use cases.
  This includes better dependency handling and status reporting, find module
  installation for external use, more robust handling of different platform
  configurations and the introduction of dependency and build documentation.

@par
Bug fixes:
- Fixed a bug in the @link tools/Clip.h clip@endlink tool that caused
  some grid metadata to be discarded.
- Added a check to @vdblink::points::setGroup() points::setGroup@endlink
  to compare the maximum index of the provided
  @vdblink::tools::PointIndexTree PointIndexTree@endlink
  to the size of the membership vector.
- Fixed a race condition introduced in ABI&nbsp;6 when moving points
  in point data grids, due to non-const access to an
  @vdblink::points::AttributeArray AttributeArray@endlink
  triggering a copy-on-write.
- Fixed a bug that caused the @link MeshToVolume.h mesh to volume@endlink
  converter to consume unlimited memory when it encountered NaNs
  in vertex positions.
- Fixed a rounding error bug in
  @link PointConversion.h point conversion@endlink when using
  single-precision floating-point.
- Addressed some type conversion issues and other issues reported by
  GCC&nbsp;6.
- Fixed a crash in @vdblink::tools::extractActiveVoxelSegmentMasks()
  extractActiveVoxelSegmentMasks@endlink
  when the first leaf node had no active voxels.
  <I>[Reported&nbsp;by&nbsp;Rick&nbsp;Hankins]</I>
- Fixed a bug in @vdblink::tools::segmentActiveVoxels() segmentActiveVoxels@endlink
  and @vdblink::tools::segmentSDF() segmentSDF@endlink where inactive leaf
  nodes were only pruned when there was more than one segment.
- Fixed a crash in point moving when using group filters.
- Fixed a bug where the stride of existing attributes was being ignored during
  copy-construction of an @vdblink::points::AttributeSet AttributeSet@endlink.
- Fixed a bug that caused @vdblink::points::AttributeArray::operator==()
  AttributeArray@endlink equality operators to fail for attributes
  with non-constant strides.

@par
API changes:
- Moved the @vdblink::CopyConstness CopyConstness@endlink metafunction from
  @link tree/TreeIterator.h TreeIterator.h@endlink to @link Types.h@endlink.

@par
Houdini:
- The Points&nbsp;Convert SOP now reports NaN Positions as warnings when
  converting from Houdini Points to VDB Points.
- Fixed a bug where the Points&nbsp;Convert&nbsp;SOP was incorrectly ignoring
  point attributes with the same name as an existing point group.
- The Transform&nbsp;SOP now supports frustum transforms by applying the
  transformation to the internal affine map.
- Changed the labels (but not the opnames) of several SOPs to match
  the corresponding native Houdini SOPs.
  The new labels are Morph&nbsp;SDF, Project&nbsp;Non-Divergent,
  Rebuild&nbsp;SDF, Renormalize&nbsp;SDF, Reshape&nbsp;SDF,
  Segment&nbsp;by&nbsp;Connectivity, Smooth&nbsp;SDF,
  Topology&nbsp;to&nbsp;SDF, and Visualize&nbsp;Tree.
- Added an @b OpPolicy::getFirstName method to allow @b OpPolicy subclasses
  to provide their own first name scheme.
- Added an @b OpPolicy::getLabelName method to allow @b OpPolicy subclasses
  to provide their own label naming scheme for tab menus.
- Added type lists for sets of commonly used grid types, including
  @b ScalarGridTypes, @b Vec3GridTypes, @b AllGridTypes, etc.
- The Vector&nbsp;Merge SOP now copies metadata from the representative
  scalar grid.
<<<<<<< HEAD
- Added a @b houdini_utils::OpPolicy::getFirstName() method to allow
  derived OpPolicy classes to provide their own first name scheme.
- Added a @b houdini_utils::OpPolicy::getDocHeader() and
  @b houdini_utils::OpPolicy::getDocFooter() for customizing the Houdini
  documentation displayed in the Houdini help card.
=======
- Deprecated @b SOP_NodeVDB::duplicateSourceStealable,
  @b houdini_utils::getNodeChain and @b houdini_utils::OP_EvalScope.
>>>>>>> 9ec0085d

@par
Python:
- Added limited support for @ref secPtContents "point data grids",
  comprising I/O and metadata functionality for now.
- Added support for @vdblink::Mat4SMetadata Mat4s@endlink
  and @vdblink::Mat4DMetadata Mat4d@endlink metadata, in the form of nested
  Python lists (e.g., <TT>[[1,0,0,0], [0,1,0,0], [0,0,1,0], [0,0,0,1]]</TT>).


@htmlonly <a name="v6_0_0_changes"></a>@endhtmlonly
@par
<B>Version 6.0.0</B> - <I>December 18, 2018</I>

@par
<BLOCKQUOTE>
Some changes in this release (see @ref v6_0_0_ABI_changes "ABI changes" below)
alter the grid&nbsp;ABI so that it is incompatible with earlier versions of
the OpenVDB library, such as the ones built into Houdini up to and including
Houdini&nbsp;17.
To preserve ABI compatibility, when compiling OpenVDB or any dependent code
define the macro <TT>OPENVDB_ABI_VERSION_NUMBER=</TT><I>N</I>, where,
for example, <I>N</I> is 3 for Houdini&nbsp;15, 15.5 and&nbsp;16,
4 for Houdini&nbsp;16.5 and 5 for Houdini&nbsp;17.0.
</BLOCKQUOTE>

@par
New features:
- Added support to the
  @link ParticlesToLevelSet.h ParticlesToLevelSet@endlink tool
  for fast rasterization of particles into boolean mask grids.
- Added convenience functions
  @vdblink::tools::particlesToSdf() particlesToSdf@endlink,
  @vdblink::tools::particleTrailsToSdf() particleTrailsToSdf@endlink,
  @vdblink::tools::particlesToMask() particlesToMask@endlink
  and @vdblink::tools::particleTrailsToMask() particleTrailsToMask@endlink
  for common particle rasterization use cases.
- Added batch copying functions @vdblink::points::AttributeArray::copyValues()
  AttributeArray::copyValues@endlink and
  @vdblink::points::AttributeArray::copyValuesUnsafe()
  AttributeArray::copyValuesUnsafe@endlink that significantly outperform
  the older @vdblink::points::AttributeArray::set()
  AttributeArray::set@endlink method.

@par
Improvements:
- Improved the responsiveness of the
  @link MeshToVolume.h mesh to volume@endlink converter to interrupt requests.
- Attempts to use a partially deserialized
  @vdblink::points::AttributeArray AttributeArray@endlink now errors.
- Updated point deletion to use faster batch copying for ABI=6+.
- Methods relating to in-memory Blosc compression for
  @vdblink::points::AttributeArray::compress() AttributeArray@endlink
  now do nothing and have been marked deprecated resulting in memory savings
  for ABI=6+.

@par
Bug fixes:
- Fixed various signed/unsigned casting issues to resolve compiler warnings
  when moving points in point data grids.

@anchor v6_0_0_ABI_changes
@par
ABI changes:
- Added multiple new virtual functions to
  @vdblink::points::AttributeArray AttributeArray@endlink.
- Changed the order and size of member variables in
  @vdblink::points::AttributeArray AttributeArray@endlink
  and @vdblink::points::TypedAttributeArray TypedAttributeArray@endlink.

@par
API changes:
- Removed a number of methods that were deprecated in version&nbsp;5.0.0 or
  earlier.
- Removed the experimental @b ValueAccessor::newSetValue method.
- Deprecated @vdblink::points::AttributeArray::compress()
  AttributeArray@endlink methods relating to in-memory Blosc compression.

@par
Houdini:
- The Convert and To&nbsp;Polygons SOPs now correctly transfer vertex
  attributes when the output is a polygon soup.
- Added an option to the Visualize&nbsp;SOP to display leaf nodes as points.
- Renamed the Visualize&nbsp;SOP&rsquo;s <TT>leafmode</TT>,
  <TT>internalmode</TT>, <TT>tilemode</TT> and <TT>voxelmode</TT> parameters
  to <TT>leafstyle</TT>, <TT>internalstyle</TT>, etc. and converted them
  from ordinals to strings.
- Made various improvements to viewport rendering of point data grids.
- Added a <B>ParmFactory::setInvisible</B> method to allow parameters
  to be marked as hidden.  This is useful for multi-parms,
  whose child parameters cannot be made obsolete.
- Removed the option to use in-memory Blosc compression from the
  Points&nbsp;Convert&nbsp;SOP as this feature has now been deprecated.
- Made various small changes for Houdini&nbsp;17 compatibility.


@htmlonly <a name="v5_2_0_changes"></a>@endhtmlonly
@par
<B>Version 5.2.0</B> - <I>August 13, 2018</I>

@par
New features:
- Added @link points/PointAdvect.h tools@endlink to advect points
  stored in point data grids through velocity fields.
  <I>[Contributed&nbsp;by&nbsp;Dan&nbsp;Bailey]</I>
- For point data grids, voxel data can now be
  @vdblink::points::prefetch() prefetched@endlink independently of
  position or other attributes.
  <I>[Contributed&nbsp;by&nbsp;Dan&nbsp;Bailey]</I>
- Added @link points/PointSample.h tools@endlink to sample voxel values
  onto points stored in point data grids.
  <I>[Contributed&nbsp;by&nbsp;Double&nbsp;Negative]</I>

@par
Improvements:
- The @vdblink::tools::UniformPointScatter UniformPointScatter@endlink tool
  now generates points in &ldquo;points per volume&rdquo; mode even when
  the product of the density and the voxel volume is less than one,
  and the point count now varies continuously with the density.
- Added a minimum/maximum sphere count argument to the
  @vdblink::tools::fillWithSpheres() fillWithSpheres@endlink tool.
  (The previous version, now deprecated, supported only a maximum
  sphere count.)
- Added a method to the level set tracking tool to enable and disable
  @vdblink::tools::LevelSetTracker::setTrimming() trimming@endlink
  of voxels outside the narrow band.
  Previously, trimming was always enabled, which caused dense SDFs
  to be converted to narrow-band level sets.
- Added @b state methods to point data
  @link points/IndexFilter.h index filters@endlink to improve
  optimization opportunities.
  <I>[Contributed&nbsp;by&nbsp;Dan&nbsp;Bailey]</I>
- Added @vdblink::points::ActiveFilter active@endlink
  and @vdblink::points::InactiveFilter inactive@endlink value mask
  point data index filters.
  <I>[Contributed&nbsp;by&nbsp;Dan&nbsp;Bailey]</I>
- Replaced include/exclude group list parameters with filter functors
  in various point data functions.
  <I>[Contributed&nbsp;by&nbsp;Dan&nbsp;Bailey]</I>
- Refactored and simplified the
  @link points/PointCount.h point count@endlink API.
  <I>[Contributed&nbsp;by&nbsp;Dan&nbsp;Bailey]</I>
- Computing cumulative per-leaf point offsets is now parallelized.
  <I>[Contributed&nbsp;by&nbsp;Dan&nbsp;Bailey]</I>
- Made various small changes for Visual Studio&nbsp;2017 compatibility.
  <I>[Contributed by Edward&nbsp;Lam]</I>

@par
Bug fixes:
- Fixed a bug that could cause an infinite loop when iterating over
  an empty root node.
- Fixed namespace-related bugs in
  @vdblink::math::Tuple::isZero() Tuple::isZero@endlink
  and @vdblink::math::Mat::isZero() Mat::isZero@endlink that led to
  compile-time errors.
- Fixed type conversion bugs in the vector-to-vector <A HREF=
  "namespaceopenvdb_1_1v5__2_1_1math.html#rotation_v1_v2"><B>rotation</B></A>
  function that made it impossible for it to return a single-precision
  rotation matrix, and modified the function to accept @b Vec3 arguments
  of any value type.
- Fixed a bug in the @link MeshToVolume.h mesh to volume@endlink converter
  that made it uninterruptible in certain cases even though
  an interrupter was provided.
  <I>[Reported&nbsp;by&nbsp;Doug&nbsp;Epps]</I>

@par
Houdini:
- Added an option to the From&nbsp;Particles&nbsp;SOP to output an
  interior mask grid.
- Added options to the Metadata&nbsp;SOP to set the grid name
  and to propagate metadata to primitive attributes and vice-versa.
- Modified <A HREF=
  "http://www.sidefx.com/docs/hdk16.5/class_g_u___prim_v_d_b.html#af9274e93cc2d5d8d1f001aa7a286180a">
  <B>convertVolumesToVDBs</B></A> to set the output VDBs&rsquo; grid names
  to the names of the volume primitives.
- Added an option to the Offset&nbsp;Level&nbsp;Set,
  Renormalize&nbsp;Level&nbsp;Set, Smooth&nbsp;Level&nbsp;Set
  and Resize&nbsp;Narrow&nbsp;Band&nbsp;SOPs to enable and disable
  trimming of voxels outside the narrow band.
  Previously, trimming was always enabled, which caused dense SDFs
  to be converted to narrow-band level sets.
- Fixed a bug in the Resample&nbsp;SOP that prevented it from reading
  a reference VDB from the second input.
- Added an option to the Scatter&nbsp;SOP to scatter points only on
  an isosurface of a signed distance field.
- The Scatter&nbsp;SOP now generates points in Point&nbsp;Density mode
  even when the product of the density and the voxel volume is less than one,
  and the point count now varies continuously with the density.
- Added a minimum sphere count option to the To&nbsp;Spheres&nbsp;SOP.
- Added enable/disable toggles to the To&nbsp;Spheres&nbsp;SOP&rsquo;s
  minimum and maximum radius parameters and eliminated the world space
  radius parameters.
  The remaining minimum and maximum parameters, formerly the voxel space
  radii, are now used in both world unit and voxel unit modes.
- Added transform and rotation order options to the Transform&nbsp;SOP.
- Added support to the Advect&nbsp;Points&nbsp;SOP for advecting points
  stored in point data grids.
  <I>[Contributed&nbsp;by&nbsp;Dan&nbsp;Bailey]</I>
- Added support to the Sample&nbsp;Points&nbsp;SOP for sampling onto points
  stored in point data grids.
  <I>[Contributed&nbsp;by&nbsp;Double&nbsp;Negative]</I>


@htmlonly <a name="v5_1_0_changes"></a>@endhtmlonly
@par
<B>Version 5.1.0</B> - <I>April 10, 2018</I>

@par
New features:
- Added an option to
  @vdblink::points::deleteFromGroups() points::deleteFromGroups@endlink
  to delete the groups as well as the points.
  <I>[Contributed&nbsp;by&nbsp;Nick&nbsp;Avramoussis]</I>
- Added a @c header_test Makefile target that checks library header files
  for dependencies on missing or indirectly included headers.
  <I>[Contributed&nbsp;by&nbsp;Dan&nbsp;Bailey]</I>
- Added support for @vdblink::math::Mat3s Mat3s@endlink and
  @vdblink::math::Mat3d Mat3d@endlink point data
  @vdblink::points::TypedAttributeArray typed attributes@endlink.
  <I>[Contributed&nbsp;by&nbsp;Dan&nbsp;Bailey]</I>

@par
Improvements:
- Added per-test timings to <TT>vdb_test</TT> to help in identifying
  performance regressions.
- @vdblink::zeroVal zeroVal@endlink now returns a zero matrix instead of
  an identity matrix for @vdblink::math::Mat4s Mat4s@endlink
  and @vdblink::math::Mat4d Mat4d@endlink, and it is now also defined
  (and returns a zero matrix) for @vdblink::math::Mat3s Mat3s@endlink
  and @vdblink::math::Mat3d Mat3d@endlink.

@par
Python:
- Fixed a bug introduced in version&nbsp;3.2.0 that caused
  boolean and integer values added to a grid&rsquo;s metadata
  to be stored as floating-point values.

@par
Houdini:
- Added options to the Clip&nbsp;SOP to expand or shrink the clipping region
  and, when clipping to a camera frustum, to set the near and far
  clipping planes.
- Added output grid naming options to the Points&nbsp;Convert&nbsp;SOP.
- Added a Keep&nbsp;Original&nbsp;Geometry toggle to the
  Points&nbsp;Convert&nbsp;SOP and improved the efficiency of point unpacking.
  <I>[Contributed&nbsp;by&nbsp;Dan&nbsp;Bailey]</I>
- Added an option to the Points&nbsp;Delete&nbsp;SOP to delete point groups.
  <I>[Contributed&nbsp;by&nbsp;Nick&nbsp;Avramoussis]</I>
- Fixed a rare crash when extracting points from a point data primitive.
  <I>[Contributed by Jeff&nbsp;Lait]</I>
- Added a @b SOP_NodeVDB::evalStdString method that facilitates
  string parameter evaluation in expressions, e.g.,
  <TT>matchGroup(*gdp,&nbsp;evalStdString("group",&nbsp;time))</TT>.
- Removed the deprecated @b openvdb_houdini::validateGeometry function.
  Use @b convertGeometry instead.
- Added a @b SOP_NodeVDB::matchGroup overload that eliminates the need
  to @c const_cast the @b GU_Detail.
  <I>[Contributed by Jeff&nbsp;Lait]</I>
- Grid transforms are now more aggressively simplified, making it less likely
  to produce nonuniform voxels erroneously.
  <I>[Contributed by Jeff&nbsp;Lait]</I>
- Fixed a bug when copying and pasting a Create&nbsp;SOP that could cause
  the Voxel&nbsp;Size toggle to change state.
- Added a @b houdini_utils::OpFactory::setVerb method to register
  <A HREF="http://www.sidefx.com/docs/houdini/model/compile">
  compilable</A>&nbsp;SOPs.
- Made @b SOP_NodeVDB::cookMySop @c final (that is, non-overridable)
  to facilitate the implementation of compilable SOPs.
  Override @b SOP_NodeVDB::cookVDBSop instead.
  (In most cases, it suffices to rename @b cookMySop to @b cookVDBSop.)
- Renamed some parameters on the following SOPs to match the equivalent
  native Houdini nodes: Advect, Advect&nbsp;Points, Analysis, Combine, Filter,
  Fracture, From&nbsp;Particles, From&nbsp;Polygons, Morph&nbsp;Level&nbsp;Set,
  Occlusion&nbsp;Mask, Offset&nbsp;Level&nbsp;Set, Points&nbsp;Group, Resample,
  Resize&nbsp;Narrow&nbsp;Band, Smooth&nbsp;Level&nbsp;Set,
  Topology&nbsp;To&nbsp;Level&nbsp;Set, Vector&nbsp;Merge, and Visualize.
- Added @b SOP_VDBCacheOptions, a convenience base class for
  compilable&nbsp;SOPs.
  <I>[Contributed by Jeff&nbsp;Lait]</I>
- Converted most SOPs into compilable SOPs.


@htmlonly <a name="v5_0_0_changes"></a>@endhtmlonly
@par
<B>Version 5.0.0</B> - <I>November 6, 2017</I>

@par
<BLOCKQUOTE>
Some changes in this release (see @ref v5_0_0_ABI_changes "ABI changes" below)
alter the grid&nbsp;ABI so that it is incompatible with earlier versions of
the OpenVDB library, such as the ones built into Houdini up to and including
Houdini&nbsp;16.
To preserve ABI compatibility, when compiling OpenVDB or any dependent code
define the macro <TT>OPENVDB_ABI_VERSION_NUMBER=</TT><I>N</I>, where,
for example, <I>N</I> is 3 for Houdini&nbsp;15, 15.5 and&nbsp;16 and 4
for Houdini&nbsp;16.5.
</BLOCKQUOTE>

@par
New features:
- Added a @vdblink::getLibraryAbiVersionString()
  getLibraryAbiVersionString@endlink function, which returns a
  string such as <TT>"5.0.0abi3"</TT>.
- Added a @vdblink::WeakPtr weak pointer@endlink type alias for ABI
  compatibility.
- Metadata fields of unregistered types are no longer discarded after
  being read from a <TT>.vdb</TT> file, and although their values are not
  printable, they can be written back to disk.
- Added a @c DESTDIR_LIB_DIR Makefile variable for Linux multiarch support.
  <I>[Contributed&nbsp;by&nbsp;Mathieu&nbsp;Malaterre]</I>
- Added tools to create @link tools/PotentialFlow.h potential flow@endlink
  fields, as described in the 2017&nbsp;SIGGRAPH OpenVDB course.
  <I>[Contributed&nbsp;by&nbsp;Double&nbsp;Negative]</I>
- Added @link points/PointMask.h tools@endlink to create mask grids from
  point data grids and to compute
  @vdblink::points::pointCountGrid() point counts@endlink.
  <I>[Contributed&nbsp;by&nbsp;Dan&nbsp;Bailey]</I>
- Added @link points/PointScatter.h tools@endlink to scatter
  @ref secPtOverview "OpenVDB points" randomly throughout a volume.
  <I>[Contributed&nbsp;by&nbsp;Nick&nbsp;Avramoussis]</I>

@par
Improvements:
- Significantly improved the performance of point data grid
  @vdblink::points::MultiGroupFilter group filters@endlink.
  <I>[Contributed&nbsp;by&nbsp;Double&nbsp;Negative]</I>

@par
Bug fixes:
- Fixed bugs in the
  @vdblink::tools::ClosestSurfacePoint ClosestSurfacePoint@endlink tool&rsquo;s
  distance calculations that caused searches to produce incorrect results.
- Fixed a locking issue that affected multithreaded access to
  @vdblink::points::PointDataLeafNode PointDataLeafNode@endlink&zwj;s
  when delayed loading was in effect.
  <I>[Contributed&nbsp;by&nbsp;Dan&nbsp;Bailey]</I>

@anchor v5_0_0_ABI_changes
@par
ABI changes:
- Made @vdblink::tree::InternalNode InternalNode@endlink&rsquo;s destructor
  non-virtual.
- The @ref v4_0_2_delayed_load_fix "fix" for a delayed-loading race condition
  in the @vdblink::tree::LeafBuffer LeafBuffer@endlink class that was only
  partially rolled out in the previous release is now enabled on all platforms.
- Replaced a bit flag with an atomic integer in
  @vdblink::points::AttributeArray points::AttributeArray@endlink
  to address a threading issue during delayed loading.
  <I>[Contributed&nbsp;by&nbsp;Dan&nbsp;Bailey]</I>
- Deprecated the @c OPENVDB_2_ABI_COMPATIBLE and @c OPENVDB_3_ABI_COMPATIBLE
  macros in favor of a new @c OPENVDB_ABI_VERSION_NUMBER macro.
  The new macro defaults to the library major version number but can be
  set at compile time to an earlier version number to disable ABI changes
  since that version.
  (Older ABIs will not be supported indefinitely, however.)
  For example, compile OpenVDB and any dependent code with
  <TT>-DOPENVDB_ABI_VERSION_NUMBER=4</TT> to use the 4.x&nbsp;ABI.

@par
API changes:
- Replaced @b tools::ClosestSurfacePoint::initialize with
  @vdblink::tools::ClosestSurfacePoint::create()
  tools::ClosestSurfacePoint::create@endlink,
  which returns a newly-allocated and properly initialized object.
- Removed methods that were deprecated in version&nbsp;4.0.0 or earlier,
  including @b io::File::readGridPartial, @b points::initialize,
  @b points::uninitialize and @b util::PagedArray::pop_back.
- Deprecated @vdblink::IllegalValueException IllegalValueException@endlink
  in favor of @vdblink::ValueError ValueError@endlink.
- Changed the naming scheme for the
  @link OPENVDB_VERSION_NAME library namespace@endlink
  from <B>openvdb::v</B><I>X</I><B>_</B><I>Y</I><B>_</B><I>Z</I>
  to <B>openvdb::v</B><I>X</I><B>_</B><I>Y</I><B>abi</B><I>N</I>,
  where @e X, @e Y, @e Z and @e N are the major, minor, patch and ABI
  version numbers, respectively.
  The <B>abi</B><I>N</I> suffix is added only when the library is built
  using an older ABI version.

@par
Python:
- Reimplemented NumPy support for Boost&nbsp;1.65 compatibility.

@par
Houdini:
- Fixed bugs that caused the Ray&nbsp;SOP&rsquo;s closest surface point
  searches to produce incorrect results.
- Changed the @b VdbPrimCIterator::FilterFunc type from @b boost::function
  to @b std::function.
- Changed the @b houdini_utils::OpPolicyPtr type from @b boost:shared_ptr
  to @b std::shared_ptr.
- Debug-level log messages generated by OpenVDB are no longer forwarded
  to Houdini&rsquo;s error manager.
- Fixed a bug in the Read&nbsp;SOP that made it impossible to select among
  grids of the same name in a file.
- Added @b houdini_utils::ParmFactory::setAttrChoiceList, a convenience
  method for the creation of menus of attributes.
- Added a Potential&nbsp;Flow&nbsp;SOP.
  <I>[Contributed&nbsp;by&nbsp;Double&nbsp;Negative]</I>
- Added point data grid support to the Scatter&nbsp;SOP.
  <I>[Contributed&nbsp;by&nbsp;Nick&nbsp;Avramoussis]</I>
- Added mask and point count output options to the
  Points&nbsp;Convert&nbsp;SOP.
  <I>[Contributed&nbsp;by&nbsp;Dan&nbsp;Bailey]</I>


@htmlonly <a name="v4_0_2_changes"></a>@endhtmlonly
@par
<B>Version 4.0.2</B> - <I>July 28, 2017</I>
@par
New features:
- Added @vdblink::tools::compActiveLeafVoxels compActiveLeafVoxels@endlink,
  which composites active voxel values from a source tree into a destination
  tree.
  It is threaded and faster than existing tools that merge trees, however
  it operates only on leaf nodes.
- Added a <TT>vdb_test&nbsp;-f</TT> option that reads a list of tests
  to be run from a text file.
- Added functions for @link points/PointDelete.h deleting points@endlink
  from point data grids based on group membership.
  <I>[Contributed&nbsp;by&nbsp;Double&nbsp;Negative]</I>
- Enabled display of point data grids in <TT>vdb_view</TT>.
  <I>[Contributed&nbsp;by&nbsp;Nick&nbsp;Avramoussis]</I>
- Added a view mode indicator to <TT>vdb_view</TT>.
- Added @vdblink::math::Mat::isFinite() isFinite@endlink,
  @vdblink::math::Mat::isNan() isNan@endlink, and
  @vdblink::math::Mat::isZero() isZero@endlink methods to
  @vdblink::math::Mat math::Mat@endlink and added
  @vdblink::math::Tuple::isZero() isZero@endlink to
  @vdblink::math::Tuple math::Tuple@endlink.
- Added @vdblink::tools::interiorMask() tools::interiorMask@endlink,
  which constructs a boolean mask grid from the active voxels of an
  input grid or, if the input grid is a level set, from the interior
  voxels of the level set.
- Added @vdblink::math::CoordBBox::begin() begin@endlink
  and @vdblink::math::CoordBBox::end() end@endlink iterator methods
  (and related methods) to @vdblink::math::CoordBBox CoordBBox@endlink,
  so that it can be used in range-based <TT>for</TT>&nbsp;loops.
- The @link tools/Clip.h clip@endlink tool now accepts either a box,
  a mask grid or a camera frustum as the clipping region.
  The latter is new in this version.

@par
Improvements:
- Moved the @vdblink::math::Tuple::isFinite() isFinite@endlink,
  @vdblink::math::Tuple::isInfinite() isInfinite@endlink,
  and @vdblink::math::Tuple::isNan() isNan@endlink methods from
  @vdblink::math::Vec3 math::Vec3@endlink et&nbsp;al.
  to @vdblink::math::Tuple math::Tuple@endlink.

@par
Bug fixes:
- @anchor v4_0_2_delayed_load_fix
  Fixed a delayed-loading race condition that could result in crashes.
  <I>[Reported&nbsp;by&nbsp;Dan&nbsp;Bailey]</I>
  <BLOCKQUOTE>
  @b Note: To preserve ABI compatibility, this fix is currently enabled
  only on platforms for which the alignment of a
  <TT>tbb::atomic&lt;uint32_t&gt;</TT> is the same as for a @c uint32_t.
  On other platforms, warnings will be logged during OpenVDB initialization,
  and it is recommended to disable delayed loading in that case (for example,
  by defining the environment variable @c OPENVDB_DISABLE_DELAYED_LOAD).
  </BLOCKQUOTE>
- Fixed a delayed-loading memory leak in the
  @vdblink::points::PointDataLeafNode PointDataLeafNode@endlink.
  <I>[Contributed&nbsp;by&nbsp;Double&nbsp;Negative]</I>
- Changed the random number seeding mechanism for <TT>.vdb</TT> file UUIDs
  to avoid duplicate&nbsp;IDs.
  <I>[Reported&nbsp;by&nbsp;Jason&nbsp;Lefley]</I>
- Fixed an off-by-one bug in the
  @vdblink::tools::GridResampler resampler@endlink that produced grid patterns
  of missing interior voxels for scale factors greater than one.

@par
Houdini:
- As of Houdini&nbsp;16.0.549, @c houdini_utils::OpFactory can generate
  help cards for operators automatically.
  New @c OpFactory::setDocumentation and @c ParmFactory::setDocumentation
  methods allow one to add custom help text in
  <A HREF="http://www.sidefx.com/docs/houdini/help/format">wiki markup</A>
  format.
- Added help cards for all SOPs.  Houdini&nbsp;16.0.578 or later is required.
  <I>[Contributed&nbsp;by&nbsp;Dan&nbsp;Bailey&nbsp;and&nbsp;SideFX]</I>
- The Extended Operator Info window in Houdini&nbsp;16 now renders correctly
  for OpenVDB SOPs, instead of displaying a Python stack trace.
  <I>[Contributed&nbsp;by&nbsp;Dan&nbsp;Bailey]</I>
- Added a Points Delete SOP for deleting points from point data grids
  based on group membership.
  <I>[Contributed&nbsp;by&nbsp;Double&nbsp;Negative]</I>
- Added a Mantra VRAY procedural and a delayed load SHOP for rendering
  point data grids.
  Houdini&nbsp;16 is required.
  <I>[Contributed&nbsp;by&nbsp;Double&nbsp;Negative]</I>
- Replaced the Combine SOP&rsquo;s &ldquo;A/B&nbsp;Pairs&rdquo;
  and &ldquo;Flatten&rdquo; toggles with a menu of collation options
  that include flattening only <I>A</I>&nbsp;grids and flattening groups
  of <I>A</I>&nbsp;grids independently.
- Added a slider to the Remove Divergence SOP to set the error tolerance
  for the pressure solver.
- Added value type conversion options (for VDB output) to the Convert&nbsp;SOP.
- Added a Densify SOP that replaces active tiles with leaf voxels.
- Fixed a bug in the Rasterize Points&nbsp;SOP that capped density values
  to one instead of to the particles&rsquo; densities.
- The Convert and To&nbsp;Polygons SOPs now accept grids of any type
  as surface masks, not just level set or SDF grids.
- Added an option to the Clip&nbsp;SOP to clip to a camera frustum.


@htmlonly <a name="v4_0_1_changes"></a>@endhtmlonly
@par
<B>Version 4.0.1</B> - <I>March 8, 2017</I>
@par
New features:
- Added functions to util/logging.h to simplify configuration of the
  logging system (via command-line arguments, in particular).
- Added @vdblink::tree::LeafManager::activeLeafVoxelCount()
  LeafManager::activeLeafVoxelCount@endlink, a faster, threaded
  alternative to @vdblink::tree::Tree::activeLeafVoxelCount()
  Tree::activeLeafVoxelCount@endlink.
- Added a <TT>-shuffle</TT> option that causes <TT>vdb_test</TT>
  to run unit tests in random order, which can help to identify
  unintended dependencies between tests.
- Added @c vdb_lod, a command-line tool to generate volume mipmaps
  for level-of-detail effects.
- Added methods to compute the median value of
  @vdblink::tree::LeafNode::medianOn() active@endlink,
  @vdblink::tree::LeafNode::medianOff() inactive@endlink
  or @vdblink::tree::LeafNode::medianAll() all@endlink voxels in leaf nodes.

@par
Improvements:
- Added a @vdblink::Metadata::str() Metadata::str@endlink specialization
  for @vdblink::StringMetadata StringMetadata@endlink that eliminates
  the overhead of writing to a string stream.
- Made various minor improvements to @vdblink::util::PagedArray
  util::PagedArray@endlink.
- Added an @c install_lib build target to the Makefile.
  <I>[Contributed&nbsp;by&nbsp;Double&nbsp;Negative]</I>
- Added @subpage points "documentation" and Cookbook
  @ref openvdbPointsHelloWorld "examples" for OpenVDB&nbsp;Points.
  <I>[Contributed&nbsp;by&nbsp;Double&nbsp;Negative]</I>
- Registration of OpenVDB&nbsp;Points grid and attribute types is now
  handled in @vdblink::initialize() openvdb::initialize@endlink,
  and @vdblink::points::initialize() points::initialize@endlink
  and @vdblink::points::uninitialize() points::uninitialize@endlink
  are therefore deprecated.
- Extended multi-pass I/O to handle a variable number of passes per leaf node.
  <I>[Contributed&nbsp;by&nbsp;Double&nbsp;Negative]</I>
- Addressed a name conflict between macros in util/NodeMasks.h and symbols in
  the <A HREF="http://eigen.tuxfamily.org/index.php?title=Main_Page">Eigen</A>
  library.
  <I>[Reported&nbsp;by&nbsp;Trevor&nbsp;Thomson]</I>

@par
Bug fixes:
- The @vdblink::tools::fillWithSpheres() fillWithSpheres@endlink
  and @vdblink::tools::ClosestSurfacePoint ClosestSurfacePoint@endlink
  tools now correctly handle isosurfaces outside the input volume&rsquo;s
  narrow band.
- The @vdblink::tools::MultiResGrid MultiResGrid@endlink tool
  now supports all standard grid types, including
  @vdblink::BoolGrid BoolGrid@endlink and @vdblink::MaskGrid MaskGrid@endlink.
- @vdblink::tree::LeafNode::fill() LeafNode::fill@endlink now correctly clips
  the fill region to the node&rsquo;s bounding box.
- @vdblink::Grid::denseFill() Grid::denseFill@endlink no longer densifies
  all existing active tiles, and it now correctly handles both active
  and inactive fill values.
- Fixed a bug that caused @vdblink::tools::copyToDense()
  tools::copyToDense@endlink to only partially populate the output array
  when delayed loading was in effect.
  <I>[Reported&nbsp;by&nbsp;Stuart&nbsp;Levy]</I>
- Fixed an issue with duplicate registration of
  @link points/PointDataGrid.h PointDataGrid@endlink attribute types.
  <I>[Reported&nbsp;by&nbsp;SideFX]</I>
- Fixed an uninitialized memory bug in the
  @vdblink::tools::meshToVolume() mesh to volume@endlink converter.
  <I>[Reported&nbsp;by&nbsp;SideFX]</I>
- Fixed a thread race condition in
  @vdblink::math::QuantizedUnitVec QuantizedUnitVec@endlink
  that could cause it to produce incorrect results.
  <I>[Contributed by Jeff&nbsp;Lait]</I>
- Fixed a dangling pointer bug in the
  @vdblink::tools::ParticleAtlas particle atlas@endlink tool.
  <I>[Contributed&nbsp;by&nbsp;SideFX]</I>
- Grid operators (@vdblink::tools::divergence() divergence@endlink,
  @vdblink::tools::gradient() gradient@endlink, etc.) now produce
  correct results even for grids with active tile values.
- Fixed a bug when writing an out-of-core
  @vdblink::points::AttributeArray points::AttributeArray@endlink
  that could cause corruption of the metadata associated with the array.
  <I>[Contributed&nbsp;by&nbsp;Double&nbsp;Negative]</I>

@par
Python:
- Added functions @c getLoggingLevel, @c setLoggingLevel, and
  @c setProgramName, to allow configuration of the logging system.

@par
Houdini:
- Fixed a crash in the Ray SOP when the user selected an isosurface
  outside the target volume&rsquo;s narrow band.
- The LOD SOP now supports all standard grid types, including boolean grids.
- Added @c houdini_utils::ParmFactory::setGroupChoiceList, a convenience
  method for the creation of menus of primitive groups.
- Made various small changes for Houdini&nbsp;16 compatibility.
  <I>[Contributed&nbsp;by&nbsp;SideFX]</I>
- The Create SOP now supports matching the new grids&rsquo; transform,
  voxel size, and topology to a reference grid.
  If the topology is being matched, it can optionally be resampled
  to a different voxel size.
- Added some support for point data grids to the Clip,
  Topology&nbsp;To&nbsp;Level&nbsp;Set and Visualize SOPs.
  <I>[Contributed&nbsp;by&nbsp;Double&nbsp;Negative]</I>
- Compression is no longer enabled by default in the
  Points&nbsp;Convert&nbsp;SOP for normals and colors, because they are
  not guaranteed to have a [0,&nbsp;1] range.
  <I>[Contributed&nbsp;by&nbsp;Double&nbsp;Negative]</I>
- Added a 16-bit truncation compression option to the
  Points&nbsp;Convert&nbsp;SOP.
  <I>[Contributed&nbsp;by&nbsp;Double&nbsp;Negative]</I>
- Fixed a build issue with the GR_PrimVDBPoints render hook plugin
  that could cause @c hython to report a DSO error.
  <I>[Reported&nbsp;by&nbsp;Double&nbsp;Negative]</I>
- Added an @c install_lib build target to the Makefile.
- Rewrote the Remove&nbsp;Divergence SOP to actually remove divergence from
  vector fields on collocated grids, and added support for stationary
  and moving obstacles and an option to output a pressure field.
- The Analysis&nbsp;SOP now produces correct results for grids with active
  tile values.
- Added a sparse/dense toggle to the Fill&nbsp;SOP.
- Added @c openvdb_houdini::startLogForwarding,
  @c openvdb_houdini::stopLogForwarding
  and @c openvdb_houdini::isLogForwarding, which control the forwarding
  of log messages to Houdini&rsquo;s error manager.
  Forwarding of library warnings and error messages is now enabled
  by default for SOPs when OpenVDB is built with
  <A HREF="http://log4cplus.sourceforge.net/">log4cplus</A>.


@htmlonly <a name="v4_0_0_changes"></a>@endhtmlonly
@par
<B>Version 4.0.0</B> - <I>November 15, 2016</I>
@par
Highlights:
- Incorporated Double&nbsp;Negative&rsquo;s
  <A HREF="https://github.com/dneg/openvdb_points_dev">
  OpenVDB&nbsp;Points</A> library.
- Introduced some C++11 constructs.
  A&nbsp;C++11-compatible compiler is now required.
- Blosc-compressed <TT>.vdb</TT> files are now as much as 20% smaller.
- Vector-valued grids are now constructed and destroyed much faster.
  <BLOCKQUOTE>
  @b Note: This change and other changes in this release
  (see @ref v4_0_0_ABI_changes "ABI changes" below) alter the grid&nbsp;ABI
  so that it is incompatible with earlier versions of the OpenVDB library,
  such as the ones built into Houdini&nbsp;15, 15.5 and&nbsp;16.
  To disable these changes and preserve ABI compatibility, define
  the macro @c OPENVDB_3_ABI_COMPATIBLE when compiling OpenVDB
  or any code that depends on OpenVDB.
  </BLOCKQUOTE>

@par
New features:
- Added an option to the @link PointScatter.h point scattering@endlink tools
  to specify how far each point may be displaced from the center of its
  host voxel or tile.
- Added a toggle to the @vdblink::tools::clip() clip@endlink tool
  to invert the clipping mask.
- Custom leaf node implementations may now optimize their file layout
  by inheriting from @vdblink::io::MultiPass io::MultiPass@endlink.
  Voxel data for grids with such leaf nodes will be written and read in
  multiple passes, allowing blocks of related data to be stored contiguously.
  <I>[Contributed&nbsp;by&nbsp;Double&nbsp;Negative]</I>
- Added @vdblink::tree::Tree::unallocatedLeafCount()
  Tree::unallocatedLeafCount@endlink, which returns the number of leaf
  nodes with unallocated data buffers (typically due to delayed loading).

@par
Improvements:
- Vector-valued grids are now constructed and destroyed much faster.
- Changed @vdblink::math::Coord Coord@endlink&rsquo;s data representation
  to facilitate C++11 uniform initialization.
- Delayed loading from @vdblink::io::File io::Files@endlink is now faster
  due to the use of seeks instead of reads.
  <I>[Contributed&nbsp;by&nbsp;Double&nbsp;Negative]</I>
- Made many small changes to address type conversion and other warnings
  reported by newer compilers, including Clang&nbsp;3.8.
- Improved Blosc compression ratios and write times by increasing
  the block size.
  <I>[Contributed&nbsp;by&nbsp;Dan&nbsp;Bailey]</I>

@par
Bug fixes:
- Fixed a bug that caused topology operations
  (@vdblink::Grid::topologyUnion() union@endlink,
  @vdblink::Grid::topologyIntersection() intersection@endlink
  and @vdblink::Grid::topologyDifference() difference@endlink) on
  @vdblink::MaskGrid MaskGrids@endlink to sometimes produce incorrect results.
  (MaskGrids are used internally in a number of tools.)
- Changed @vdblink::GridBase::copyGrid() GridBase::copyGrid@endlink and
  @vdblink::Grid::copy() Grid::copy@endlink to close const-correctness holes.
- @vdblink::tools::fillWithSpheres() tools::fillWithSpheres@endlink now
  returns an empty list of spheres instead of crashing when the user selects
  an isosurface that lies outside the bounding volume&rsquo;s narrow band.
- Fixed a null pointer dereference when copying grids that were loaded
  with @c io::File::readGridPartial.
  <I>[Reported&nbsp;by&nbsp;Nick&nbsp;Avramoussis]</I>

@anchor v4_0_0_ABI_changes
@par
ABI changes:
- Added a @vdblink::tree::NodeUnion NodeUnion@endlink template specialization
  for non-POD value types that significantly expedites construction and
  destruction of vector-valued grids.
- Changed @vdblink::math::Coord Coord@endlink&rsquo;s data representation
  to facilitate C++11 uniform initialization.
- Replaced occurrences of <TT>boost::shared_ptr</TT> with
  <TT>std::shared_ptr</TT>.
- Changed @vdblink::GridBase::copyGrid() GridBase::copyGrid@endlink and
  @vdblink::Grid::copy() Grid::copy@endlink to close const-correctness holes.
- Added virtual function @vdblink::tree::Tree::unallocatedLeafCount()
  Tree::unallocatedLeafCount@endlink.

@par
API changes:
- Introduced some C++11 constructs.
  A&nbsp;C++11-compatible compiler is now required.
- Added a parameter to the @link PointScatter.h point scattering@endlink
  tools to control the displacement of each point from the center of
  its host voxel or tile.
  The default behavior, as before, is to allow each point to be placed
  (randomly) anywhere within its voxel or tile.
- Renamed @c LeafManager::getPreFixSum to
  @vdblink::tree::LeafManager::getPrefixSum()
  LeafManager::getPrefixSum@endlink.
- Made @c LeafNode::Buffer a top-level class and renamed it to
  @vdblink::tree::LeafBuffer LeafBuffer@endlink.
  <I>[Contributed&nbsp;by&nbsp;Double&nbsp;Negative]</I>
- Deprecated @c io::File::readGridPartial in favor of delayed loading.
- @c tools::ClosestSurfacePoint::initialize now returns a boolean
  indicating whether initialization was successful.
- Dropped the @c CopyPolicy enum and added
  @vdblink::GridBase::copyGridWithNewTree() GridBase::copyGridWithNewTree@endlink
  and @vdblink::Grid::copyWithNewTree() Grid::copyWithNewTree@endlink in order
  to close const-correctness holes that allowed newly-constructed,
  non-<TT>const</TT> grids to share their trees with existing
  <TT>const</TT> grids.  (Where that behavior is still required, use a
  @vdblink::ConstPtrCast ConstPtrCast@endlink.)

@par
Python:
- Fixed a build issue with Python&nbsp;3 and NumPy.
  <I>[Contributed&nbsp;by&nbsp;Jonathan&nbsp;Scruggs]</I>

@par
Houdini:
- Certain changes in this release (see @ref v4_0_0_ABI_changes "ABI changes"
  above) alter the grid&nbsp;ABI so that it is incompatible with earlier
  versions of the OpenVDB library, such as the ones built into
  Houdini&nbsp;15, 15.5 and&nbsp;16.
  To disable these changes and preserve ABI compatibility, define
  the macro @c OPENVDB_3_ABI_COMPATIBLE when compiling OpenVDB
  or any code that depends on OpenVDB.
- Introduced some C++11 constructs that are incompatible with
  versions of Houdini older than&nbsp;15.0.
- Fixed a bug in the Rasterize Points SOP that caused vector-valued attributes
  to be transferred as scalars.
  <I>[Contributed&nbsp;by&nbsp;Double&nbsp;Negative]</I>
- Added a toggle to the Clip SOP to invert the clipping mask.
- Added a slider to the Scatter SOP to specify how far each point
  may be displaced from the center of its host voxel or tile.


@htmlonly <a name="v3_2_0_changes"></a>@endhtmlonly
@par
<B>Version 3.2.0</B> - <I>August 10, 2016</I>

@par
Highlights:
- New features: tool to produce and store a sequences of progressively
  lower resolution grids (mipmaps), an acceleration structure for fast
  range and nearest-neighbor searches on particles, arbitrary volume
  and level set specific segmentation tools, a new binary mask grid
  type and an efficient point to level set conversion scheme.
- Optimizations: Faster volume to mesh conversion and threaded grid
  destruction, morphological dilation, csg operations and fracture tool.
- New Houdini nodes: Segment, LOD and Topology To Level Set.

@par
New features:
- Added @link MultiResGrid.h tools::MultiResGrid@endlink a tool to
  produce and store a sequences of progressively lower resolution
  grids (mipmaps).
- Added @link ParticleAtlas.h tools::ParticleAtlas@endlink an acceleration
  structure for fast range and nearest-neighbor searches on particles, points
  with radius.
- Added @vdblink::tools::segmentActiveVoxels() segmentActiveVoxels@endlink,
  which operates on grids of arbitrary type and separates connected components
  of a grid&rsquo;s active voxels into distinct grids or trees.
- Added @vdblink::tools::segmentSDF() segmentSDF@endlink, which separates
  disjoint signed-distance-field surfaces into distinct grids or trees.
- Added @vdblink::tools::extractActiveVoxelSegmentMasks()
  extractActiveVoxelSegmentMasks@endlink, which constructs a mask
  for each connected component of a grid&rsquo;s active voxels.
- Added threaded level-set CSG tools
  @vdblink::tools::csgUnionCopy() csgUnionCopy@endlink,
  @vdblink::tools::csgIntersectionCopy() csgIntersectionCopy@endlink
  and @vdblink::tools::csgDifferenceCopy() csgDifferenceCopy@endlink,
  which, unlike the existing CSG tools, produce new grids rather than
  modifying their input grids.
  These new tools are faster and use less memory than the existing tools
  (if only because the input grids never need to be deep-copied).
- Added a threaded @vdblink::tools::dilateActiveValues dilateActiveValues()@endlink
  tool with tile value support.
- Added a @vdblink::tools::PointsToMask PointsToMask@endlink tool,
  which activates voxels that intersect points from a given list.
- Added a new @link openvdb.h MaskGrid@endlink type that uses a single
  bit-field to represent both voxel values and states for the
  @link tree/LeafNodeMask.h leafnode@endlink to reduce memory usage.
- Added a @vdblink::tools::topologyToLevelSet() topologyToLevelSet@endlink tool
  that generates a level set from the implicit boundary between active and
  inactive voxels in an input grid of arbitrary type.
- Added @link LevelSetPlatonic.h tools::LevelSetPlatonic@endlink a new tool
  that produces narrow-band level sets of the five Platonic solids.
- Added @vdblink::tools::extractIsosurfaceMask() extractIsosurfaceMask@endlink
  which masks voxels that intersect the implicit surface defined by the
  given isovalue.
- Added a @vdblink::tree::LeafManager::getPrefixSum() getPrefixSum@endlink
  method to the @vdblink::tree::LeafManager LeafManager@endlink, for
  user-managed external buffers.
- Added a @vdblink::tools::Dense::print() print@endlink method to the
  @vdblink::tools::Dense Dense@endlink grid class.
- Added the @vdblink::math::CoordBBox::Iterator CoordBBox::Iterator@endlink
  class to conveniently iterate over coordinates covered a CoordBBox.
- Added bit-wise operations to the @vdblink::math::CoordBBox CoordBBox@endlink
  class.
- New component wise constructor for the @vdblink::math::CoordBBox
  CoordBBox@endlink class as well as the method
  @vdblink::math::CoordBBox::getCornerPoints CoordBBox::getCornerPoints@endlink.
- Added a new @vdblink::tree::LeafManager LeafManager@endlink constructor to
  create the structure from an existing array of leafnodes.
- Added active tile count to @vdblink::tree::Tree::print Tree::print@endlink.
- Added the templated @vdblink::math::MinMax MinMax@endlink class to compute the
  extrema of arbitrary value types.
- Added @vdblink::Grid::sparseFill() sparseFill@endlink and
  @vdblink::Grid::denseFill() denseFill@endlink methods to the Grid, Tree and
  RootNode classes.

@par
Improvements:
- Complete overhaul of the @vdblink::tools::VolumeToMesh VolumeToMesh@endlink tool
  brings significant performance improvements and enhanced region masking,
  tile support and bool volume surfacing.
- Improved the performance, parallel scaling and memory usage,
  of @vdblink::tools::LevelSetFracture tools::LevelSetFracture@endlink and
  updated to use the new @vdblink::tools::segmentSDF() segmentSDF@endlink scheme.
- Improved the performance of
  @vdblink::tools::LevelSetAdvection tools::LevelSetAdvection@endlink by up to
  five times.
- Improved the performance of @vdblink::tree::Tree::voxelizeActiveTiles()
  Tree::voxelizeActiveTiles@endlink by means of multi-threading.
- Improved the performance of the
  @vdblink::tools::meshToVolume() mesh-to-volume converter@endlink,
  particularly for large narrow-band widths and for signed distance fields
  with dense interior regions.
- Threaded the Tree destructor and the
  @vdblink::tree::Tree::clear() Tree::clear@endlink method.
- Added a parameter to the
  @vdblink::tools::signedFloodFill() signedFloodFill@endlink and
  @vdblink::tools::signedFloodFillWithValues() signedFloodFillWithValues@endlink
  tools to constrain the flood fill to specific levels of the tree.
- Added @vdblink::tree::LeafManager::reduce LeafManager::reduce@endlink and
  similar methods to @vdblink::tree::NodeManager NodeManager@endlink
  <I>[Contributed by Brett&nbsp;Tully]</I>
- Improved constructors of @vdblink::math::Mat3 math::Mat3@endlink and
  @vdblink::math::Mat4 Mat4@endlink.
- Added @vdblink::math::Mat3::cofactor Mat3::cofactor@endlink.
- Added @vdblink::math::Mat3::setRows Mat3::setRows@endlink,
  @vdblink::math::Mat4::setRows Mat4::setRows@endlink,
  @vdblink::math::Mat3::setColumns Mat3::setColumns@endlink and
  @vdblink::math::Mat4::setColumns Mat4::setColumns@endlink.
- Added @vdblink::util::NodeMask::isConstant NodeMask::isConstant@endlink
  method for faster bit processing.
- @vdblink::tools::prune tools::prune@endlink performs an improved estimate
  of tile values by means of medians.
- Added toggle to switch between cell centered and node centered transforms
  to @vdblink::tools::PointPartitioner tools::PointPartitioner@endlink

@par
Bug fixes:
- Fixed a bug in @vdblink::tools::LevelSetAdvection tools::LevelSetAdvection@endlink
  that could cause non-deterministic behavior.
  <I>[Reported by Jeff&nbsp;Lait]</I>
- Fixed a bug that allowed for unexpected implicit conversion
  between grids of different value types.
- Fixed a bug whereby the origins of leaf nodes with value type @c bool
  were ignored during equality comparisons.
- The @vdblink::tools::GridTransformer grid transformer tool@endlink
  now correctly handles affine transforms with shear and/or reflection.
- Fixed a bug in the
  @vdblink::tools::meshToVolume() mesh-to-volume converter@endlink
  that could produce incorrect distances for large bandwidths.
- Fixed a bug in @vdblink::tools::meshToVolume() mesh-to-volume converter@endlink
  that produced different results on machines with different core counts.
- Fixed a threading bug in the
  @vdblink::tools::compReplace() compReplace@endlink tool
  that could cause crashes.
- Resolved a floating-point exception in
  @vdblink::math::QuantizedUnitVec::pack() math::QuantizedUnitVec::pack@endlink
  caused by calling the method with a zero-length vector.
  <I>[Contributed by Rick&nbsp;Hankins]</I>
- Improved the API of @vdblink::tools::Dense Dense@endlink with non-const
  access methods.
- Fixed a potential threading bug in @vdblink::io::Queue io::Queue@endlink.
  <I>[Contributed by Josip&nbsp;Šumečki]</I>
- Fixed a possible division-by-zero bug in openvdb/tools/LevelSetAdvect.h.
  <I>[Contributed by Rick&nbsp;Hankins]</I>
- Corrected the @vdblink::math::outerProduct outer product@endlink method
  to not return the transpose result.
  <I>[Contributed by Gergely&nbsp;Klar]</I>
- Fixed a memory overallocation issue in
  @vdblink::tools::VolumeAdvection VolumeAdvection@endlink.
- Fix bug in
  @vdblink::tools::VolumeToMesh tools::VolumeToMesh@endlink
  failing to clear its state when exiting early.
  <I>[Contributed by Edward&nbsp;Lam]</I>
- Fixed bug in @vdblink::tools::PointIndexIterator::worldSpaceSearchAndUpdate
  tools::PointIndexIterator::worldSpaceSearchAndUpdate@endlink
  that resulted in missing point indices.
  <I>[Reported by Rick&nbsp;Hankins]</I>
- Fixed Windows build issues in unit tests.
  <I>[Contributed by Edward&nbsp;Lam and Steven&nbsp;Caron]</I>
- Fixed @vdblink::math::isApproxZero() isApproxZero@endlink so that it works
  correctly when tolerance is zero.
  <I>[Reported by Joshua&nbsp;Olson]</I>
- Fixed bugs in @vdblink::tree::NodeUnion NodeUnion@endlink that could cause
  crashes.
- Fixed memory leak in
  @vdblink::tools::mesh_to_volume_internal::ExpandNarrowband
  tools::mesh_to_volume_internal::ExpandNarrowband@endlink
  <I>[Reported by K&eacute;vin&nbsp;Dietrich]</I>
- Fixed parameter type inconsistencies in @link math/Stencils.h@endlink and
  @link tools/RayIntersector.h@endlink.
  <I>[Contributed by K&eacute;vin&nbsp;Dietrich and Nick&nbsp;Avramoussis]</I>
- Fixed a bug in the @vdblink::tools::VolumeToMesh VolumeToMesh@endlink tool that
  produced artifacts for adaptive surface extraction on clipped level sets.
  <I>[Reported by Jeff&nbsp;Lait]</I>
- Corrected empty grid background value in
  @vdblink::tools::meshToVolume() mesh-to-volume converter@endlink
  <I>[Contributed by Jeff&nbsp;Lait]</I>
- Fixed a bug in @vdblink::tools::volumeToMesh volume-to-mesh converter@endlink
  that could produce NaNs.<I>[Reported by Rick Hankins]</I>
- Fixed a bug in the "Advect Points SOP" that could cause a crash when
  the input grids were of incorrect type.<I>[Reported by SideFX]</I>

@par
API changes:
- Deprecated @c math::Mat3::setBasis and @c math::Mat4::setBasis.
- Renamed @c GudonovsNormSqrd to
  @vdblink::math::GodunovsNormSqrd GodunovsNormSqrd@endlink
  <I>[Contributed by Branislav&nbsp;Radjenovic]</I>
- Renamed @c ValueType to @c PosType in the PointArray interface.
- Deprecated tree::Tree::addLeaf(LeafNode&) and added
  tree::Tree::addLeaf(LeafNode*).

@par
Python:
- Updated the Python module for Python&nbsp;3 compatibility.
- Updated the Python module for Boost 1.60 compatibility, to address
  &ldquo;no to_python (by-value) converter found&rdquo; exceptions.

@par
Maya:
- Fixed bugs related to data ownership, and improved error checking.
  <I>[Contributed by Crawford&nbsp;Doran]</I>
- Updated the Read and Write DAG nodes to support file sequences and
  subframe evaluation.

@par
Houdini:
- Added a Segment SOP that separates a grid&rsquo;s connected components
  into distinct grids.
- Added a LOD SOP that produces a sequences of progressively lower
  resolution grids.
- Added a Topology To Level Set SOP that generates a narrow-band
  signed distance field / level set from the interface between active
  and inactive voxels in an arbitrary grid.
- Revamped the From Particles SOP UI and added a more efficient level set
  conversion method that supports Houdini 15 packed points.
- Updated the Rasterize Points SOP with support for frustum transforms,
  sub region masking and orientation logic that matches the native
  Copy SOP&rsquo;s orientation.
- Updated the Platonic SOP with support for all five Platonic solids.
- Added hooks for registering SOP_NodeVDB text callbacks for different
  grid types. <I>[Contributed by Nick&nbsp;Avramoussis]</I>
- The Resample and Combine SOPs now correctly handle affine transforms
  with shear and/or reflection.
- Removed the StaggeredBoxSampler code path in SOP_OpenVDB_Advect because it
  introduces bias.
  <I>[Contributed by Fredrik&nbsp;Salomonsson]</I>
- Fixed a bug in the Ray SOP whereby the distance attribute was created
  with the wrong data type. <I>[Contributed by Nick&nbsp;Avramoussis]</I>
- The From Polygon SOP now allows the user to either specify the voxel
  count along an axis or the voxel size in world units (the only option
  in the past).

@htmlonly <a name="v3_1_0_changes"></a>@endhtmlonly
@par
<B>Version 3.1.0</B> - <I>October 1, 2015</I>

@par
Highlights:
- New features: advection of arbitrary volumes, general-purpose
  preconditioned linear solver and Poisson solver, segmentation
  of topologically-enclosed regions of a volume, new and faster bitmask
  operators, concurrent paged array, volume diagnostics
- Optimizations: threaded grid constructors and topology operations;
  faster mesh to volume conversion, SDF to fog volume conversion
  and grid pruning; faster, unbounded particle partitioning
- New Houdini nodes: Advect, Diagnostics, Rasterize Points, Remap,
  Remove Divergence, Sort Points

@par
New features:
- Added a @vdblink::tools::VolumeAdvection volume advection@endlink tool
  for sparse advection of non-level-set volumes.
- Added a preconditioned
  @vdblink::math::pcg::solve() conjugate gradient solver@endlink.
- Added a @vdblink::tools::poisson::solve() Poisson solver@endlink
  for functions sampled on grids.
- Added @vdblink::tools::extractEnclosedRegion extractEnclosedRegion@endlink,
  which detects topologically-enclosed (watertight) exterior regions (cavities)
  that can result from CSG union operations between level sets with concavities
  that are capped.
  (See the unit test @c TestPoissonSolver::testSolveWithSegmentDomain
  for an example in which this tool is used to identify regions of trapped
  fluid when solving for pressure in a volume of incompressible fluid.)
- Added @vdblink::util::PagedArray PagedArray@endlink, a concurrent,
  dynamic linear array data structure with fast <I>O</I>(1) value access
  (both random and sequential).
- Added @vdblink::tools::Sampler Sampler@endlink, which provides a unified API
  for both staggered and non-staggered interpolation of various orders.
- Added equality and inequality operators to
  @vdblink::Metadata Metadata@endlink and @vdblink::MetaMap MetaMap@endlink.
- Added @vdblink::tools::CheckLevelSet CheckLevelSet@endlink and
  @vdblink::tools::CheckFogVolume CheckFogVolume@endlink tools that
  perform various tests on symmetric, narrow-band level sets and fog volumes,
  respectively, to diagnose potential issues.
- Added support for value accessors that are not registered with their trees.
  (Bypassing accessor registration can improve performance in rare cases
  but should be used with caution, since the accessor will be left in an
  invalid state if the tree topology is modified.)
- Added a @vdblink::tree::Tree::stealNodes() stealNodes@endlink method that
  transfers ownership of all nodes in a tree of a certain type and inserts
  them into a linear array.
- Added a @vdblink::tools::createLevelSetBox() tools::createLevelSetBox@endlink
  factory function for level-set grids.
- Added @vdblink::tools::Dense::offsetToCoord() Dense::offsetToCoord@endlink.
- Added @vdblink::tree::LeafBuffer::data() LeafNode::Buffer::data@endlink,
  which provides direct access to a leaf node&rsquo;s voxel value array,
  avoiding out-of-core overhead.  Use with caution.
- Added a @vdblink::util::NodeMask::foreach() NodeMask::foreach@endlink method
  for efficient evaluation of complex bitwise operations.
- Added a bitwise difference method to
  @vdblink::util::NodeMask::operator-=() NodeMask@endlink.
- Added a @c -version option to @c vdb_print, @c vdb_render and @c vdb_view.

@par
Improvements:
- Deep, conversion and topology copy @vdblink::Grid Grid@endlink constructors
  are now threaded and up to five times faster.
- @vdblink::Grid::topologyUnion() Grid::topologyUnion@endlink,
  @vdblink::Grid::topologyIntersection() Grid::topologyIntersection@endlink, and
  @vdblink::Grid::topologyDifference() Grid::topologyDifference@endlink are now
  much faster due to threading.
- Significantly improved the performance, parallel scaling and memory usage
  of the @vdblink::tools::meshToVolume() mesh to volume@endlink converter,
  and implemented a more robust inside/outside sign classification scheme.
- Reimplemented the
  @vdblink::tools::PointPartitioner point partitioning@endlink
  tool for improved performance, concurrency and memory usage.
  The tool is now unbounded in the sense that points may be distributed
  anywhere in index space.
- Significantly improved the performance of the
  @vdblink::tools::sdfToFogVolume() SDF to fog volume@endlink converter.
- Significantly improved the performance of the
  @vdblink::tools::sdfInteriorMask() sdfInteriorMask@endlink tool
  and added support for both grid and tree inputs.
- Made various optimizations and improvements to the
  @vdblink::tools::LevelSetMorphing level set morphing@endlink tool.
- Aggregated @vdblink::tools::DiscreteField DiscreteField@endlink and
  @vdblink::tools::EnrightField EnrightField@endlink (formerly in
  tools/LevelSetAdvect.h) and
  @vdblink::tools::VelocitySampler VelocitySampler@endlink and
  @vdblink::tools::VelocityIntegrator VelocityIntegrator@endlink (formerly
  in tools/PointAdvect.h) into a single header, tools/VelocityFields.h.
- Modified the @vdblink::tools::signedFloodFill() signed flood fill@endlink
  tool to accept grids of any signed scalar value type, not just
  floating-point grids.
- The @vdblink::tools::prune() prune@endlink tool is now faster, and it employs
  an improved compression technique on trees with floating-point values.

@par
Bug fixes:
- Fixed a build issue that could result in spurious &ldquo;Blosc encoding
  is not supported&rdquo; errors unless @c OPENVDB_USE_BLOSC was
  <TT>@#define</TT>d when compiling client code.
- Added NaN and inf checks to the
  @vdblink::tools::PointPartitioner point partitioning@endlink tool.
- Fixed a <TT>vdb_view</TT> issue whereby the frame buffer size did not
  necessarily match the window size.
  <I>[Contributed by Rafael&nbsp;Campos]</I>
- Fixed a roundoff issue in
  @vdblink::tools::LevelSetTracker LevelSetTracker@endlink
  that could result in NaNs.
- Changed @vdblink::tools::CheckNormGrad CheckNormGrad@endlink to check
  the magnitude of the gradient rather than the square of the magnitude.
- Fixed parameter type inconsistencies in math/Ray.h and
  tools/RayIntersector.h.
  <I>[Contributed by K&eacute;vin&nbsp;Dietrich]</I>
- Fixed incorrect handling of signed values in the
  @vdblink::tools::clip() clip@endlink tool (and the Clip SOP).

@par
API changes:
- Removed the <TT>math::Hermite</TT> class since it was no longer used
  and caused build issues for some.
- Refactored the @vdblink::tools::LevelSetAdvection level set advection@endlink,
  @vdblink::tools::LevelSetFilter level set filtering@endlink,
  @vdblink::tools::LevelSetMeasure level set measuring@endlink
  and @vdblink::tools::LevelSetTracker level set tracking@endlink tools.
- Extended the API of the @vdblink::tools::Diagnose Diagnose@endlink tool
  and disabled copy construction.
- Extended and unified the API of various Samplers.
- Added an optional template argument to the
  @vdblink::tree::ValueAccessor ValueAccessor@endlink class
  to allow for unregistered accessors.

@par
Houdini:
- Added a Rasterize Points SOP that produces density volumes and transfers
  arbitrary point attributes using a weighted-average scheme.
  The node incorporates a VOP subnetwork for procedural modeling,
  and its accompanying creation script defines a default network with
  VEX procedures for cloud and velocity field modeling.
  (See the creation script file header for installation details.)
- Merged the Advect Level Set SOP into a new Advect SOP that supports
  advection of arbitrary volumes, not just level sets.
- Added a Remove Divergence SOP that eliminates divergence from a
  velocity field.
- Added a Diagnostics SOP that can identify various problems with
  level sets, fog volumes and other grids.
- Added a Sort Points SOP that spatially reorders a list of points
  so that points that are close together in space are also close together
  in the list.
  This can improve CPU cache coherency and performance for
  random-access operations.
- Added a Remap SOP that maps voxel values in an input range to values
  in an output range through a user-defined transfer function.
- Added an option to the Convert SOP to activate interior voxels.
  <I>[Contributed by SESI]</I>
- The To Spheres SOP can now optionally output a <TT>pscale</TT> attribute.
- Added <TT>openvdb_houdini::SOP_NodeVDB::duplicateSourceStealable()</TT>,
  which in conjunction with the Unload flag can help to minimize deep copying
  of grids between nodes.
  The Advect, Convert, Fill, Filter, Fracture, Noise, Offset Level Set,
  Prune, Remap, Remove Divergence, Renormalize Level Set, Resize Narrow Band,
  Smooth Level Set and Transform SOPs all have this optimization enabled,
  meaning that they can potentially steal, rather than copy, data from
  upstream nodes that have the Unload flag enabled.
  <I>[Contributed by Double&nbsp;Negative]</I>
- Redesigned the UI of the Visualize SOP and added toggles to draw with
  or without color, to use the grid name as the attribute name for points
  with values, and to attach grid index coordinates to points.
- Added toggles to the Filter, Rebuild Level Set, Resize Narrow Band,
  Smooth Level Set and To Spheres SOPs to specify units in either
  world space or index space.
- Fixed an issue whereby grids generated by the Rebuild Level Set SOP
  did not always display as surfaces in the viewport.
- The Metadata SOP now sets appropriate viewport visualization options
  when the grid class is changed.


@htmlonly <a name="v3_0_0_changes"></a>@endhtmlonly
@par
<B>Version 3.0.0</B> - <I>January 14, 2015</I>
- The @vdblink::io::File File@endlink class now supports delayed loading of
  <TT>.vdb</TT> files, meaning that memory is not allocated for voxel values
  until the values are actually accessed. (This feature is enabled by default.)
  Until a grid has been fully loaded, its source <TT>.vdb</TT> file must not be
  modified or deleted, so for safety,
  @vdblink::io::File::open() File::open@endlink automatically makes
  private copies of source files that are smaller than a user-specified limit
  (see @vdblink::io::File::setCopyMaxBytes() File::setCopyMaxBytes@endlink).
  The limit can be set to zero to disable copying, but if it cannot be
  guaranteed that a file will not be modified, then it is best not to enable
  delayed loading for that file.
- <TT>.vdb</TT> files can now optionally be compressed with the Blosc&nbsp;LZ4
  codec.  <A HREF="http://www.blosc.org/">Blosc</A> compresses almost as well
  as ZLIB, but it is much faster.
- Added @vdblink::tools::PointPartitioner PointPartitioner@endlink, a tool
  for fast spatial sorting of points stored in an external array, and
  @link PointIndexGrid.h PointIndexGrid@endlink, an acceleration structure
  for fast range and nearest-neighbor searches.
- Added @link NodeManager.h tree::NodeManager@endlink,
  which linearizes a tree to facilitate efficient multithreading
  across all tree levels.
- Added @vdblink::tools::prune() tools::prune@endlink (and other variants),
  which replaces and outperforms @c Tree::prune.
- Added @vdblink::tools::signedFloodFill() tools::signedFloodFill@endlink,
  which replaces and outperforms @c Tree::signedFloodFill.
- Added @vdblink::tools::changeBackground() tools::changeBackground@endlink
  (and other variants), which replaces and outperforms @c Tree::setBackground().
- Added a fast but approximate narrow-band level set
  @vdblink::tools::LevelSetTracker::dilate() dilation@endlink method, a fast
  narrow-band level set
  @vdblink::tools::LevelSetTracker::erode() erosion@endlink
  method, and a @vdblink::tools::LevelSetTracker::normalize(const MaskType*)
  masked normalization@endlink method to
  @vdblink::tools::LevelSetTracker LevelSetTracker@endlink.
- Added @vdblink::tools::Diagnose Diagnose@endlink, which performs
  multithreaded diagnostics on grids to identify issues like values that
  are NaNs or out-of-range. It optionally generates a boolean grid of all
  values that fail user-defined tests.
- Added optional alpha masks to @vdblink::tools::LevelSetMorphing
  LevelSetMorphing@endlink.
- Fixed an intermittent crash in
  @vdblink::tools::LevelSetMorphing LevelSetMorphing@endlink.
- Added @c tools::topologyToLevelSet(),
  which generates a level set from the implicit boundary between active
  and inactive voxels in an arbitrary input grid.
  <I>[DWA internal]</I>
- Improved the performance of point scattering (by orders of magnitude)
  and added a
  @vdblink::tools::DenseUniformPointScatter DenseUniformPointScatter@endlink
  class as well as support for fractional numbers of particles per voxel.
- Improved the performance and memory footprint of
  the @vdblink::tools::ParticlesToLevelSet ParticlesToLevelSet@endlink tool
  for large numbers (tens to hundreds of millions) of particles.
- Added edge-adjacent (6+12=18 neighbors) and vertex-adjacent (6+12+8=26
  neighbors) dilation algorithms to
  @vdblink::tools::Morphology::dilateVoxels Morphology::dilateVoxels@endlink.
  The default dilation pattern is still face-adjacent (6&nbsp;neighbors).
- Added @vdblink::tree::Tree::getNodes() Tree::getNodes@endlink, which allows
  for fast construction of linear arrays of tree nodes for use in multithreaded
  code such as the @vdblink::tree::LeafManager LeafManager@endlink or
  @link NodeManager.h tree::NodeManager@endlink.
- Added @vdblink::math::Extrema math::Extrema@endlink and
  @vdblink::tools::extrema() tools::extrema@endlink to efficiently
  compute minimum and maximum values in a grid.
- Added support for material color grids to all level set
  @vdblink::tools::BaseShader shaders@endlink, and added an option to
  @c vdb_render that allows one to specify a reference grid to be used
  for material color lookups.
- Added @vdblink::getLibraryVersionString()
  getLibraryVersionString@endlink and
  @link OPENVDB_LIBRARY_VERSION_STRING@endlink.
- Modified the mesh to volume converter to always set the grid background
  value to the exterior narrow-band width, and added finite value checks
  to narrow band parameters.
- @vdblink::tools::volumeToMesh() tools::volumeToMesh@endlink now compiles
  for all grid types but throws an exception if the input grid does not
  have a scalar value type.
- Added a
  @vdblink::io::File::readGrid(const Name&, const BBoxd&) File::readGrid@endlink
  overload and @vdblink::GridBase::readBuffers(std::istream&, const CoordBBox&)
  readBuffers@endlink overloads to the grid, tree and node classes that allow
  one to specify a bounding box against which to clip a grid while reading it.
  For large grids, clipping while reading can result in significantly lower
  memory usage than clipping after reading.
- Added @vdblink::GridBase::clipGrid() GridBase::clipGrid@endlink, which
  clips a grid against a world-space bounding box, and
  @vdblink::GridBase::clip() GridBase::clip@endlink and
  @vdblink::tree::Tree::clip() Tree::clip@endlink, which clip against
  an index-space bounding box.
- Added @vdblink::tools::clip() tools::clip@endlink, which clips a grid
  either against a bounding box or against the active voxels of a mask grid.
- @c io::File::readGridPartial allocates the nodes of a grid&rsquo;s tree
  as before, but it now allocates leaf nodes without data buffers.
  (This feature is mainly for internal use.
  Partially-read grids should be used with care if at all, and they should
  be treated as read-only.)
- Grid names retrieved using a
  @vdblink::io::File::NameIterator File::NameIterator@endlink now always
  uniquely identify grids; they no longer generate &lsquo;more than one grid
  named&nbsp;&ldquo;<I>x</I>&rdquo;&rsquo; warnings when there are multiple
  grids of the same name in a file (for files written starting with this
  version of the OpenVDB library).
- Fixed a bug in @vdblink::tree::Tree::ValueOffIter Tree::ValueOffIter@endlink
  that could cause
  @vdblink::tree::TreeValueIteratorBase::setMaxDepth() depth-bounded@endlink
  iterators to return incorrect values.
- Eliminated a recursive call in @vdblink::tree::TreeValueIteratorBase::next()
  TreeValueIteratorBase::next@endlink that could cause crashes on systems
  with a limited stack size.
- Fixed memory leaks in @vdblink::tree::RootNode::topologyDifference()
  RootNode::topologyDifference@endlink and
  @vdblink::tree::RootNode::topologyIntersection()
  RootNode::topologyIntersection@endlink.
- Fixed a memory leak in @vdblink::io::Queue io::Queue@endlink when the queue
  was full and a write task could not be added within the timeout interval.
- Fixed a potential division by zero crash in
  @vdblink::tools::compDiv() tools::compDiv@endlink with integer-valued grids.
- Fixed kernel normalization in the @vdblink::tools::Filter filter tool@endlink
  so that it is correct for integer-valued grids.
- Fixed a bug in @vdblink::tree::LeafBuffer::getValue()
  LeafNode::Buffer::getValue@endlink whereby Visual C++ would return
  a reference to a temporary.
  <I>[Contributed by SESI]</I>
- Fixed a bug in @vdblink::tools::ParticlesToLevelSet
  tools::ParticlesToLevelSet@endlink related to attribute transfer
  when leaf nodes are produced without active values.
- Added @vdblink::util::CpuTimer util::CpuTimer@endlink and removed
  the more simplistic @c unittest_util::CpuTimer from @c unittest/util.h.
- Eliminated the use of @c getopt for command-line argument parsing
  in @c vdb_test.
- @vdblink::initialize() openvdb::initialize@endlink now properly initializes
  <A HREF="http://log4cplus.sourceforge.net/">log4cplus</A> if it is enabled,
  eliminating &ldquo;No appenders could be found&rdquo; errors.
- Fixed a bug in the
  @vdblink::math::QuantizedUnitVec::pack() QuantizedUnitVec::pack@endlink
  method that caused quantization artifacts.
- Added convenience class @vdblink::tools::AlphaMask AlphaMask@endlink
- Added constructors and methods to both
  @vdblink::math::RandInt RandInt@endlink and
  @vdblink::math::Rand01 Rand01@endlink to set and reset the random seed value.
- Added convenience methods for
  @vdblink::math::Transform::indexToWorld(const BBoxd&) const transforming@endlink
  @vdblink::math::Transform::worldToIndex(const BBoxd&) const bounding@endlink
  @vdblink::math::Transform::worldToIndexCellCentered(const BBoxd&) const boxes@endlink
  to @vdblink::math::Transform math::Transform@endlink.
- @c vdb_view is now compatible with both GLFW&nbsp;2 and GLFW&nbsp;3.
- Made many small changes to address type conversion and other warnings
  reported by newer compilers like GCC&nbsp;4.8 and ICC&nbsp;14.
- Replaced the @c HALF_INCL_DIR and @c HALF_LIB_DIR Makefile variables
  with @c ILMBASE_INCL_DIR and @c ILMBASE_LIB_DIR and added @c ILMBASE_LIB,
  to match <A HREF="https://github.com/openexr/openexr">OpenEXR</A>&rsquo;s
  library organization.  <I>[Contributed by Double&nbsp;Negative]</I>
- Eliminated most local (function-scope) static variables, because
  Visual&nbsp;C++ doesn&rsquo;t guarantee thread-safe initialization
  of local statics.  <I>[Contributed by&nbsp;SESI]</I>
- Fixed a bug in @vdblink::readString() readString@endlink related
  to empty strings.
  <I>[Contributed by Fabio&nbsp;Piparo]</I>
- Fixed a bug in the @vdblink::tools::VolumeToMesh VolumeToMesh@endlink
  simplification scheme that was creating visual artifacts.

@par
API changes:
- The addition of a
  @vdblink::GridBase::readBuffers(std::istream&, const CoordBBox&)
  GridBase::readBuffers@endlink virtual function overload and the
  @vdblink::GridBase::clip() GridBase::clip@endlink
  @vdblink::GridBase::readNonresidentBuffers()
  GridBase::readNonresidentBuffers@endlink and
  @vdblink::tree::Tree::clipUnallocatedNodes() Tree::clipUnallocatedNodes@endlink
  virtual functions changes the grid ABI so that it is incompatible with
  earlier versions of the OpenVDB library (such as the ones in Houdini 12.5
  and&nbsp;13).  Define the macro @c OPENVDB_2_ABI_COMPATIBLE when compiling
  OpenVDB to disable these changes and preserve ABI compatibility.
- All @vdblink::tools::BaseShader shaders@endlink now have a template argument
  to specify the type of an optional material color grid, but the default type
  mimics the old, uniform color behavior.
- Removed a deprecated
  @vdblink::io::Stream::write() io::Stream::write@endlink overload.
- The point counts in
  @vdblink::tools::UniformPointScatter UniformPointScatter@endlink
  and @vdblink::tools::NonUniformPointScatter NonUniformPointScatter@endlink
  are now specified and returned as @vdblink::Index64 Index64@endlink.
- @vdblink::math::RandInt RandInt@endlink has an extra template argument
  to specify the integer type.
  The @vdblink::math::RandomInt RandomInt@endlink typedef is unchanged.
- @vdblink::io::readData() io::readData@endlink,
  @vdblink::io::HalfReader<false,T>::read() io::HalfReader::read@endlink
  and @vdblink::io::HalfWriter<false,T>::write() io::HalfWriter::write@endlink
  now take a @c uint32_t argument indicating the type of compression
  instead of a @c bool indicating whether compression is enabled.
- Removed @c io::Archive::isCompressionEnabled() and
  @c io::Archive::setCompressionEnabled() and renamed
  @c io::Archive::compressionFlags() and @c io::Archive::setCompressionFlags()
  to @vdblink::io::Archive::compression() io::Archive::compression@endlink and
  @vdblink::io::Archive::setCompression() io::Archive::setCompression@endlink.
- Internal and leaf node classes are now required to provide
  "PartialCreate" constructors that optionally bypass the allocation
  of voxel buffers.  Leaf node classes must now also provide
  @vdblink::tree::LeafNode::allocate() allocate@endlink and
  @vdblink::tree::LeafNode::isAllocated() isAllocated@endlink methods
  to manage the allocation of their buffers.
- Removed @c pruneInactive and @c pruneLevelSet methods from the
  @vdblink::tree::Tree Tree@endlink and various node classes.
  These methods have been replaced by the much faster pruning functions
  found in tools/Prune.h.
- Removed @c signedFloodFill methods from the @vdblink::Grid Grid@endlink,
  @vdblink::tree::Tree Tree@endlink and various node classes.
  These methods have been replaced by the much faster functions
  found in tools/SignedFloodFill.h.
- Removed @c Grid::setBackground() and @c Tree::setBackground() (use the
  faster @vdblink::tools::changeBackground() changeBackground@endlink tool
  instead), and removed the default argument from
  @vdblink::tree::RootNode::setBackground() RootNode::setBackground@endlink.

@par
Python:
- Added grid methods @c convertToPolygons() and @c convertToQuads(),
  which convert volumes to meshes, and @c createLevelSetFromPolygons(),
  which converts meshes to volumes.
  <A HREF="http://docs.scipy.org/doc/">NumPy</A> is required.

@par
Maya:
- Added an adaptive polygonal surface extraction node.

@par
Houdini:
- Added a new Resize Narrow Band SOP that can efficiently adjust the width
  of a level set&rsquo;s narrow band.  This allows, for example, for a
  level set to be created quickly from points or polygons with a very
  narrow band that is then quickly resized to a desired width.
- Fixed bugs in the Smooth Level Set and Reshape Level Set SOPs that
  caused them to ignore the selected discretization scheme.
- Added a Morph Level Set SOP.
- Added a From Points SOP to very quickly generate a level set
  from a point cloud, ignoring any radius attribute.
  <I>[DWA internal]</I>
- Added a Voxel Scale mode to the Resample SOP.
- Improved the performance and memory footprint of the From Particles SOP
  for large numbers (tens to hundreds of millions) of particles.
- The Scatter SOP now accepts fractional numbers of particles per voxel.
- Improved the performance of the Scatter SOP by more than an order
  of magnitude.
- The Clip SOP now has a toggle to choose explicitly between a mask grid
  or a bounding box as the clipping region.  As a consequence, the mask grid
  can now be unnamed.
- Added the OpenVDB library version number to the Extended Operator
  Information for all SOPs.
- SOPs are now linked with an rpath to the directory containing the
  OpenVDB library.
- Like the native Houdini file SOP, the Read SOP now allows missing frames
  to be reported either as errors or as warnings.
- The Read SOP now has an optional input for geometry, the bounding box
  of which can be used to clip grids as they are read.  For large grids,
  clipping while reading can result in significantly lower memory usage
  than clipping after reading.
- The From Polygons and Convert SOPs now default to using the polygon soup
  mesh representation, which uses less memory.


@htmlonly <a name="v2_3_0_changes"></a>@endhtmlonly
@par
<B>Version 2.3.0</B> - <I>April 23, 2014</I>
- Added @vdblink::tools::extractSparseTree() extractSparseTree@endlink,
  which selectively extracts and transforms data from a dense grid to
  produce a sparse tree, and @vdblink::tools::extractSparseTreeWithMask()
  extractSparseTreeWithMask@endlink, which copies data from the index-space
  intersection of a sparse tree and a dense input grid.
- Added copy constructors to the
  @vdblink::Grid::Grid(const Grid<OtherTreeType>&) Grid@endlink,
  @vdblink::tree::Tree::Tree(const Tree<OtherRootType>&) Tree@endlink,
  @vdblink::tree::RootNode::RootNode(const RootNode<OtherChildType>&)
  RootNode@endlink,
  @vdblink::tree::InternalNode::InternalNode(const InternalNode<OtherChildNodeType, Log2Dim>&)
  InternalNode@endlink and
  @vdblink::tree::LeafNode::LeafNode(const LeafNode<OtherValueType, Log2Dim>&) LeafNode@endlink
  classes, and an assignment operator overload to
  @vdblink::tree::RootNode::operator=(const RootNode<OtherChildType>&)
  RootNode@endlink, that allow the source and destination to have different
  value types.
- Modified @vdblink::tree::Tree::combine2() Tree::combine2@endlink to permit
  combination of trees with different value types.
- Added @vdblink::CanConvertType CanConvertType@endlink and
  @vdblink::tree::RootNode::SameConfiguration
  RootNode::SameConfiguration@endlink metafunctions, which perform compile-time
  tests for value type and tree type compatibility, and a
  @vdblink::tree::RootNode::hasCompatibleValueType()
  RootNode::hasCompatibleValueType@endlink method, which does runtime checking.
- Added optional support for logging using
  <A HREF="http://log4cplus.sourceforge.net/">log4cplus</A>.
  See logging.h and the @c INSTALL file for details.
- Added  @vdblink::tools::VolumeRayIntersector::hits()
  VolumeRayIntersector::hits@endlink, which returns all the hit segments
  along a ray.  This is generally more efficient than repeated calls to
  @vdblink::tools::VolumeRayIntersector::march()
  VolumeRayIntersector::march@endlink.
- Added member class @vdblink::math::Ray::TimeSpan Ray::TimeSpan@endlink
  and method @vdblink::math::Ray::valid() Ray::valid@endlink, and deprecated
  method @vdblink::math::Ray::test() Ray::test@endlink.
- Fixed a bug in @vdblink::math::VolumeHDDA VolumeHDDA@endlink that could
  cause rendering artifacts when a ray&rsquo;s start time was zero.
  <I>[Contributed&nbsp;by&nbsp;Mike&nbsp;Farnsworth]</I>
- Added a @vdblink::tools::compositeToDense() compositeToDense@endlink tool,
  which composites data from a sparse tree into a dense array, using a
  sparse alpha mask.  Over, Add, Sub, Min, Max, Mult, and Set are
  supported operations.
- Added a @vdblink::tools::transformDense() transformDense@endlink tool,
  which applies a functor to the value of each voxel of a dense grid
  within a given bounding box.
- Improved the performance of node iterators.

@par
API changes:
- Collected the digital differential analyzer code from math/Ray.h
  and tools/RayIntersector.h into a new header file, math/DDA.h.
- Rewrote @vdblink::math::VolumeHDDA VolumeHDDA@endlink and made several
  changes to its API.  (@vdblink::math::VolumeHDDA VolumeHDDA@endlink
  is used internally by @vdblink::tools::VolumeRayIntersector
  VolumeRayIntersector@endlink, whose API is unchanged.)
- @vdblink::tree::Tree::combine2() Tree::combine2@endlink,
  @vdblink::tree::RootNode::combine2() RootNode::combine2@endlink,
  @vdblink::tree::InternalNode::combine2() InternalNode::combine2@endlink,
  @vdblink::tree::LeafNode::combine2() LeafNode::combine2@endlink
  and @vdblink::CombineArgs CombineArgs@endlink all now require an additional
  template argument, which determines the type of the other tree.
- Assignment operators for
  @vdblink::tree::LeafManager::LeafRange::Iterator::operator=()
  LeafManager::LeafRange::Iterator@endlink,
  @vdblink::util::BaseMaskIterator::operator=() BaseMaskIterator@endlink,
  @vdblink::util::NodeMask::operator=() NodeMask@endlink and
  @vdblink::util::RootNodeMask::operator=() RootNodeMask@endlink
  now return references to the respective objects.
- Removed a number of methods that were deprecated in version&nbsp;2.0.0
  or earlier.

@par
Houdini:
- Added a Clip SOP, which does volumetric clipping.
- Added an Occlusion Mask SOP, which generates a mask of the voxels
  inside a camera frustum that are occluded by objects in an input grid.
- The Combine SOP now applies the optional signed flood fill only to
  level set grids, since that operation isn&rsquo;t meaningful for other grids.
- The Filter SOP now processes all grid types, not just scalar grids.


@htmlonly <a name="v2_2_0_changes"></a>@endhtmlonly
@par
<B>Version 2.2.0</B> - <I>February 20, 2014</I>
- Added a simple, multithreaded
  @vdblink::tools::VolumeRender volume renderer@endlink,
  and added volume rendering support to the @c vdb_render
  command-line renderer.
- Added an option to the
  @vdblink::tools::LevelSetRayIntersector LevelSetRayIntersector@endlink
  and to @c vdb_render to specify the isovalue of the level set.
- Added methods to the
  @vdblink::tools::LevelSetRayIntersector LevelSetRayIntersector@endlink
  to return the time of intersection along a world or index ray and to
  return the level set isovalue.
- Improved the performance of the
  @vdblink::tools::VolumeRayIntersector VolumeRayIntersector@endlink
  and added support for voxel dilation to account for interpolation kernels.
- Added a @ref sInterpolation "section" to the Cookbook on interpolation
  using @vdblink::tools::BoxSampler BoxSampler@endlink,
  @vdblink::tools::GridSampler GridSampler@endlink,
  @vdblink::tools::DualGridSampler DualGridSampler@endlink, et al.
- Added a @ref secGrid "section" to the Overview on grids and grid metadata.
- Modified @vdblink::tools::DualGridSampler DualGridSampler@endlink so
  it is more consistent with @vdblink::tools::GridSampler GridSampler@endlink.
- The @vdblink::tools::cpt() cpt@endlink, @vdblink::tools::curl() curl@endlink,
  @vdblink::tools::laplacian() laplacian@endlink,
  @vdblink::tools::meanCurvature() meanCurvature@endlink
  and @vdblink::tools::normalize() normalize@endlink tools now output grids
  with appropriate @vdblink::VecType vector types@endlink
  (covariant, contravariant, etc.).
- Added a @vdblink::tools::transformVectors() transformVectors@endlink tool,
  which applies an affine transformation to the voxel values of a
  vector-valued grid in accordance with the grid&rsquo;s
  @vdblink::VecType vector type@endlink and
  @vdblink::Grid::isInWorldSpace() world space/local space@endlink setting.
- Added a @vdblink::tools::compDiv() compDiv@endlink tool, which combines
  grids by dividing the values of corresponding voxels.
- Fixed a bug in the mean curvature computation that could produce NaNs
  in regions with constant values.
- Added a
  @vdblink::Grid::topologyDifference() Grid::topologyDifference@endlink method.
- Added @vdblink::math::Vec3::exp() exp@endlink and
  @vdblink::math::Vec3::sum() sum@endlink methods to
  @vdblink::math::Vec2 Vec2@endlink, @vdblink::math::Vec3 Vec3@endlink
  and @vdblink::math::Vec4 Vec4@endlink.
- Improved the @vdblink::tools::fillWithSpheres() fillWithSpheres@endlink
  tool for small volumes that are just a few voxels across.
- Improved the accuracy of the mesh to volume converter.
- Fixed a bug in the mesh to volume converter that caused incorrect sign
  classifications for narrow-band level sets.
- Fixed a bug in @vdblink::math::NonlinearFrustumMap::applyIJT()
  NonlinearFrustumMap::applyIJT@endlink that resulted in incorrect values
  when computing the gradient of a grid with a frustum transform.
- Fixed a file I/O bug whereby some <TT>.vdb</TT> files could not be read
  correctly if they contained grids with more than two distinct inactive
  values.
- Fixed an off-by-one bug in the numbering of unnamed grids in <TT>.vdb</TT>
  files.  The first unnamed grid in a file is now retrieved using the name
  &ldquo;<TT>[0]</TT>&rdquo;, instead of &ldquo;<TT>[1]</TT>&rdquo;.
- Fixed a build issue reported by Clang&nbsp;3.2 in tools/GridOperators.h.
- Fixed a memory leak in @vdblink::tools::Film Film@endlink.
- Added library and file format version number constants to the Python module.
- Improved convergence in the
  @vdblink::tools::VolumeRender volume renderer@endlink.
  <I>[Contributed by Jerry Tessendorf and Mark Matthews]</I>
- Made various changes for compatibility with Houdini&nbsp;13 and with
  C++11 compilers.
  <I>[Contributed&nbsp;by&nbsp;SESI]</I>

@par
API changes:
- @vdblink::tools::VolumeRayIntersector::march()
  VolumeRayIntersector::march@endlink no longer returns an @c int
  to distinguish tile vs. voxel hits.  Instead, it now returns @c false
  if no intersection is detected and @c true otherwise.  Also, @e t0 and
  @e t1 might now correspond to the first and last hits of multiple adjacent
  leaf nodes and/or active tiles.
- @vdblink::tools::DualGridSampler DualGridSampler@endlink is no longer
  templated on the target grid type, and the value accessor is now passed
  as an argument.
- The <TT>.vdb</TT> file format has changed slightly.  Tools built with older
  versions of OpenVDB should be recompiled to ensure that they can read files
  in the new format.

@par
Houdini:
- Added topology union, intersection and difference operations to
  the Combine SOP.  These operations combine the active voxel topologies
  of grids that may have different value types.
- Added a Divide operation to the Combine SOP.
- Added support for boolean grids to the Combine, Resample, Scatter, Prune
  and Visualize SOPs.
- The Fill SOP now accepts a vector as the fill value, and it allows
  the fill region bounds to be specified either in index space (as before),
  in world space, or using the bounds of geometry connected to an optional
  new reference input.
- Added a toggle to the Offset Level Set SOP to specify the offset in
  either world or voxel units.
- Added a toggle to the Transform and Resample SOPs to apply the transform
  to the voxel values of vector-valued grids, in accordance with those
  grids&rsquo; @vdblink::VecType vector types@endlink and
  @vdblink::Grid::isInWorldSpace() world space/local space@endlink settings.
- Added a Vector Type menu to the Vector Merge SOP.
- Removed masking options from the Renormalize SOP (since masking is
  not supported yet).
- Reimplemented the Vector Merge SOP for better performance and
  interruptibility and to fix a bug in the handling of tile values.


@htmlonly <a name="v2_1_0_changes"></a>@endhtmlonly
@par
<B>Version 2.1.0</B> - <I>December 12, 2013</I>
- Added a small number of Maya nodes, primarily for conversion of geometry
  to and from OpenVDB volumes and for visualization of volumes.
- Added an initial implementation of
  @vdblink::tools::LevelSetMorphing level set morphing@endlink
  (with improvements to follow soon).
- Added @vdblink::tools::LevelSetMeasure tools::LevelSetMeasure@endlink,
  which efficiently computes the surface area, volume and average
  mean-curvature of narrow-band level sets, in both world and voxel units.
  Those quantities are now exposed as intrinsic attributes on the Houdini
  VDB primitive and can be queried using the native Measure SOP.
- @vdblink::tools::Dense tools::Dense@endlink now supports the XYZ memory
  layout used by Houdini and Maya in addition to the ZYX layout used in
  OpenVDB trees.
- Improved the performance of masking in the
  @vdblink::tools::LevelSetFilter level set filter@endlink tool and
  added inversion and scaling of the mask input, so that any scalar-valued
  volume can be used as a mask, not just volumes with a [0,&nbsp;1] range.
- Added optional masking to the non-level-set filters, to the grid
  operators (CPT, curl, divergence, gradient, Laplacian, mean curvature,
  magnitude, and normalize) and to the Analysis and Filter SOPs.
- Added more narrow band controls to the Rebuild Level Set SOP.
- Improved the accuracy of the
  @vdblink::tools::levelSetRebuild() level set rebuild@endlink tool.
- Added @vdblink::tools::activate() tools::activate@endlink and
  @vdblink::tools::deactivate() tools::deactivate@endlink, which set the
  active states of tiles and voxels whose values are equal to or approximately
  equal to a given value, and added a Deactivate Background Voxels toggle
  to the Combine SOP.
- Added @vdblink::math::BBox::applyMap() BBox::applyMap@endlink and
  @vdblink::math::BBox::applyInverseMap() BBox::applyInverseMap@endlink,
  which allow for transformation of axis-aligned bounding boxes.
- Added a @vdblink::tools::PositionShader position shader@endlink to the
  level set ray-tracer (primarily for debugging purposes).
- Added an @vdblink::io::Queue io::Queue@endlink class that manages a
  concurrent queue for asynchronous serialization of grids to files or streams.
- Fixed a bug in @vdblink::io::Archive io::Archive@endlink whereby writing
  unnamed, instanced grids (i.e., grids sharing a tree) to a file rendered
  the file unreadable.
- Fixed a bug in the @vdblink::tools::VolumeToMesh volume to mesh@endlink
  converter that caused it to generate invalid polygons when the zero crossing
  lay between active and inactive regions.
- Fixed a bug in the @vdblink::tools::UniformPointScatter point scatter@endlink
  tool (and the Scatter SOP) whereby the last voxel always remained empty.
- Fixed a bug in the Read SOP that caused grids with the same name
  to be renamed with a numeric suffix (e.g., &ldquo;grid[1]&rdquo;
  &ldquo;grid[2]&rdquo;, etc.).
- Fixed some unit test failures on 64-bit Itanium machines.

@par
API changes:
- The @vdblink::tools::Filter Filter@endlink tool is now templated on a
  mask grid, and threading is controlled using a grain size, for consistency
  with most of the other level set tools.
- The @vdblink::tools::LevelSetFilter LevelSetFilter@endlink tool is now
  templated on a mask grid.
- All shaders now take a ray direction instead of a ray.


@htmlonly <a name="v2_0_0_changes"></a>@endhtmlonly
@par
<B>Version 2.0.0</B> - <I>October 31, 2013</I>
- Added a @ref python "Python module" with functions for basic manipulation
  of grids (but no tools, yet).
- Added ray intersector tools for efficient, hierarchical intersection
  of rays with @vdblink::tools::LevelSetRayIntersector level-set@endlink
  and @vdblink::tools::VolumeRayIntersector generic@endlink volumes.
- Added a @vdblink::math::Ray Ray@endlink class and a hierarchical
  @vdblink::math::DDA Digital Differential Analyzer@endlink for fast
  ray traversal.
- Added a fully multi-threaded @vdblink::tools::LevelSetRayTracer
  level set ray tracer@endlink and
  @vdblink::tools::PerspectiveCamera camera@endlink
  @vdblink::tools::OrthographicCamera classes@endlink
  that mimic Houdini&rsquo;s cameras.
- Added a simple, command-line renderer (currently for level sets only).
- Implemented a new meshing scheme that produces topologically robust
  two-manifold meshes and is twice as fast as the previous scheme.
- Implemented a new, topologically robust (producing two-manifold meshes)
  level-set-based seamless fracture scheme.  The new scheme eliminates
  visible scarring seen in the previous implementation by subdividing
  internal, nonplanar quads near fracture seams.  In addition,
  fracture seam points are now tagged, allowing them to be used
  to drive pre-fracture dynamics such as local surface buckling.
- Improved the performance of @vdblink::tree::Tree::evalActiveVoxelBoundingBox()
  Tree::evalActiveVoxelBoundingBox@endlink and
  @vdblink::tree::Tree::activeVoxelCount() Tree::activeVoxelCount@endlink,
  and significantly improved the performance of
  @vdblink::tree::Tree::evalLeafBoundingBox() Tree::evalLeafBoundingBox@endlink
  (by about&nbsp;30x).
- Added a tool (and a Houdini SOP) that fills a volume with
  adaptively-sized overlapping or non-overlapping spheres.
- Added a Ray SOP that can be used to perform geometry projections
  using level-set ray intersections or closest-point queries.
- Added a @vdblink::tools::ClosestSurfacePoint tool@endlink that performs
  accelerated closest surface point queries from arbitrary points in
  world space to narrow-band level sets.
- Increased the speed of masked level set filtering by 20% for
  the most common cases.
- Added @vdblink::math::BoxStencil math::BoxStencil@endlink, with support
  for trilinear interpolation and gradient computation.
- Added @vdblink::tree::Tree::topologyIntersection()
  Tree::topologyIntersection@endlink, which intersects a tree&rsquo;s active
  values with those of another tree, and
  @vdblink::tree::Tree::topologyDifference() Tree::topologyDifference@endlink,
  which performs topological subtraction of one tree&rsquo;s active values
  from another&rsquo;s.  In both cases, the <TT>ValueType</TT>s of the two
  trees need not be the same.
- Added @vdblink::tree::Tree::activeTileCount() Tree::activeTileCount@endlink,
  which returns the number of active tiles in a tree.
- Added @vdblink::math::MinIndex() math::MinIndex@endlink and
  @vdblink::math::MaxIndex() math::MaxIndex@endlink, which find the minimum
  and maximum components of a vector without any branching.
- Added @vdblink::math::BBox::minExtent() BBox::minExtent@endlink,
  which returns a bounding box&rsquo;s shortest axis.
- The default @vdblink::math::BBox BBox@endlink constructor now
  generates an invalid bounding box rather than an empty bounding box
  positioned at the origin.  The new behavior is consistent with
  @vdblink::math::CoordBBox CoordBBox@endlink.
  <I>[Thanks to Rick Hankins for suggesting this fix.]</I>
- Added @vdblink::math::CoordBBox::reset() CoordBBox::reset@endlink,
  which resets a bounding box to its initial, invalid state.
- Fixed a bug in the default @vdblink::math::ScaleMap ScaleMap@endlink
  constructor that left some data used in the inverse uninitialized.
- Added @vdblink::math::MapBase::applyJT MapBase::applyJT@endlink, which
  applies the Jacobian transpose to a vector (the Jacobian transpose takes
  a range-space vector to a domain-space vector, e.g., world to index),
  and added @vdblink::math::MapBase::inverseMap() MapBase::inverseMap@endlink,
  which returns a new map representing the inverse of the original map
  (except for @vdblink::math::NonlinearFrustumMap NonlinearFrustumMap@endlink,
  which does not currently have a defined inverse map).
  <br>@b Note: Houdini 12.5 uses an earlier version of OpenVDB, and maps
  created with that version lack virtual table entries for these
  new methods, so do not call these methods from Houdini&nbsp;12.5.
- Reimplemented @vdblink::math::RandomInt math::RandomInt@endlink using
  Boost.Random instead of @c rand() (which is not thread-safe), and deprecated
  @c math::randUniform() and added
  @vdblink::math::Random01 math::Random01@endlink to replace it.
- Modified @vdblink::tools::copyFromDense() tools::copyFromDense@endlink
  and @vdblink::tools::copyToDense() tools::copyToDense@endlink to allow
  for implicit type conversion (e.g., between a
  @vdblink::tools::Dense Dense&lt;Int32&gt;@endlink and a
  @vdblink::FloatTree FloatTree@endlink) and fixed several bugs
  in @vdblink::tools::CopyFromDense tools::CopyFromDense@endlink.
- Fixed bugs in @vdblink::math::Stats math::Stats@endlink and
  @vdblink::math::Histogram math::Histogram@endlink that could produce
  <TT>NaN</TT>s or other incorrect behavior if certain methods were called
  on populations of size zero.
- Renamed <TT>struct tolerance</TT> to
  @vdblink::math::Tolerance math::Tolerance@endlink
  and @c negative to @vdblink::math::negative() math::negative@endlink
  and removed @c math::toleranceValue().
- Implemented a closest point on line segment algorithm,
  @vdblink::math::closestPointOnSegmentToPoint()
  math::closestPointOnSegmentToPoint@endlink.
- Fixed meshing issues relating to masking and automatic partitioning.
- @vdblink::Grid::merge() Grid::merge@endlink and
  @vdblink::tree::Tree::merge() Tree::merge@endlink now accept an optional
  @vdblink::MergePolicy MergePolicy@endlink argument that specifies one of
  three new merging schemes.  (The old merging scheme, which is no longer
  available, used logic for each tree level that was inconsistent with
  the other levels and that could result in active tiles being replaced
  with nodes having only inactive values.)
- Renamed @c LeafNode::coord2offset(), @c LeafNode::offset2coord() and
  @c LeafNode::offset2globalCoord() to
  @vdblink::tree::LeafNode::coordToOffset() coordToOffset@endlink,
  @vdblink::tree::LeafNode::offsetToLocalCoord() offsetToLocalCoord@endlink,
  and @vdblink::tree::LeafNode::offsetToGlobalCoord()
  offsetToGlobalCoord@endlink, respectively, and likewise for
  @vdblink::tree::InternalNode::offsetToGlobalCoord() InternalNode@endlink.
  <I>[Thanks to Rick Hankins for suggesting this change.]</I>
- Replaced @vdblink::tree::Tree Tree@endlink methods @c setValueOnMin,
  @c setValueOnMax and @c setValueOnSum with
  @vdblink::tools::setValueOnMin() tools::setValueOnMin@endlink,
  @vdblink::tools::setValueOnMax() tools::setValueOnMax@endlink and
  @vdblink::tools::setValueOnSum() tools::setValueOnSum@endlink
  (and a new @vdblink::tools::setValueOnMult() tools::setValueOnMult@endlink)
  and added @vdblink::tree::Tree::modifyValue() Tree::modifyValue@endlink
  and @vdblink::tree::Tree::modifyValueAndActiveState()
  Tree::modifyValueAndActiveState@endlink, which modify voxel values
  in-place via user-supplied functors.  Similarly, replaced
  @c ValueAccessor::setValueOnSum() with
  @vdblink::tree::ValueAccessor::modifyValue()
  ValueAccessor::modifyValue@endlink
  and @vdblink::tree::ValueAccessor::modifyValueAndActiveState()
  ValueAccessor::modifyValueAndActiveState@endlink, and added a
  @vdblink::tree::TreeValueIteratorBase::modifyValue() modifyValue@endlink
  method to all value iterators.
- Removed @c LeafNode::addValue and @c LeafNode::scaleValue.
- Added convenience classes @vdblink::tree::Tree3 tree::Tree3@endlink and
  @vdblink::tree::Tree5 tree::Tree5@endlink for custom tree configurations.
- Added an option to the From Particles SOP to generate an alpha mask,
  which can be used to constrain level set filtering so as to preserve
  surface details.
- The mesh to volume converter now handles point-degenerate polygons.
- Fixed a bug in the Level Set Smooth, Level Set Renormalize and
  Level Set Offset SOPs that caused the group name to be ignored.
- Fixed various OS X and Windows build issues.
  <I>[Contributions from SESI and DD]</I>


@htmlonly <a name="v1_2_0_changes"></a>@endhtmlonly
@par
<B>Version 1.2.0</B> - <I>June 28 2013</I>
- @vdblink::tools::LevelSetFilter Level set filters@endlink now accept
  an optional alpha mask grid.
- Implemented sharp feature extraction for level set surfacing.
  This enhances the quality of the output mesh and reduces aliasing
  artifacts.
- Added masking options to the meshing tools, as well as a spatial
  multiplier for the adaptivity threshold, automatic partitioning,
  and the ability to preserve edges and corners when mesh adaptivity
  is applied.
- The mesh to volume attribute transfer scheme now takes surface
  orientation into account, which improves accuracy in proximity to
  edges and corners.
- Added a @vdblink::tree::LeafManager::foreach() foreach@endlink method
  to @vdblink::tree::LeafManager tree::LeafManager@endlink that, like
  @vdblink::tools::foreach() tools::foreach@endlink, applies a user-supplied
  functor to each leaf node in parallel.
- Rewrote the particle to level set converter, simplifying the API,
  improving performance (especially when particles have a fixed radius),
  adding the capability to transfer arbitrary point attributes,
  and fixing a velocity trail bug.
- Added utility methods @vdblink::math::Sign() Sign@endlink,
  @vdblink::math::SignChange() SignChange@endlink,
  @vdblink::math::isApproxZero() isApproxZero@endlink,
  @vdblink::math::Cbrt() Cbrt@endlink and
  @vdblink::math::ZeroCrossing() ZeroCrossing@endlink to math/Math.h.
- Added a @vdblink::tree::ValueAccessor3::probeNode() probeNode@endlink method
  to the value accessor and to tree nodes that returns a pointer to the node
  that contains a given voxel.
- Deprecated @c LeafNode::addValue and @c LeafNode::scaleValue.
- Doubled the speed of the mesh to volume converter (which also improves
  the performance of the fracture and level set rebuild tools) and
  improved its inside/outside voxel classification near edges and corners.
- @vdblink::tools::GridSampler GridSampler@endlink now accepts either a grid,
  a tree or a value accessor, and it offers faster index-based access methods
  and much better performance in cases where many instances are allocated.
- Extended @vdblink::tools::Dense tools::Dense@endlink to make it more
  compatible with existing tools.
- Fixed a crash in @vdblink::io::Archive io::Archive@endlink whenever
  the library was unloaded from memory and then reloaded.
  <I>[Contributed by Ollie Harding]</I>
- Fixed a bug in @c GU_PrimVDB::buildFromPrimVolume(), seen during the
  conversion from Houdini volumes to OpenVDB grids, that could cause
  signed flood fill to be applied to non-level set grids, resulting in
  active tiles with incorrect values.
- Added a Prune SOP with several pruning schemes.


@htmlonly <a name="v1_1_1_changes"></a>@endhtmlonly
@par
<B>Version 1.1.1</B> - <I>May 10 2013</I>
- Added a simple @vdblink::tools::Dense dense grid class@endlink and tools
  to copy data from dense voxel arrays into OpenVDB grids and vice-versa.
- Starting with Houdini 12.5.396, plugins built with this version
  of OpenVDB can coexist with native Houdini OpenVDB nodes.
- The level set fracture tool now smooths seam line edges during
  mesh extraction, eliminating staircase artifacts.
- Significantly improved the performance of the
  @vdblink::util::leafTopologyIntersection()
  leafTopologyIntersection@endlink and
  @vdblink::util::leafTopologyDifference() leafTopologyDifference@endlink
  utilities and added a @vdblink::tree::LeafNode::topologyDifference()
  LeafNode::topologyDifference@endlink method.
- Added convenience functions that provide simplified interfaces
  to the @vdblink::tools::meshToLevelSet() mesh to volume@endlink
  and @vdblink::tools::volumeToMesh() volume to mesh@endlink converters.
- Added a @vdblink::tools::accumulate() tools::accumulate@endlink function
  that is similar to @vdblink::tools::foreach() tools::foreach@endlink
  but can be used to accumulate the results of computations over the values
  of a grid.
- Added @vdblink::tools::statistics() tools::statistics@endlink,
  @vdblink::tools::opStatistics() tools::opStatistics@endlink and
  @vdblink::tools::histogram() tools::histogram@endlink, which efficiently
  compute statistics (mean, variance, etc.) and histograms of grid values
  (using @vdblink::math::Stats math::Stats@endlink and
  @vdblink::math::Histogram math::Histogram@endlink).
- Modified @vdblink::math::CoordBBox CoordBBox@endlink to adhere to
  TBB&rsquo;s splittable type requirements, so that, for example,
  a @c CoordBBox can be used as a blocked iteration range.
- Added @vdblink::tree::Tree::addTile() Tree::addTile@endlink,
  @vdblink::tree::Tree::addLeaf() Tree::addLeaf@endlink and
  @vdblink::tree::Tree::stealNode() Tree::stealNode@endlink, for fine
  control over tree construction.
- Addressed a numerical stability issue when performing Gaussian
  filtering of level set grids.
- Changed the return type of @vdblink::math::CoordBBox::volume()
  CoordBBox::volume@endlink to reduce the risk of overflow.
- When the input mesh is self-intersecting, the mesh to volume converter
  now produces a level set with a monotonic gradient field.
- Fixed a threading bug in the mesh to volume converter that caused it
  to produce different results for the same input.
- Fixed a bug in the particle to level set converter that prevented
  particles with zero velocity from being rasterized in Trail mode.
- Added an optional input to the Create SOP into which to merge
  newly-created grids.
- Fixed a bug in the Resample SOP that caused it to produce incorrect
  narrow-band widths when resampling level set grids.
- Fixed a bug in the To Polygons SOP that caused intermittent crashes
  when the optional reference input was connected.
- Fixed a bug in the Advect Level Set SOP that caused a crash
  when the velocity input was connected but empty.
- The Scatter and Sample Point SOPs now warn instead of erroring
  when given empty grids.
- Fixed a crash in @c vdb_view when stepping through multiple grids
  after changing render modes.
- @c vdb_view can now render fog volumes and vector fields, and it now
  features interactively adjustable clipping planes that enable
  one to view the interior of a volume.


@htmlonly <a name="v1_1_0_changes"></a>@endhtmlonly
@par
<B>Version 1.1.0</B> - <I>April 4 2013</I>
- The @vdblink::tools::resampleToMatch() resampleToMatch@endlink tool,
  the Resample SOP and the Combine SOP now use level set rebuild to correctly
  and safely resample level sets.  Previously, scaling a level set would
  invalidate the signed distance field, leading to holes and other artifacts.
- Added a mask-based topological
  @vdblink::tools::erodeVoxels erosion tool@endlink, and rewrote and
  simplified the @vdblink::tools::dilateVoxels dilation tool@endlink.
- The @vdblink::tools::LevelSetAdvection LevelSetAdvection@endlink tool
  can now advect forward or backward in time.
- Tree::pruneLevelSet() now replaces each pruned node with a tile having
  the inside or outside
  background value, instead of arbitrarily selecting one of the node&rsquo;s
  tile or voxel values.
- When a grid is saved to a file with
  @vdblink::Grid::saveFloatAsHalf() saveFloatAsHalf@endlink set to @c true,
  the grid&rsquo;s background value is now also quantized to 16 bits.
  (Not quantizing the background value caused a mismatch with the values
  of background tiles.)
- As with @vdblink::tools::foreach() tools::foreach@endlink, it is now
  possible to specify whether functors passed to
  @vdblink::tools::transformValues() tools::transformValues@endlink
  should be shared across threads.
- @vdblink::tree::LeafManager tree::LeafManager@endlink can now be
  instantiated with a @const tree, although buffer swapping with @const trees
  is disabled.
- Added a @vdblink::Grid::signedFloodFill() Grid::signedFloodFill@endlink
  overload that allows one to specify inside and outside values.
- Fixed a bug in Grid::setBackground() so that now only the values of
  inactive voxels change.
- Fixed @vdblink::Grid::topologyUnion() Grid::topologyUnion@endlink so that
  it actually unions tree topology, instead of just the active states
  of tiles and voxels.  The previous behavior broke multithreaded code
  that relied on input and output grids having compatible tree topology.
- @vdblink::math::Transform math::Transform@endlink now includes an
  @vdblink::math::Transform::isIdentity() isIdentity@endlink predicate
  and methods to @vdblink::math::Transform::preMult(const Mat4d&) pre-@endlink
  and @vdblink::math::Transform::postMult(const Mat4d&) postmultiply@endlink
  by a matrix.
- Modified the @link NodeMasks.h node mask@endlink classes to permit
  octree-like tree configurations (i.e., with a branching factor of two)
  and to use 64-bit operations instead of 32-bit operations.
- Implemented a new, more efficient
  @vdblink::math::closestPointOnTriangleToPoint() closest point
  on triangle@endlink algorithm.
- Implemented a new vertex normal scheme in the volume to mesh
  converter, and resolved some overlapping polygon issues.
- The volume to mesh converter now meshes not just active voxels
  but also active tiles.
- Fixed a bug in the mesh to volume converter that caused unsigned
  distance field conversion to produce empty grids.
- Fixed a bug in the level set fracture tool whereby the cutter overlap
  toggle was ignored.
- Fixed an infinite loop bug in @c vdb_view.
- Updated @c vdb_view to use the faster and less memory-intensive
  OpenVDB volume to mesh converter instead of marching cubes,
  and rewrote the shader to be OpenGL 3.2 and GLSL 1.2 compatible.
- Given multiple input files or a file containing multiple grids,
  @c vdb_view now displays one grid at a time.  The left and right
  arrow keys cycle between grids.
- The To Polygons SOP now has an option to associate the input grid&rsquo;s
  name with each output polygon.


@htmlonly <a name="v1_0_0_changes"></a>@endhtmlonly
@par
<B>Version 1.0.0</B> - <I>March 14 2013</I>
- @vdblink::tools::levelSetRebuild() tools::levelSetRebuild@endlink
  now throws an exception when given a non-scalar or non-floating-point grid.
- The tools in tools/GridOperators.h are now interruptible, as is
  the Analysis SOP.
- Added a
  @vdblink::tree::LeafManager::LeafRange::Iterator leaf node iterator@endlink
  and a TBB-compatible
  @vdblink::tree::LeafManager::LeafRange range class@endlink
  to the LeafManager.
- Modified the @vdblink::tools::VolumeToMesh VolumeToMesh@endlink tool
  to handle surface topology issues around fracture seam lines.
- Modified the Makefile to allow @c vdb_view to compile on OS X systems
  (provided that GLFW is available).
- Fixed a bug in the Create SOP that resulted in "invalid parameter name"
  warnings.
- The Combine SOP now optionally resamples the A grid into the B grid&rsquo;s
  index space (or vice-versa) if the A and B transforms differ.
- The Vector Split and Vector Merge SOPs now skip inactive voxels
  by default, but they can optionally be made to include inactive voxels,
  as they did before.
- The @vdblink::tools::LevelSetFracture LevelSetFracture@endlink tool now
  supports custom rotations for each cutter instance, and the Fracture SOP
  now uses quaternions to generate uniformly-distributed random rotations.


@htmlonly <a name="v0_104_0_changes"></a>@endhtmlonly
@par
<B>Version 0.104.0</B> - <I>February 15 2013</I>
- Added a @vdblink::tools::levelSetRebuild() tool@endlink and a SOP
  to rebuild a level set from any scalar volume.
- @c .vdb files are now saved using a mask-based compression scheme
  that is an order of magnitude faster than ZLIB and produces comparable
  file sizes for level set and fog volume grids.  (ZLIB compression
  is still enabled by default for other classes of grids).
- The @vdblink::tools::Filter Filter@endlink and
  @vdblink::tools::LevelSetFilter LevelSetFilter@endlink tools now
  include a Gaussian filter, and mean (box) filtering is now 10-50x faster.
- The isosurface @vdblink::tools::VolumeToMesh meshing tool@endlink
  is now more robust (to level sets with one voxel wide narrow bands,
  for example).
- Mesh to volume conversion is on average 1.5x faster and up to 5.5x
  faster for high-resolution meshes where the polygon/voxel size ratio
  is small.
- Added @vdblink::createLevelSet() createLevelSet@endlink and
  @vdblink::createLevelSetSphere() createLevelSetSphere@endlink
  factory functions for level set grids.
- @vdblink::tree::ValueAccessor tree::ValueAccessor@endlink is now faster
  for trees of height 2, 3 and 4 (the latter is the default), and it now
  allows one to specify, via a template argument, the number of node levels
  to be cached, which can also improve performance in special cases.
- Added a toggle to @vdblink::tools::foreach() tools::foreach@endlink
  to specify whether or not the functor should be shared across threads.
- Added @vdblink::Mat4SMetadata Mat4s@endlink and
  @vdblink::Mat4DMetadata Mat4d@endlink metadata types.
- Added explicit pre- and postmultiplication methods to the @c Transform,
  @c Map and @c Mat4 classes and deprecated the old accumulation methods.
- Modified @vdblink::math::NonlinearFrustumMap NonlinearFrustumMap@endlink
  to be more compatible with Houdini&rsquo;s frustum transform.
- Fixed a @vdblink::tools::GridTransformer GridTransformer@endlink bug
  that caused it to translate the output grid incorrectly in some cases.
- Fixed a bug in the tree-level
  @vdblink::tree::LeafIteratorBase LeafIterator@endlink that resulted in
  intermittent crashes in
  @vdblink::tools::dilateVoxels() tools::dilateVoxels@endlink.
- The @c Hermite data type and Hermite grids are no longer supported.
- Added tools/GridOperators.h, which includes new, cleaner implementations
  of the @vdblink::tools::cpt() closest point transform@endlink,
  @vdblink::tools::curl() curl@endlink,
  @vdblink::tools::divergence() divergence@endlink,
  @vdblink::tools::gradient() gradient@endlink,
  @vdblink::tools::laplacian() Laplacian@endlink,
  @vdblink::tools::magnitude() magnitude@endlink,
  @vdblink::tools::meanCurvature() mean curvature@endlink and
  @vdblink::tools::normalize() normalize@endlink tools.
- Interrupt support has been improved in several tools, including
  @vdblink::tools::ParticlesToLevelSet tools::ParticlesToLevelSet@endlink.
- Simplified the API of the @vdblink::math::BaseStencil Stencil@endlink class
  and added an @vdblink::math::BaseStencil::intersects() intersects@endlink
  method to test for intersection with a specified isovalue.
- Renamed @c voxelDimensions to @c voxelSize in transform classes
  and elsewhere.
- Deprecated @c houdini_utils::ParmFactory::setChoiceList in favor of
  @c houdini_utils::ParmFactory::setChoiceListItems, which requires
  a list of <I>token, label</I> string pairs.
- Made various changes for Visual C++ compatibility.
  <I>[Contributed by SESI]</I>
- Fixed a bug in @c houdini_utils::getNodeChain() that caused the
  Offset Level Set, Smooth Level Set and Renormalize Level Set SOPs
  to ignore frame changes.
  <I>[Contributed by SESI]</I>
- The From Particles SOP now provides the option to write into
  an existing grid.
- Added a SOP to edit grid metadata.
- The Fracture SOP now supports multiple cutter objects.
- Added a To Polygons SOP that complements the Fracture SOP and allows
  for elimination of seam lines, generation of correct vertex normals
  and grouping of polygons when surfacing fracture fragments, using
  the original level set or mesh as a reference.


@htmlonly <a name="v0_103_1_changes"></a>@endhtmlonly
@par
<B>Version 0.103.1</B> - <I>January 15 2013</I>
- @vdblink::tree::ValueAccessor tree::ValueAccessor@endlink read operations
  are now faster for four-level trees.
  (Preliminary benchmark tests suggest a 30-40% improvement.)
- For vector-valued grids, @vdblink::tools::compMin() tools::compMin@endlink
  and @vdblink::tools::compMax() tools::compMax@endlink now compare
  vector magnitudes instead of individual components.
- Migrated grid sampling code to a new file, Interpolation.h,
  and deprecated old files and classes.
- Added a level-set @vdblink::tools::LevelSetFracture fracture tool@endlink
  and a Fracture SOP.
- Added @vdblink::tools::sdfInteriorMask() tools::sdfInteriorMask@endlink,
  which creates a mask of the interior region of a level set grid.
- Fixed a bug in the mesh to volume converter that produced unexpected
  nonzero values for voxels at the intersection of two polygons,
  and another bug that produced narrow-band widths that didn&rsquo;t respect
  the background value when the half-band width was less than three voxels.
- @c houdini_utils::ParmFactory can now correctly generate ramp multi-parms.
- Made various changes for Visual C++ compatibility.
  <I>[Contributed by SESI]</I>
- The Convert SOP can now convert between signed distance fields and
  fog volumes and from volumes to meshes.
  <I>[Contributed by SESI]</I>
- For level sets, the From Mesh and From Particles SOPs now match
  the reference grid&rsquo;s narrow-band width.
- The Scatter SOP can now optionally scatter points in the interior
  of a level set.


@htmlonly <a name="v0_103_0_changes"></a>@endhtmlonly
@par
<B>Version 0.103.0</B> - <I>December 21 2012</I>
- The mesh to volume converter is now 60% faster at generating
  level sets with wide bands, and the From Mesh SOP is now interruptible.
- Fixed a threading bug in the recently-added
  @vdblink::tools::compReplace() compReplace@endlink tool
  that caused it to produce incorrect output.
- Added a @vdblink::tree::Tree::probeConstLeaf() probeConstLeaf@endlink
  method to the @vdblink::tree::Tree::probeConstLeaf() Tree@endlink,
  @vdblink::tree::ValueAccessor::probeConstLeaf() ValueAccessor@endlink
  and @vdblink::tree::RootNode::probeConstLeaf() node@endlink classes.
- The Houdini VDB primitive doesn&rsquo;t create a @c name attribute
  unnecessarily (i.e., if its grid&rsquo;s name is empty), but it now
  correctly allows the name to be changed to the empty string.
- Fixed a crash in the Vector Merge SOP when fewer than three grids
  were merged.
- The From Particles SOP now features a "maximum half-width" parameter
  to help avoid runaway computations.


@htmlonly <a name="v0_102_0_changes"></a>@endhtmlonly
@par
<B>Version 0.102.0</B> - <I>December 13 2012</I>
- Added @vdblink::tools::compReplace() tools::compReplace@endlink,
  which copies the active values of one grid into another, and added
  a "Replace A With Active B" mode to the Combine SOP.
- @vdblink::Grid::signedFloodFill() Grid::signedFloodFill@endlink
  no longer enters an infinite loop when filling an empty grid.
- Fixed a bug in the particle to level set converter that sometimes
  produced level sets with holes, and fixed a bug in the SOP that
  could result in random output.
- Fixed an issue in the frustum preview feature of the Create SOP
  whereby rendering very large frustums could cause high CPU usage.
- Added streamline support to the constrained advection scheme
  in the Advect Points SOP.
- Added an Advect Level Set SOP.


@htmlonly <a name="v0_101_1_changes"></a>@endhtmlonly
@par
<B>Version 0.101.1</B> - <I>December 11 2012</I> (DWA internal release)
- Partially reverted the Houdini VDB primitive&rsquo;s grid accessor methods
  to their pre-0.98.0 behavior.  A primitive&rsquo;s grid can once again
  be accessed by shared pointer, but now also by reference.
  Accessor methods for grid metadata have also been added, and the
  primitive now ensures that metadata and transforms are never shared.
- Fixed an intermittent crash in the From Particles SOP.


@htmlonly <a name="v0_101_0_changes"></a>@endhtmlonly
@par
<B>Version 0.101.0</B> - <I>December 6 2012</I> (DWA internal release)
- Partially reverted the @vdblink::Grid Grid@endlink&rsquo;s
  @vdblink::Grid::tree() tree@endlink and
  @vdblink::Grid::transform() transform@endlink accessor methods
  to their pre-0.98.0 behavior, eliminating copy-on-write but
  preserving their return-by-reference semantics.  These methods
  are now supplemented with a suite of
  @vdblink::Grid::treePtr() shared@endlink
  @vdblink::Grid::baseTreePtr() pointer@endlink
  @vdblink::Grid::transformPtr() accessors@endlink.
- Restructured the @vdblink::tools::meshToVolume
  mesh to volume converter@endlink for a 40% speedup
  and to be more robust to non-manifold geometry, to better preserve
  sharp features, to support arbitrary tree configurations and
  to respect narrow-band limits.
- Added a @c getNodeBoundingBox method to
  @vdblink::tree::RootNode::getNodeBoundingBox() RootNode@endlink,
  @vdblink::tree::InternalNode::getNodeBoundingBox() InternalNode@endlink
  and @vdblink::tree::LeafNode::getNodeBoundingBox() LeafNode@endlink
  that returns the index space spanned by a node.
- Made various changes for Visual C++ compatibility.
  <I>[Contributed by SESI]</I>
- Renamed the Reshape Level Set SOP to Offset Level Set.
- Fixed a crash in the Convert SOP and added support for conversion
  of empty grids.


@htmlonly <a name="v0_100_0_changes"></a>@endhtmlonly
@par
<B>Version 0.100.0</B> - <I>November 30 2012</I> (DWA internal release)
- Greatly improved the performance of the level set to fog volume
  @vdblink::tools::sdfToFogVolume() converter@endlink.
- Improved the performance of the
  @vdblink::tools::Filter::median() median filter@endlink
  and of level set @vdblink::tools::csgUnion() CSG@endlink operations.
- Reintroduced Tree::pruneLevelSet(), a specialized Tree::pruneInactive()
  for level-set grids.
- Added utilities to the @c houdini_utils library to facilitate the
  collection of a chain of adjacent nodes of a particular type
  so that they can be cooked in a single step.  (For example,
  adjacent @c xform SOPs could be collapsed by composing their
  transformation matrices into a single matrix.)
- Added pruning and flood-filling options to the Convert SOP.
- Reimplemented the Filter SOP, omitting level-set-specific filters
  and adding node chaining (to reduce memory usage when applying
  several filters in sequence).
- Added a toggle to the Read SOP to read grid metadata and
  transforms only.
- Changed the attribute transfer scheme on the From Mesh and
  From Particles SOPs to allow for custom grid names and
  vector type metadata.


@htmlonly <a name="v0_99_0_changes"></a>@endhtmlonly
@par
<B>Version 0.99.0</B> - <I>November 21 2012</I>
- Added @vdblink::Grid Grid@endlink methods that return non-<TT>const</TT>
  tree and transform references without triggering deep copies,
  as well as @c const methods that return @c const shared pointers.
- Added @c Grid methods to @vdblink::Grid::addStatsMetadata populate@endlink
  a grid&rsquo;s metadata with statistics like the active voxel count, and to
  @vdblink::Grid::getStatsMetadata retrieve@endlink that metadata.
  By default, statistics are now computed and added to grids
  whenever they are written to <TT>.vdb</TT> files.
- Added @vdblink::io::File::readGridMetadata io::File::readGridMetadata@endlink
  and @vdblink::io::File::readAllGridMetadata
  io::File::readAllGridMetadata@endlink methods to read just the
  grid metadata and transforms from a <TT>.vdb</TT> file.
- Fixed numerical precision issues in the
  @vdblink::tools::csgUnion csgUnion@endlink,
  @vdblink::tools::csgIntersection csgIntersection@endlink
  and @vdblink::tools::csgDifference csgDifference@endlink
  tools, and added toggles to optionally disable postprocess pruning.
- Fixed an issue in @c vdb_view with the ordering of GL vertex buffer calls.
  <I>[Contributed by Bill Katz]</I>
- Fixed an intermittent crash in the
  @vdblink::tools::ParticlesToLevelSet ParticlesToLevelSet@endlink tool,
  as well as a race condition that could cause data corruption.
- The @c ParticlesToLevelSet tool and From Particles SOP can now transfer
  arbitrary point attribute values from the input particles to output voxels.
- Fixed a bug in the Convert SOP whereby the names of primitives
  were lost during conversion, and another bug that resulted in
  arithmetic errors when converting empty grids.
- Fixed a bug in the Combine SOP that caused the Operation selection
  to be lost.


@htmlonly <a name="v0_98_0_changes"></a>@endhtmlonly
@par
<B>Version 0.98.0</B> - <I>November 16 2012</I>
- @vdblink::tree::Tree Tree@endlink and
  @vdblink::math::Transform Transform@endlink objects (and
  @vdblink::Grid Grid@endlink objects in the context of Houdini SOPs)
  are now passed and accessed primarily by reference rather than by
  shared pointer.  See @subpage api_0_98_0 "Porting to OpenVDB 0.98.0"
  for details about this important API change.
  <I>[Contributed by SESI]</I>
- Reimplemented @vdblink::math::CoordBBox CoordBBox@endlink to address several
  off-by-one bugs related to bounding box dimensions.
- Fixed an off-by-one bug in @vdblink::Grid::evalActiveVoxelBoundingBox()
  evalActiveVoxelBoundingBox@endlink.
- Introduced the @vdblink::tree::LeafManager LeafManager@endlink class,
  which will eventually replace the @c LeafArray class.  @c LeafManager supports
  dynamic buffers stored as a structure of arrays (SOA), unlike @c LeafArray,
  which supports only static buffers stored as an array of structures (AOS).
- Improved the performance of the
  @vdblink::tools::LevelSetFilter LevelSetFilter@endlink and
  @vdblink::tools::LevelSetTracker LevelSetTracker@endlink tools by rewriting
  them to use the new @vdblink::tree::LeafManager LeafManager@endlink class.
- Added @vdblink::tree::Tree::setValueOnly() Tree::setValueOnly@endlink and
  @vdblink::tree::ValueAccessor::setValueOnly()
  ValueAccessor::setValueOnly@endlink methods, which change the value of
  a voxel without changing its active state, and
  @vdblink::tree::Tree::probeLeaf() Tree::probeLeaf@endlink and
  @vdblink::tree::ValueAccessor::probeLeaf() ValueAccessor::probeLeaf@endlink
  methods that return the leaf node that contains a given voxel (unless
  the voxel is represented by a tile).
- Added a @vdblink::tools::LevelSetAdvection LevelSetAdvection@endlink tool
  that propagates and tracks narrow-band level sets.
- Introduced a new @vdblink::tools::GridSampler GridSampler@endlink class
  that supports world-space (or index-space) sampling of grid values.
- Changed the interpretation of the
  @vdblink::math::NonlinearFrustumMap NonlinearFrustumMap@endlink&rsquo;s
  @em taper parameter to be the ratio of the near and far plane depths.
- Added a @c ParmFactory::setChoiceList() overload that accepts
  (@em token, @em label) string pairs, and a @c setDefault() overload that
  accepts an STL string.
- Fixed a crash in the Combine SOP in Copy B mode.
- Split the Level Set Filter SOP into three separate SOPs,
  Level Set Smooth, Level Set Reshape and Level Set Renormalize.
  When two or more of these nodes are connected in sequence, they interact
  to reduce memory usage: the last node in the sequence performs
  all of the operations in one step.
- The Advect Points SOP can now output polyline streamlines
  that trace the paths of the points.
- Added an option to the Analysis SOP to specify names for output grids.
- Added camera-derived frustum transform support to the Create SOP.


@htmlonly <a name="v0_97_0_changes"></a>@endhtmlonly
@par
<B>Version 0.97.0</B> - <I>October 18 2012</I>
- Added a narrow-band @vdblink::tools::LevelSetTracker level set
  interface tracking tool@endlink (up to fifth-order in space but currently
  only first-order in time, with higher temporal orders to be added soon).
- Added a @vdblink::tools::LevelSetFilter level set filter tool@endlink
  to perform unrestricted surface smoothing (e.g., Laplacian flow),
  filtering (e.g., mean value) and morphological operations (e.g.,
  morphological opening).
- Added adaptivity to the @vdblink::tools::VolumeToMesh
  level set meshing tool@endlink for faster mesh extraction with fewer
  polygons, without postprocessing.
- Added a @vdblink::tree::ValueAccessor::touchLeaf()
  ValueAccessor::touchLeaf@endlink method that creates (if necessary)
  and returns the leaf node containing a given voxel.  It can be used
  to preallocate leaf nodes over which to run parallel algorithms.
- Fixed a bug in @vdblink::Grid::merge() Grid::merge@endlink whereby
  active tiles were sometimes lost.
- Added @vdblink::tree::LeafManager LeafManager@endlink, which is similar
  to @c LeafArray but supports a dynamic buffer count and allocates buffers
  more efficiently.  Useful for temporal integration (e.g., for level set
  propagation and interface tracking), @c LeafManager is meant to replace
  @c LeafArray, which will be deprecated in the next release.
- Added a @vdblink::tree::LeafNode::fill() LeafNode::fill@endlink method
  to efficiently populate leaf nodes with constant values.
- Added a @vdblink::tree::Tree::visitActiveBBox() Tree::visitActiveBBox@endlink
  method that applies a functor to the bounding boxes of all active tiles
  and leaf nodes and that can be used to improve the performance of
  ray intersection tests, rendering of bounding boxes, etc.
- Added a @vdblink::tree::Tree::voxelizeActiveTiles()
  Tree::voxelizeActiveTiles@endlink method to densify active tiles.
  While convenient and fast, this can produce large dense grids, so use
  it with caution.
- Repackaged @c Tree::pruneLevelSet() as a Tree::pruneOp()-compatible
  functor.  Tree::LevelSetPrune is a specialized Tree::pruneInactive
  for level-set grids and is used in interface tracking.
- Added a GridBase::pruneGrid() method.
- Added a @vdblink::Grid::hasUniformVoxels() Grid:hasUniformVoxels@endlink
  method.
- Renamed @c tools::dilate to
  @vdblink::tools::dilateVoxels() dilateVoxels@endlink and improved its
  performance.  The new name reflects the fact that the current
  implementation ignores active tiles.
- Added a @vdblink::tools::resampleToMatch() tools::resampleToMatch@endlink
  function that resamples an input grid into an output grid with a
  different transform such that, after resampling, the input and output grids
  coincide, but the output grid&rsquo;s transform is preserved.
- Significantly improved the performance of depth-bounded value
  iterators (@vdblink::tree::Tree::ValueOnIter ValueOnIter@endlink,
  @vdblink::tree::Tree::ValueAllIter ValueAllIter@endlink, etc.)
  when the depth bound excludes leaf nodes.
- Exposed the value buffers inside leaf nodes with
  @vdblink::tree::LeafNode::buffer() LeafNode::buffer@endlink.
  This allows for very fast access (const and non-const) to voxel
  values using linear array offsets instead of @ijk coordinates.
- In openvdb_houdini/UT_VDBTools.h, added operators for use with
  @c processTypedGrid that resample grids in several different ways.
- Added a policy mechanism to @c houdini_utils::OpFactory that allows for
  customization of operator names, icons, and Help URLs.
- Renamed many of the Houdini SOPs to make the names more consistent.
- Added an Advect Points SOP.
- Added a Level Set Filter SOP that allows for unrestricted surface
  deformations, unlike the older Filter SOP, which restricts surface
  motion to the initial narrow band.
- Added staggered vector sampling to the Sample Points SOP.
- Added a minimum radius threshold to the particle voxelization tool
  and SOP.
- Merged the Composite and CSG SOPs into a single Combine SOP.
- Added a tool and a SOP to efficiently generate narrow-band level set
  representations of spheres.
- In the Visualize SOP, improved the performance of tree topology
  generation, which is now enabled by default.


@htmlonly <a name="v0_96_0_changes"></a>@endhtmlonly
@par
<B>Version 0.96.0</B> - <I>September 24 2012</I>
- Fixed a memory corruption bug in the mesh voxelizer tool.
- Temporarily removed the optional clipping feature from the level set mesher.
- Added "Staggered Vector Field" to the list of grid classes in the Create SOP.


@htmlonly <a name="v0_95_0_changes"></a>@endhtmlonly
@par
<B>Version 0.95.0</B> - <I>September 20 2012</I>
- Added a quad @vdblink::tools::VolumeToMesh meshing@endlink tool for
  higher-quality level set meshing and updated the Visualizer SOP
  to use it.
- Fixed a precision error in the @vdblink::tools::meshToVolume
  mesh voxelizer@endlink and improved the quality of inside/outside
  voxel classification.  Output grids are now also
  @vdblink::Grid::setGridClass() classified@endlink as either level sets
  or fog volumes.
- Modified the @vdblink::tools::GridResampler GridResampler@endlink
  to use the signed flood fill optimization only on grids that are
  tagged as level sets.
- Added a @vdblink::math::Quat quaternion@endlink class to the
  math library and a method to return the
  @vdblink::math::Mat3::trace trace@endlink of a @c Mat3.
- Fixed a bug in the
  @vdblink::tree::ValueAccessor::ValueAccessor(const ValueAccessor&)
  ValueAccessor@endlink copy constructor that caused the copy to reference
  the original.
- Fixed a bug in @vdblink::tree::RootNode::setActiveState()
  RootNode::setActiveState@endlink that caused a crash
  when marking a (virtual) background voxel as inactive.
- Added a @c Tree::pruneLevelSet method that is similar to but faster than
  Tree::pruneInactive() for level set grids.
- Added fast leaf node voxel access
  @vdblink::tree::LeafNode::getValue(Index) const methods@endlink
  that index by linear offset (as returned by
  @vdblink::tree::LeafNode::ValueOnIter::pos() ValueIter::pos@endlink)
  instead of by @ijk coordinates.
- Added a @vdblink::tree::Tree::touchLeaf() Tree::touchLeaf@endlink
  method that can be used to preallocate a static tree topology over which
  to safely perform multithreaded processing.
- Added a grain size argument to @c LeafArray for finer control of parallelism.
- Modified the Makefile to make it easier to omit the <TT>doc</TT>,
  @c vdb_test and @c vdb_view targets.
- Added utility functions (in <TT>houdini/UT_VDBUtils.h</TT>) to convert
  between Houdini and OpenVDB matrix and vector types.
  <I>[Contributed by SESI]</I>
- Added accessors to @c GEO_PrimVDB that make it easier to directly access
  voxel data and that are used by the HScript volume expression functions
  in Houdini 12.5.  <I>[Contributed by SESI]</I>
- As of Houdini 12.1.77, the native transform SOP operates on OpenVDB
  primitives.  <I>[Contributed by SESI]</I>
- Added a Convert SOP that converts OpenVDB grids to Houdini volumes
  and vice-versa.


@htmlonly <a name="v0_94_1_changes"></a>@endhtmlonly
@par
<B>Version 0.94.1</B> - <I>September 7 2012</I>
- Fixed bugs in @vdblink::tree::RootNode RootNode@endlink and
  @vdblink::tree::InternalNode InternalNode@endlink @c setValue*() and
  @c fill() methods that could cause neighboring voxels to become inactive.
- Fixed a bug in
  @vdblink::tree::Tree::hasSameTopology() Tree::hasSameTopology@endlink
  that caused false positives when only active states and not values differed.
- Added a @vdblink::tree::Tree::hasActiveTiles() Tree::hasActiveTiles@endlink
  method.
- For better cross-platform consistency, substituted bitwise AND operations
  for right shifts in the @vdblink::tree::ValueAccessor ValueAccessor@endlink
  hash key computation.
- @c vdb_view no longer aborts when asked to surface a vector-valued
  grid&mdash;but it still doesn&rsquo;t render the surface.
- Made various changes for Visual C++ compatibility.
  <I>[Contributed by SESI]</I>
- Added an option to the MeshVoxelizer SOP to convert both open and
  closed surfaces to unsigned distance fields.
- The Filter SOP now allows multiple filters to be applied in
  user-specified order.


@htmlonly <a name="v0_94_0_changes"></a>@endhtmlonly
@par
<B>Version 0.94.0</B> - <I>August 30 2012</I>
- Added a @vdblink::Grid::topologyUnion() method@endlink to union
  just the active states of voxels from one grid with those of
  another grid of a possibly different type.
- Fixed an incorrect scale factor in the Laplacian diffusion
  @vdblink::tools::Filter::laplacian() filter@endlink.
- Fixed a bug in @vdblink::tree::Tree::merge() Tree::merge@endlink
  that could leave a tree with invalid value accessors.
- Added @vdblink::tree::TreeValueIteratorBase::setActiveState()
  TreeValueIteratorBase::setActiveState@endlink and deprecated
  @c setValueOn.
- Removed @c tools/FastSweeping.h.  It will be replaced with a much more
  efficient implementation in the near future.
- ZLIB compression of <TT>.vdb</TT> files is now optional,
  but enabled by default.  <I>[Contributed by SESI]</I>
- Made various changes for Clang and Visual C++ compatibility.
  <I>[Contributed by SESI]</I>
- The MeshVoxelizer SOP can now transfer arbitrary point and primitive
  attribute values from the input mesh to output voxels.


@htmlonly <a name="v0_93_0_changes"></a>@endhtmlonly
@par
<B>Version 0.93.0</B> - <I>August 24 2012</I>
- Renamed symbols in math/Operators.h to avoid ambiguities that
  GCC&nbsp;4.4 reports as errors.
- Simplified the API for the stencil version of the
  closest-point transform @vdblink::math::CPT operator@endlink.
- Added logic to
  @vdblink::io::Archive::readGrid() io::Archive::readGrid@endlink
  to set the grid name metadata from the descriptor if the metadata
  doesn&rsquo;t already exist.
- Added guards to prevent nesting of @c openvdb_houdini::Interrupter::start()
  and @c end() calls.


@htmlonly <a name="v0_92_0_changes"></a>@endhtmlonly
@par
<B>Version 0.92.0</B> - <I>August 23 2012</I>
- Added a Laplacian diffusion
  @vdblink::tools::Filter::laplacian() filter@endlink.
- Fixed a bug in the initialization of the sparse contour tracer
  that caused mesh-to-volume conversion to fail in certain cases.
- Fixed a bug in the curvature stencil that caused mean curvature
  filtering to produce wrong results.
- Increased the speed of the
  @vdblink::tools::GridTransformer GridTransformer@endlink
  by as much as 20% for fog volumes.
- Added optional pruning to the Resample SOP.
- Modified the PointSample SOP to allow it to work with ungrouped,
  anonymous grids.
- Fixed a crash in the LevelSetNoise SOP.


@htmlonly <a name="v0_91_0_changes"></a>@endhtmlonly
@par
<B>Version 0.91.0</B> - <I>August 16 2012</I>
- @vdblink::tools::GridTransformer tools::GridTransformer@endlink
  and @vdblink::tools::GridResampler tools::GridResampler@endlink
  now correctly (but not yet efficiently) process tiles in sparse grids.
- Added an optional @c CopyPolicy argument
  to @vdblink::GridBase::copyGrid() GridBase::copyGrid@endlink
  and to @vdblink::Grid::copy() Grid::copy@endlink that specifies
  whether and how the grid&rsquo;s tree should be copied.
- Added a @vdblink::GridBase::newTree() GridBase::newTree@endlink
  method that replaces a grid&rsquo;s tree with a new, empty tree of the
  correct type.
- Fixed a crash in
  @vdblink::tree::Tree::setValueOff(const Coord& xyz, const ValueType& value)
  Tree::setValueOff@endlink when the new value was equal to the
  background value.
- Fixed bugs in Tree::prune() that could result in output tiles with
  incorrect active states.
- Added @c librt to the link dependencies to address build failures
  on Ubuntu systems.
- Made various small changes to the Makefile and the source code
  that should help with Mac OS&nbsp;X compatibility.
- The Composite and Resample SOPs now correctly copy the input grid&rsquo;s
  metadata to the output grid.


@htmlonly <a name="v0_90_1_changes"></a>@endhtmlonly
@par
<B>Version 0.90.1</B> - <I>August 7 2012</I>
- Fixed a bug in the
  @vdblink::math::BBox::getCenter() BBox::getCenter()@endlink method.
- Added missing header files to various files.
- @vdblink::io::File::NameIterator::gridName()
  io::File::NameIterator::gridName()@endlink now returns a unique name
  of the form <TT>"name[1]"</TT>, <TT>"name[2]"</TT>, etc. if a file
  contains multiple grids with the same name.
- Fixed a bug in the Writer SOP that caused grid names to be discarded.
- The Resample SOP now correctly sets the background value of the
  output grid.


@htmlonly <a name="v0_90_0_changes"></a>@endhtmlonly
@par
<B>Version 0.90.0</B> - <I>August 3 2012</I> (initial public release)
- Added a basic GL viewer for OpenVDB files.
- Greatly improved the performance of two commonly-used @c Tree methods,
  @vdblink::tree::Tree::evalActiveVoxelBoundingBox()
  evalActiveVoxelBoundingBox()@endlink
  and @vdblink::tree::Tree::memUsage() memUsage()@endlink.
- Eliminated the @c GridMap class.  File I/O now uses STL containers
  of grid pointers instead.
- Refactored stencil-based tools (Gradient, Laplacian, etc.) and rewrote
  some of them for generality and better performance.  Most now behave
  correctly for grids with nonlinear index-to-world transforms.
- Added a @link FiniteDifference.h library@endlink of index-space finite
  difference operators.
- Added a Hermite grid type that compactly
  stores each voxel&rsquo;s upwind normals and can be used to convert volumes
  to and from polygonal meshes.
- Added a @link PointScatter.h tool@endlink (and a Houdini SOP)
  to scatter points randomly throughout a volume.

*/<|MERGE_RESOLUTION|>--- conflicted
+++ resolved
@@ -6,6 +6,13 @@
 @par
 <B>Version 6.1.1</B> - <I>In development</I>
 
+@par
+Houdini:
+- Added a @b houdini_utils::OpPolicy::getFirstName() method to allow
+  derived OpPolicy classes to provide their own first name scheme.
+- Added a @b houdini_utils::OpPolicy::getDocHeader() and
+  @b houdini_utils::OpPolicy::getDocFooter() for customizing the Houdini
+  documentation displayed in the Houdini help card.
 
 @htmlonly <a name="v6_1_0_changes"></a>@endhtmlonly
 @par
@@ -121,16 +128,8 @@
   @b ScalarGridTypes, @b Vec3GridTypes, @b AllGridTypes, etc.
 - The Vector&nbsp;Merge SOP now copies metadata from the representative
   scalar grid.
-<<<<<<< HEAD
-- Added a @b houdini_utils::OpPolicy::getFirstName() method to allow
-  derived OpPolicy classes to provide their own first name scheme.
-- Added a @b houdini_utils::OpPolicy::getDocHeader() and
-  @b houdini_utils::OpPolicy::getDocFooter() for customizing the Houdini
-  documentation displayed in the Houdini help card.
-=======
 - Deprecated @b SOP_NodeVDB::duplicateSourceStealable,
   @b houdini_utils::getNodeChain and @b houdini_utils::OP_EvalScope.
->>>>>>> 9ec0085d
 
 @par
 Python:
