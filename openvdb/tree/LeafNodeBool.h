///////////////////////////////////////////////////////////////////////////
//
// Copyright (c) 2012-2013 DreamWorks Animation LLC
//
// All rights reserved. This software is distributed under the
// Mozilla Public License 2.0 ( http://www.mozilla.org/MPL/2.0/ )
//
// Redistributions of source code must retain the above copyright
// and license notice and the following restrictions and disclaimer.
//
// *     Neither the name of DreamWorks Animation nor the names of
// its contributors may be used to endorse or promote products derived
// from this software without specific prior written permission.
//
// THIS SOFTWARE IS PROVIDED BY THE COPYRIGHT HOLDERS AND CONTRIBUTORS
// "AS IS" AND ANY EXPRESS OR IMPLIED WARRANTIES, INCLUDING, BUT NOT
// LIMITED TO, THE IMPLIED WARRANTIES OF MERCHANTABILITY AND FITNESS FOR
// A PARTICULAR PURPOSE ARE DISCLAIMED. IN NO EVENT SHALL THE COPYRIGHT
// OWNER OR CONTRIBUTORS BE LIABLE FOR ANY INDIRECT, INCIDENTAL,
// SPECIAL, EXEMPLARY, OR CONSEQUENTIAL DAMAGES (INCLUDING, BUT NOT
// LIMITED TO, PROCUREMENT OF SUBSTITUTE GOODS OR SERVICES; LOSS OF USE,
// DATA, OR PROFITS; OR BUSINESS INTERRUPTION) HOWEVER CAUSED AND ON ANY
// THEORY OF LIABILITY, WHETHER IN CONTRACT, STRICT LIABILITY, OR TORT
// (INCLUDING NEGLIGENCE OR OTHERWISE) ARISING IN ANY WAY OUT OF THE USE
// OF THIS SOFTWARE, EVEN IF ADVISED OF THE POSSIBILITY OF SUCH DAMAGE.
// IN NO EVENT SHALL THE COPYRIGHT HOLDERS' AND CONTRIBUTORS' AGGREGATE
// LIABILITY FOR ALL CLAIMS REGARDLESS OF THEIR BASIS EXCEED US$250.00.
//
///////////////////////////////////////////////////////////////////////////

#ifndef OPENVDB_TREE_LEAFNODEBOOL_HAS_BEEN_INCLUDED
#define OPENVDB_TREE_LEAFNODEBOOL_HAS_BEEN_INCLUDED

#include <iostream>
#include <boost/shared_ptr.hpp>
#include <boost/shared_array.hpp>
#include <boost/static_assert.hpp>
#include <openvdb/Types.h>
#include <openvdb/io/Compression.h> // for io::readData(), etc.
#include <openvdb/math/Math.h> // for math::isZero()
#include <openvdb/util/NodeMasks.h>
#include "LeafNode.h"
#include "Iterator.h"
#include "Util.h"


namespace openvdb {
OPENVDB_USE_VERSION_NAMESPACE
namespace OPENVDB_VERSION_NAME {
namespace tree {

/// @brief LeafNode specialization for values of type bool that stores both
/// the active states and the values of (2^Log2Dim)^3 voxels as bit masks
template<Index Log2Dim>
class LeafNode<bool, Log2Dim>
{
public:
    typedef LeafNode<bool, Log2Dim>         LeafNodeType;
    typedef boost::shared_ptr<LeafNodeType> Ptr;
    typedef bool                            ValueType;
    typedef util::NodeMask<Log2Dim>         NodeMaskType;

    // These static declarations must be on separate lines to avoid VC9 compiler errors.
    static const Index LOG2DIM    = Log2Dim;    // needed by parent nodes
    static const Index TOTAL      = Log2Dim;    // needed by parent nodes
    static const Index DIM        = 1 << TOTAL; // dimension along one coordinate direction
    static const Index NUM_VALUES = 1 << 3 * Log2Dim;
    static const Index NUM_VOXELS = NUM_VALUES; // total number of voxels represented by this node
    static const Index SIZE       = NUM_VALUES;
    static const Index LEVEL      = 0;          // level 0 = leaf

    /// @brief ValueConverter<T>::Type is the type of a LeafNode having the same
    /// dimensions as this node but a different value type, T.
    template<typename ValueType>
    struct ValueConverter { typedef LeafNode<ValueType, Log2Dim> Type; };

    /// @brief SameConfiguration<OtherNodeType>::value is @c true if and only if
    /// OtherNodeType is the type of a LeafNode with the same dimensions as this node.
    template<typename OtherNodeType>
    struct SameConfiguration {
        static const bool value = SameLeafConfig<LOG2DIM, OtherNodeType>::value;
    };


    class Buffer
    {
    public:
        Buffer() {}
        Buffer(bool on) : mData(on) {}
        Buffer(const NodeMaskType& other): mData(other) {}
        Buffer(const Buffer& other): mData(other.mData) {}
        ~Buffer() {}
        void fill(bool val) { mData.set(val); }
        Buffer& operator=(const Buffer& b) { if (&b != this) { mData = b.mData; } return *this; }

        const bool& getValue(Index i) const
        {
            assert(i < SIZE);
<<<<<<< HEAD
	    // For Visual C++ to avoid returning a temporary here, we
	    // *CANNOT* use the ternary operator here.
            if (mData.isOn(i))
		return LeafNode::sOn;
	    else
		return LeafNode::sOff;
=======
            // We can't use the ternary operator here, otherwise Visual C++ returns
            // a reference to a temporary.
            if (mData.isOn(i)) return LeafNode::sOn; else return LeafNode::sOff;
>>>>>>> feb4f87b
        }
        const bool& operator[](Index i) const { return this->getValue(i); }

        bool operator==(const Buffer& other) const { return mData == other.mData; }
        bool operator!=(const Buffer& other) const { return mData != other.mData; }

        void setValue(Index i, bool val) { assert(i < SIZE); mData.set(i, val); }

        void swap(Buffer& other) { if (&other != this) std::swap(mData, other.mData); }

        Index memUsage() const { return mData.memUsage(); }
        static Index size() { return SIZE; }

    private:
        friend class ::TestLeaf;
        // Allow the parent LeafNode to access this Buffer's bit mask.
        friend class LeafNode;

        NodeMaskType mData;
    }; // class Buffer


    /// Default constructor
    LeafNode();

    /// Constructor
    /// @param xyz     the coordinates of a voxel that lies within the node
    /// @param value   the initial value for all of this node's voxels
    /// @param active  the active state to which to initialize all voxels
    explicit LeafNode(const Coord& xyz, bool value = false, bool active = false);

    /// Deep copy constructor
    LeafNode(const LeafNode&);

    /// Value conversion copy constructor
    template<typename OtherValueType>
    explicit LeafNode(const LeafNode<OtherValueType, Log2Dim>& other);

    /// Topology copy constructor
    template<typename ValueType>
    LeafNode(const LeafNode<ValueType, Log2Dim>& other, TopologyCopy);

    //@{
    /// @brief Topology copy constructor
    /// @note This variant exists mainly to enable template instantiation.
    template<typename ValueType>
    LeafNode(const LeafNode<ValueType, Log2Dim>& other, bool offValue, bool onValue, TopologyCopy);
    template<typename ValueType>
    LeafNode(const LeafNode<ValueType, Log2Dim>& other, bool background, TopologyCopy);
    //@}

    /// Destructor
    ~LeafNode();

    //
    // Statistics
    //
    /// Return log2 of the size of the buffer storage.
    static Index log2dim() { return Log2Dim; }
    /// Return the number of voxels in each dimension.
    static Index dim() { return DIM; }
    static Index size() { return SIZE; }
    static Index numValues() { return SIZE; }
    static Index getLevel() { return LEVEL; }
    static void getNodeLog2Dims(std::vector<Index>& dims) { dims.push_back(Log2Dim); }
    static Index getChildDim() { return 1; }

    static Index32 leafCount() { return 1; }
    static Index32 nonLeafCount() { return 0; }

    /// Return the number of active voxels.
    Index64 onVoxelCount() const { return mValueMask.countOn(); }
    /// Return the number of inactive voxels.
    Index64 offVoxelCount() const { return mValueMask.countOff(); }
    Index64 onLeafVoxelCount() const { return onVoxelCount(); }
    Index64 offLeafVoxelCount() const { return offVoxelCount(); }
    static Index64 onTileCount()  { return 0; }
    static Index64 offTileCount() { return 0; }

    /// Return @c true if this node has no active voxels.
    bool isEmpty() const { return mValueMask.isOff(); }
    /// Return @c true if this node only contains active voxels.
    bool isDense() const { return mValueMask.isOn(); }

    /// Return the memory in bytes occupied by this node.
    Index64 memUsage() const;

    /// Expand the given bounding box so that it includes this leaf node's active voxels.
    /// If visitVoxels is false this LeafNode will be approximated as dense, i.e. with all
    /// voxels active. Else the individual active voxels are visited to produce a tight bbox.
    void evalActiveBoundingBox(CoordBBox& bbox, bool visitVoxels = true) const;

    /// @brief Return the bounding box of this node, i.e., the full index space
    /// spanned by this leaf node.
    CoordBBox getNodeBoundingBox() const { return CoordBBox::createCube(mOrigin, DIM); }

    /// Set the grid index coordinates of this node's local origin.
    void setOrigin(const Coord& origin) { mOrigin = origin; }
    //@{
    /// Return the grid index coordinates of this node's local origin.
    const Coord& origin() const { return mOrigin; }
    void getOrigin(Coord& origin) const { origin = mOrigin; }
    void getOrigin(Int32& x, Int32& y, Int32& z) const { mOrigin.asXYZ(x, y, z); }
    //@}

    /// Return the linear table offset of the given global or local coordinates.
    static Index coordToOffset(const Coord& xyz);
    /// @brief Return the local coordinates for a linear table offset,
    /// where offset 0 has coordinates (0, 0, 0).
    static Coord offsetToLocalCoord(Index n);
    /// Return the global coordinates for a linear table offset.
    Coord offsetToGlobalCoord(Index n) const;

    /// Return a string representation of this node.
    std::string str() const;

    /// @brief Return @c true if the given node (which may have a different @c ValueType
    /// than this node) has the same active value topology as this node.
    template<typename OtherType, Index OtherLog2Dim>
    bool hasSameTopology(const LeafNode<OtherType, OtherLog2Dim>* other) const;

    /// Check for buffer equivalence by value.
    bool operator==(const LeafNode&) const;
    bool operator!=(const LeafNode&) const;

    //
    // Buffer management
    //
    /// @brief Exchange this node's data buffer with the given data buffer
    /// without changing the active states of the values.
    void swap(Buffer& other) { mBuffer.swap(other); }
    const Buffer& buffer() const { return mBuffer; }
    Buffer& buffer() { return mBuffer; }

    //
    // I/O methods
    //
    /// Read in just the topology.
    void readTopology(std::istream&, bool fromHalf = false);
    /// Write out just the topology.
    void writeTopology(std::ostream&, bool toHalf = false) const;

    /// Read in the topology and the origin.
    void readBuffers(std::istream&, bool fromHalf = false);
    /// Write out the topology and the origin.
    void writeBuffers(std::ostream&, bool toHalf = false) const;

    //
    // Accessor methods
    //
    /// Return the value of the voxel at the given coordinates.
    const bool& getValue(const Coord& xyz) const;
    /// Return the value of the voxel at the given offset.
    const bool& getValue(Index offset) const;

    /// @brief Return @c true if the voxel at the given coordinates is active.
    /// @param xyz       the coordinates of the voxel to be probed
    /// @param[out] val  the value of the voxel at the given coordinates
    bool probeValue(const Coord& xyz, bool& val) const;

    /// Return the level (0) at which leaf node values reside.
    static Index getValueLevel(const Coord&) { return LEVEL; }

    /// Set the active state of the voxel at the given coordinates but don't change its value.
    void setActiveState(const Coord& xyz, bool on);
    /// Set the active state of the voxel at the given offset but don't change its value.
    void setActiveState(Index offset, bool on) { assert(offset<SIZE); mValueMask.set(offset, on); }

    /// Set the value of the voxel at the given coordinates but don't change its active state.
    void setValueOnly(const Coord& xyz, bool val);
    /// Set the value of the voxel at the given offset but don't change its active state.
    void setValueOnly(Index offset, bool val) { assert(offset<SIZE); mBuffer.setValue(offset,val); }

    /// Mark the voxel at the given coordinates as inactive but don't change its value.
    void setValueOff(const Coord& xyz) { mValueMask.setOff(this->coordToOffset(xyz)); }
    /// Mark the voxel at the given offset as inactive but don't change its value.
    void setValueOff(Index offset) { assert(offset < SIZE); mValueMask.setOff(offset); }

    /// Set the value of the voxel at the given coordinates and mark the voxel as inactive.
    void setValueOff(const Coord& xyz, bool val);
    /// Set the value of the voxel at the given offset and mark the voxel as inactive.
    void setValueOff(Index offset, bool val);

    /// Mark the voxel at the given coordinates as active but don't change its value.
    void setValueOn(const Coord& xyz) { mValueMask.setOn(this->coordToOffset(xyz)); }
    /// Mark the voxel at the given offset as active but don't change its value.
    void setValueOn(Index offset) { assert(offset < SIZE); mValueMask.setOn(offset); }

    /// Set the value of the voxel at the given coordinates and mark the voxel as active.
    void setValueOn(const Coord& xyz, bool val);
    /// Set the value of the voxel at the given coordinates and mark the voxel as active.
    void setValue(const Coord& xyz, bool val) { this->setValueOn(xyz, val); };
    /// Set the value of the voxel at the given offset and mark the voxel as active.
    void setValueOn(Index offset, bool val);

    /// @brief Apply a functor to the value of the voxel at the given offset
    /// and mark the voxel as active.
    template<typename ModifyOp>
    void modifyValue(Index offset, const ModifyOp& op);
    /// @brief Apply a functor to the value of the voxel at the given coordinates
    /// and mark the voxel as active.
    template<typename ModifyOp>
    void modifyValue(const Coord& xyz, const ModifyOp& op);

    /// Apply a functor to the voxel at the given coordinates.
    template<typename ModifyOp>
    void modifyValueAndActiveState(const Coord& xyz, const ModifyOp& op);

    /// Mark all voxels as active but don't change their values.
    void setValuesOn() { mValueMask.setOn(); }
    /// Mark all voxels as inactive but don't change their values.
    void setValuesOff() { mValueMask.setOff(); }

    /// Return @c true if the voxel at the given coordinates is active.
    bool isValueOn(const Coord& xyz) const { return mValueMask.isOn(this->coordToOffset(xyz)); }
    /// Return @c true if the voxel at the given offset is active.
    bool isValueOn(Index offset) const { assert(offset < SIZE); return mValueMask.isOn(offset); }

    /// Return @c false since leaf nodes never contain tiles.
    static bool hasActiveTiles() { return false; }

    /// Set all voxels within an axis-aligned box to the specified value and active state.
    void fill(const CoordBBox& bbox, bool value, bool active = true);

    /// Set all voxels to the specified value but don't change their active states.
    void fill(const bool& value);
    /// Set all voxels to the specified value and active state.
    void fill(const bool& value, bool active);

    /// @brief Copy into a dense grid the values of the voxels that lie within
    /// a given bounding box.
    ///
    /// @param bbox   inclusive bounding box of the voxels to be copied into the dense grid
    /// @param dense  dense grid with a stride in @e z of one (see tools::Dense
    ///               in tools/Dense.h for the required API)
    ///
    /// @note @a bbox is assumed to be identical to or contained in the coordinate domains
    /// of both the dense grid and this node, i.e., no bounds checking is performed.
    /// @note Consider using tools::CopyToDense in tools/Dense.h
    /// instead of calling this method directly.
    template<typename DenseT>
    void copyToDense(const CoordBBox& bbox, DenseT& dense) const;

    /// @brief Copy from a dense grid into this node the values of the voxels
    /// that lie within a given bounding box.
    /// @details Only values that are different (by more than the given tolerance)
    /// from the background value will be active.  Other values are inactive
    /// and truncated to the background value.
    ///
    /// @param bbox        inclusive bounding box of the voxels to be copied into this node
    /// @param dense       dense grid with a stride in @e z of one (see tools::Dense
    ///                    in tools/Dense.h for the required API)
    /// @param background  background value of the tree that this node belongs to
    /// @param tolerance   tolerance within which a value equals the background value
    ///
    /// @note @a bbox is assumed to be identical to or contained in the coordinate domains
    /// of both the dense grid and this node, i.e., no bounds checking is performed.
    /// @note Consider using tools::CopyFromDense in tools/Dense.h
    /// instead of calling this method directly.
    template<typename DenseT>
    void copyFromDense(const CoordBBox& bbox, const DenseT& dense, bool background, bool tolerance);

    /// @brief Return the value of the voxel at the given coordinates.
    /// @note Used internally by ValueAccessor.
    template<typename AccessorT>
    const bool& getValueAndCache(const Coord& xyz, AccessorT&) const {return this->getValue(xyz);}

    /// @brief Return @c true if the voxel at the given coordinates is active.
    /// @note Used internally by ValueAccessor.
    template<typename AccessorT>
    bool isValueOnAndCache(const Coord& xyz, AccessorT&) const { return this->isValueOn(xyz); }

    /// @brief Change the value of the voxel at the given coordinates and mark it as active.
    /// @note Used internally by ValueAccessor.
    template<typename AccessorT>
    void setValueAndCache(const Coord& xyz, bool val, AccessorT&) { this->setValueOn(xyz, val); }

    /// @brief Change the value of the voxel at the given coordinates
    /// but preserve its state.
    /// @note Used internally by ValueAccessor.
    template<typename AccessorT>
    void setValueOnlyAndCache(const Coord& xyz, bool val, AccessorT&) {this->setValueOnly(xyz,val);}

    /// @brief Change the value of the voxel at the given coordinates and mark it as inactive.
    /// @note Used internally by ValueAccessor.
    template<typename AccessorT>
    void setValueOffAndCache(const Coord& xyz, bool value, AccessorT&)
    {
        this->setValueOff(xyz, value);
    }

    /// @brief Apply a functor to the value of the voxel at the given coordinates
    /// and mark the voxel as active.
    /// @note Used internally by ValueAccessor.
    template<typename ModifyOp, typename AccessorT>
    void modifyValueAndCache(const Coord& xyz, const ModifyOp& op, AccessorT&)
    {
        this->modifyValue(xyz, op);
    }

    /// Apply a functor to the voxel at the given coordinates.
    /// @note Used internally by ValueAccessor.
    template<typename ModifyOp, typename AccessorT>
    void modifyValueAndActiveStateAndCache(const Coord& xyz, const ModifyOp& op, AccessorT&)
    {
        this->modifyValueAndActiveState(xyz, op);
    }

    /// @brief Set the active state of the voxel at the given coordinates
    /// without changing its value.
    /// @note Used internally by ValueAccessor.
    template<typename AccessorT>
    void setActiveStateAndCache(const Coord& xyz, bool on, AccessorT&)
    {
        this->setActiveState(xyz, on);
    }

    /// @brief Return @c true if the voxel at the given coordinates is active
    /// and return the voxel value in @a val.
    /// @note Used internally by ValueAccessor.
    template<typename AccessorT>
    bool probeValueAndCache(const Coord& xyz, bool& val, AccessorT&) const
    {
        return this->probeValue(xyz, val);
    }

    /// @brief Return the LEVEL (=0) at which leaf node values reside.
    /// @note Used internally by ValueAccessor.
    template<typename AccessorT>
    static Index getValueLevelAndCache(const Coord&, AccessorT&) { return LEVEL; }

    /// @brief Return a const reference to the first entry in the buffer.
    /// @note Since it's actually a reference to a static data member
    /// it should not be converted to a non-const pointer!
    const bool& getFirstValue() const { if (mValueMask.isOn(0)) return sOn; else return sOff; }
    /// @brief Return a const reference to the last entry in the buffer.
    /// @note Since it's actually a reference to a static data member
    /// it should not be converted to a non-const pointer!
    const bool& getLastValue() const { if (mValueMask.isOn(SIZE-1)) return sOn; else return sOff; }

    /// Return @c true if all of this node's voxels have the same active state
    /// and are equal to within the given tolerance, and return the value in
    /// @a constValue and the active state in @a state.
    bool isConstant(bool& constValue, bool& state, bool tolerance = 0) const;
    /// Return @c true if all of this node's values are inactive.
    bool isInactive() const { return mValueMask.isOff(); }

    void resetBackground(bool oldBackground, bool newBackground);

    void negate() { mBuffer.mData.toggle(); }

    template<MergePolicy Policy>
    void merge(const LeafNode& other, bool bg = false, bool otherBG = false);
    template<MergePolicy Policy> void merge(bool tileValue, bool tileActive);

    void voxelizeActiveTiles() {};

    /// @brief Union this node's set of active values with the active values
    /// of the other node, whose @c ValueType may be different. So a
    /// resulting voxel will be active if either of the original voxels
    /// were active.
    ///
    /// @note This operation modifies only active states, not values.
    template<typename OtherType>
    void topologyUnion(const LeafNode<OtherType, Log2Dim>& other);

    /// @brief Intersect this node's set of active values with the active values
    /// of the other node, whose @c ValueType may be different. So a
    /// resulting voxel will be active only if both of the original voxels
    /// were active.
    ///
    /// @details The last dummy argument is required to match the signature
    /// for InternalNode::topologyIntersection.
    ///
    /// @note This operation modifies only active states, not
    /// values. Also note that this operation can result in all voxels
    /// being inactive so consider subsequnetly calling prune.
    template<typename OtherType>
    void topologyIntersection(const LeafNode<OtherType, Log2Dim>& other, const bool&);

    /// @brief Difference this node's set of active values with the active values
    /// of the other node, whose @c ValueType may be different. So a
    /// resulting voxel will be active only if the original voxel is
    /// active in this LeafNode and inactive in the other LeafNode.
    ///
    /// @details The last dummy argument is required to match the signature
    /// for InternalNode::topologyDifference.
    ///
    /// @note This operation modifies only active states, not values.
    /// Also, because it can deactivate all of this node's voxels,
    /// consider subsequently calling prune.
    template<typename OtherType>
    void topologyDifference(const LeafNode<OtherType, Log2Dim>& other, const bool&);

    template<typename CombineOp>
    void combine(const LeafNode& other, CombineOp& op);
    template<typename CombineOp>
    void combine(bool, bool valueIsActive, CombineOp& op);

    template<typename CombineOp, typename OtherType /*= bool*/>
    void combine2(const LeafNode& other, const OtherType&, bool valueIsActive, CombineOp&);
    template<typename CombineOp, typename OtherNodeT /*= LeafNode*/>
    void combine2(bool, const OtherNodeT& other, bool valueIsActive, CombineOp&);
    template<typename CombineOp, typename OtherNodeT /*= LeafNode*/>
    void combine2(const LeafNode& b0, const OtherNodeT& b1, CombineOp&);

    /// @brief Calls the templated functor BBoxOp with bounding box information.
    /// An additional level argument is provided to the callback.
    ///
    /// @note The bounding boxes are guarenteed to be non-overlapping.
    template<typename BBoxOp> void visitActiveBBox(BBoxOp&) const;

    template<typename VisitorOp> void visit(VisitorOp&);
    template<typename VisitorOp> void visit(VisitorOp&) const;

    template<typename OtherLeafNodeType, typename VisitorOp>
    void visit2Node(OtherLeafNodeType& other, VisitorOp&);
    template<typename OtherLeafNodeType, typename VisitorOp>
    void visit2Node(OtherLeafNodeType& other, VisitorOp&) const;
    template<typename IterT, typename VisitorOp>
    void visit2(IterT& otherIter, VisitorOp&, bool otherIsLHS = false);
    template<typename IterT, typename VisitorOp>
    void visit2(IterT& otherIter, VisitorOp&, bool otherIsLHS = false) const;

    //@{
    /// This function exists only to enable template instantiation.
    void signedFloodFill(bool) {}
    void signedFloodFill(bool, bool) {}
    template<typename PruneOp> void pruneOp(PruneOp&) {}
    void prune(const ValueType& /*tolerance*/ = zeroVal<ValueType>()) {}
    void pruneInactive(const ValueType&) {}
    void addLeaf(LeafNode*) {}
    template<typename AccessorT>
    void addLeafAndCache(LeafNode*, AccessorT&) {}
    template<typename NodeT>
    NodeT* stealNode(const Coord&, const ValueType&, bool) { return NULL; }
    template<typename NodeT>
    NodeT* probeNode(const Coord&) { return NULL; }
    template<typename NodeT>
    const NodeT* probeConstNode(const Coord&) const { return NULL; }
    template<typename ArrayT> void getNodes(ArrayT&) const {}
    //@}

    void addTile(Index level, const Coord&, bool val, bool active);
    void addTile(Index offset, bool val, bool active);
    template<typename AccessorT>
    void addTileAndCache(Index level, const Coord&, bool val, bool active, AccessorT&);

    //@{
    /// @brief Return a pointer to this node.
    LeafNode* touchLeaf(const Coord&) { return this; }
    template<typename AccessorT>
    LeafNode* touchLeafAndCache(const Coord&, AccessorT&) { return this; }
    LeafNode* probeLeaf(const Coord&) { return this; }
    template<typename AccessorT>
    LeafNode* probeLeafAndCache(const Coord&, AccessorT&) { return this; }
    template<typename NodeT, typename AccessorT>
    NodeT* probeNodeAndCache(const Coord&, AccessorT&)
    {
        OPENVDB_NO_UNREACHABLE_CODE_WARNING_BEGIN
        if (!(boost::is_same<NodeT,LeafNode>::value)) return NULL;
        return reinterpret_cast<NodeT*>(this);
        OPENVDB_NO_UNREACHABLE_CODE_WARNING_END
    }
    //@}
    //@{
    /// @brief Return a @const pointer to this node.
    const LeafNode* probeLeaf(const Coord&) const { return this; }
    template<typename AccessorT>
    const LeafNode* probeLeafAndCache(const Coord&, AccessorT&) const { return this; }
    const LeafNode* probeConstLeaf(const Coord&) const { return this; }
    template<typename AccessorT>
    const LeafNode* probeConstLeafAndCache(const Coord&, AccessorT&) const { return this; }
    template<typename NodeT, typename AccessorT>
    const NodeT* probeConstNodeAndCache(const Coord&, AccessorT&) const
    {
        OPENVDB_NO_UNREACHABLE_CODE_WARNING_BEGIN
        if (!(boost::is_same<NodeT,LeafNode>::value)) return NULL;
        return reinterpret_cast<const NodeT*>(this);
        OPENVDB_NO_UNREACHABLE_CODE_WARNING_END
    }
    //@}

    //
    // Iterators
    //
protected:
    typedef typename NodeMaskType::OnIterator    MaskOnIter;
    typedef typename NodeMaskType::OffIterator   MaskOffIter;
    typedef typename NodeMaskType::DenseIterator MaskDenseIter;

    template<typename MaskIterT, typename NodeT, typename ValueT>
    struct ValueIter:
        // Derives from SparseIteratorBase, but can also be used as a dense iterator,
        // if MaskIterT is a dense mask iterator type.
        public SparseIteratorBase<MaskIterT, ValueIter<MaskIterT, NodeT, ValueT>, NodeT, ValueT>
    {
        typedef SparseIteratorBase<MaskIterT, ValueIter, NodeT, ValueT> BaseT;

        ValueIter() {}
        ValueIter(const MaskIterT& iter, NodeT* parent): BaseT(iter, parent) {}

        const bool& getItem(Index pos) const { return this->parent().getValue(pos); }
        const bool& getValue() const { return this->getItem(this->pos()); }

        // Note: setItem() can't be called on const iterators.
        void setItem(Index pos, bool value) const { this->parent().setValueOnly(pos, value); }
        // Note: setValue() can't be called on const iterators.
        void setValue(bool value) const { this->setItem(this->pos(), value); }

        // Note: modifyItem() can't be called on const iterators.
        template<typename ModifyOp>
        void modifyItem(Index n, const ModifyOp& op) const { this->parent().modifyValue(n, op); }
        // Note: modifyValue() can't be called on const iterators.
        template<typename ModifyOp>
        void modifyValue(const ModifyOp& op) const { this->modifyItem(this->pos(), op); }
    };

    /// Leaf nodes have no children, so their child iterators have no get/set accessors.
    template<typename MaskIterT, typename NodeT>
    struct ChildIter:
        public SparseIteratorBase<MaskIterT, ChildIter<MaskIterT, NodeT>, NodeT, bool>
    {
        ChildIter() {}
        ChildIter(const MaskIterT& iter, NodeT* parent): SparseIteratorBase<
            MaskIterT, ChildIter<MaskIterT, NodeT>, NodeT, bool>(iter, parent) {}
    };

    template<typename NodeT, typename ValueT>
    struct DenseIter: public DenseIteratorBase<
        MaskDenseIter, DenseIter<NodeT, ValueT>, NodeT, /*ChildT=*/void, ValueT>
    {
        typedef DenseIteratorBase<MaskDenseIter, DenseIter, NodeT, void, ValueT> BaseT;
        typedef typename BaseT::NonConstValueType NonConstValueT;

        DenseIter() {}
        DenseIter(const MaskDenseIter& iter, NodeT* parent): BaseT(iter, parent) {}

        bool getItem(Index pos, void*& child, NonConstValueT& value) const
        {
            value = this->parent().getValue(pos);
            child = NULL;
            return false; // no child
        }

        // Note: setItem() can't be called on const iterators.
        //void setItem(Index pos, void* child) const {}

        // Note: unsetItem() can't be called on const iterators.
        void unsetItem(Index pos, const ValueT& val) const {this->parent().setValueOnly(pos, val);}
    };

public:
    typedef ValueIter<MaskOnIter, LeafNode, const bool>           ValueOnIter;
    typedef ValueIter<MaskOnIter, const LeafNode, const bool>     ValueOnCIter;
    typedef ValueIter<MaskOffIter, LeafNode, const bool>          ValueOffIter;
    typedef ValueIter<MaskOffIter, const LeafNode, const bool>    ValueOffCIter;
    typedef ValueIter<MaskDenseIter, LeafNode, const bool>        ValueAllIter;
    typedef ValueIter<MaskDenseIter, const LeafNode, const bool>  ValueAllCIter;
    typedef ChildIter<MaskOnIter, LeafNode>                       ChildOnIter;
    typedef ChildIter<MaskOnIter, const LeafNode>                 ChildOnCIter;
    typedef ChildIter<MaskOffIter, LeafNode>                      ChildOffIter;
    typedef ChildIter<MaskOffIter, const LeafNode>                ChildOffCIter;
    typedef DenseIter<LeafNode, bool>                             ChildAllIter;
    typedef DenseIter<const LeafNode, const bool>                 ChildAllCIter;

    ValueOnCIter  cbeginValueOn() const { return ValueOnCIter(mValueMask.beginOn(), this); }
    ValueOnCIter   beginValueOn() const { return ValueOnCIter(mValueMask.beginOn(), this); }
    ValueOnIter    beginValueOn() { return ValueOnIter(mValueMask.beginOn(), this); }
    ValueOffCIter cbeginValueOff() const { return ValueOffCIter(mValueMask.beginOff(), this); }
    ValueOffCIter  beginValueOff() const { return ValueOffCIter(mValueMask.beginOff(), this); }
    ValueOffIter   beginValueOff() { return ValueOffIter(mValueMask.beginOff(), this); }
    ValueAllCIter cbeginValueAll() const { return ValueAllCIter(mValueMask.beginDense(), this); }
    ValueAllCIter  beginValueAll() const { return ValueAllCIter(mValueMask.beginDense(), this); }
    ValueAllIter   beginValueAll() { return ValueAllIter(mValueMask.beginDense(), this); }

    ValueOnCIter  cendValueOn() const { return ValueOnCIter(mValueMask.endOn(), this); }
    ValueOnCIter   endValueOn() const { return ValueOnCIter(mValueMask.endOn(), this); }
    ValueOnIter    endValueOn() { return ValueOnIter(mValueMask.endOn(), this); }
    ValueOffCIter cendValueOff() const { return ValueOffCIter(mValueMask.endOff(), this); }
    ValueOffCIter  endValueOff() const { return ValueOffCIter(mValueMask.endOff(), this); }
    ValueOffIter   endValueOff() { return ValueOffIter(mValueMask.endOff(), this); }
    ValueAllCIter cendValueAll() const { return ValueAllCIter(mValueMask.endDense(), this); }
    ValueAllCIter  endValueAll() const { return ValueAllCIter(mValueMask.endDense(), this); }
    ValueAllIter   endValueAll() { return ValueAllIter(mValueMask.endDense(), this); }

    // Note that [c]beginChildOn() and [c]beginChildOff() actually return end iterators,
    // because leaf nodes have no children.
    ChildOnCIter  cbeginChildOn() const { return ChildOnCIter(mValueMask.endOn(), this); }
    ChildOnCIter   beginChildOn() const { return ChildOnCIter(mValueMask.endOn(), this); }
    ChildOnIter    beginChildOn() { return ChildOnIter(mValueMask.endOn(), this); }
    ChildOffCIter cbeginChildOff() const { return ChildOffCIter(mValueMask.endOff(), this); }
    ChildOffCIter  beginChildOff() const { return ChildOffCIter(mValueMask.endOff(), this); }
    ChildOffIter   beginChildOff() { return ChildOffIter(mValueMask.endOff(), this); }
    ChildAllCIter cbeginChildAll() const { return ChildAllCIter(mValueMask.beginDense(), this); }
    ChildAllCIter  beginChildAll() const { return ChildAllCIter(mValueMask.beginDense(), this); }
    ChildAllIter   beginChildAll() { return ChildAllIter(mValueMask.beginDense(), this); }

    ChildOnCIter  cendChildOn() const { return ChildOnCIter(mValueMask.endOn(), this); }
    ChildOnCIter   endChildOn() const { return ChildOnCIter(mValueMask.endOn(), this); }
    ChildOnIter    endChildOn() { return ChildOnIter(mValueMask.endOn(), this); }
    ChildOffCIter cendChildOff() const { return ChildOffCIter(mValueMask.endOff(), this); }
    ChildOffCIter  endChildOff() const { return ChildOffCIter(mValueMask.endOff(), this); }
    ChildOffIter   endChildOff() { return ChildOffIter(mValueMask.endOff(), this); }
    ChildAllCIter cendChildAll() const { return ChildAllCIter(mValueMask.endDense(), this); }
    ChildAllCIter  endChildAll() const { return ChildAllCIter(mValueMask.endDense(), this); }
    ChildAllIter   endChildAll() { return ChildAllIter(mValueMask.endDense(), this); }

    //
    // Mask accessors
    //
    bool isValueMaskOn(Index n) const { return mValueMask.isOn(n); }
    bool isValueMaskOn() const { return mValueMask.isOn(); }
    bool isValueMaskOff(Index n) const { return mValueMask.isOff(n); }
    bool isValueMaskOff() const { return mValueMask.isOff(); }
    const NodeMaskType& getValueMask() const { return mValueMask; }
    NodeMaskType& getValueMask() { return mValueMask; }
    void setValueMask(const NodeMaskType& mask) { mValueMask = mask; }
    bool isChildMaskOn(Index) const { return false; } // leaf nodes have no children
    bool isChildMaskOff(Index) const { return true; }
    bool isChildMaskOff() const { return true; }
protected:
    void setValueMask(Index n, bool on) { mValueMask.set(n, on); }
    void setValueMaskOn(Index n)  { mValueMask.setOn(n); }
    void setValueMaskOff(Index n) { mValueMask.setOff(n); }

    /// Compute the origin of the leaf node that contains the voxel with the given coordinates.
    static void evalNodeOrigin(Coord& xyz) { xyz &= ~(DIM - 1); }

    template<typename NodeT, typename VisitorOp, typename ChildAllIterT>
    static inline void doVisit(NodeT&, VisitorOp&);

    template<typename NodeT, typename OtherNodeT, typename VisitorOp,
        typename ChildAllIterT, typename OtherChildAllIterT>
    static inline void doVisit2Node(NodeT& self, OtherNodeT& other, VisitorOp&);

    template<typename NodeT, typename VisitorOp,
        typename ChildAllIterT, typename OtherChildAllIterT>
    static inline void doVisit2(NodeT& self, OtherChildAllIterT&, VisitorOp&, bool otherIsLHS);


    /// Bitmask that determines which voxels are active
    NodeMaskType mValueMask;
    /// Bitmask representing the values of voxels
    Buffer mBuffer;
    /// Global grid index coordinates (x,y,z) of the local origin of this node
    Coord mOrigin;

    // These static declarations must be on separate lines to avoid VC9 compiler errors.
    static const bool sOn;
    static const bool sOff;

private:
    /// @brief During topology-only construction, access is needed
    /// to protected/private members of other template instances.
    template<typename, Index> friend class LeafNode;

    friend struct ValueIter<MaskOnIter, LeafNode, bool>;
    friend struct ValueIter<MaskOffIter, LeafNode, bool>;
    friend struct ValueIter<MaskDenseIter, LeafNode, bool>;
    friend struct ValueIter<MaskOnIter, const LeafNode, bool>;
    friend struct ValueIter<MaskOffIter, const LeafNode, bool>;
    friend struct ValueIter<MaskDenseIter, const LeafNode, bool>;

    //@{
    /// Allow iterators to call mask accessor methods (see below).
    /// @todo Make mask accessors public?
    friend class IteratorBase<MaskOnIter, LeafNode>;
    friend class IteratorBase<MaskOffIter, LeafNode>;
    friend class IteratorBase<MaskDenseIter, LeafNode>;
    //@}

}; // class LeafNode<bool>


/// @internal For consistency with other nodes and with iterators, methods like
/// LeafNode::getValue() return a reference to a value.  Since it's not possible
/// to return a reference to a bit in a node mask, we return a reference to one
/// of the following static values instead.
template<Index Log2Dim> const bool LeafNode<bool, Log2Dim>::sOn = true;
template<Index Log2Dim> const bool LeafNode<bool, Log2Dim>::sOff = false;


////////////////////////////////////////


template<Index Log2Dim>
inline
LeafNode<bool, Log2Dim>::LeafNode(): mOrigin(0, 0, 0)
{
}


template<Index Log2Dim>
inline
LeafNode<bool, Log2Dim>::LeafNode(const Coord& xyz, bool value, bool active):
    mValueMask(active),
    mBuffer(value),
    mOrigin(xyz & (~(DIM - 1)))
{
}


template<Index Log2Dim>
inline
LeafNode<bool, Log2Dim>::LeafNode(const LeafNode &other):
    mValueMask(other.mValueMask),
    mBuffer(other.mBuffer),
    mOrigin(other.mOrigin)
{
}


// Copy-construct from a leaf node with the same configuration but a different ValueType.
template<Index Log2Dim>
template<typename ValueT>
inline
LeafNode<bool, Log2Dim>::LeafNode(const LeafNode<ValueT, Log2Dim>& other):
    mValueMask(other.getValueMask()),
    mOrigin(other.origin())
{
    struct Local {
        /// @todo Consider using a value conversion functor passed as an argument instead.
        static inline bool convertValue(const ValueT& val) { return bool(val); }
    };

    for (Index i = 0; i < SIZE; ++i) {
         mBuffer.setValue(i, Local::convertValue(other.mBuffer[i]));
    }
}


template<Index Log2Dim>
template<typename ValueT>
inline
LeafNode<bool, Log2Dim>::LeafNode(const LeafNode<ValueT, Log2Dim>& other,
                                  bool background, TopologyCopy):
    mValueMask(other.getValueMask()),
    mBuffer(background),
    mOrigin(other.origin())
{
}


template<Index Log2Dim>
template<typename ValueT>
inline
LeafNode<bool, Log2Dim>::LeafNode(const LeafNode<ValueT, Log2Dim>& other, TopologyCopy):
    mValueMask(other.getValueMask()),
    mBuffer(other.getValueMask()), // value = active state
    mOrigin(other.origin())
{
}


template<Index Log2Dim>
template<typename ValueT>
inline
LeafNode<bool, Log2Dim>::LeafNode(const LeafNode<ValueT, Log2Dim>& other,
                                  bool offValue, bool onValue, TopologyCopy):
    mValueMask(other.getValueMask()),
    mBuffer(other.getValueMask()),
    mOrigin(other.origin())
{
    if (offValue) { if (!onValue) mBuffer.mData.toggle(); else mBuffer.mData.setOn(); }
}


template<Index Log2Dim>
inline
LeafNode<bool, Log2Dim>::~LeafNode()
{
}


////////////////////////////////////////


template<Index Log2Dim>
inline Index64
LeafNode<bool, Log2Dim>::memUsage() const
{
    return sizeof(mOrigin) + mValueMask.memUsage() + mBuffer.memUsage();
}


template<Index Log2Dim>
inline void
LeafNode<bool, Log2Dim>::evalActiveBoundingBox(CoordBBox& bbox, bool visitVoxels) const
{
    CoordBBox this_bbox = this->getNodeBoundingBox();
    if (bbox.isInside(this_bbox)) return;//this LeafNode is already enclosed in the bbox
    if (ValueOnCIter iter = this->cbeginValueOn()) {//any active values?
        if (visitVoxels) {//use voxel granularity?
            this_bbox.reset();
            for(; iter; ++iter) this_bbox.expand(this->offsetToLocalCoord(iter.pos()));
            this_bbox.translate(this->origin());
        }
        bbox.expand(this_bbox);
    }
}


template<Index Log2Dim>
template<typename OtherType, Index OtherLog2Dim>
inline bool
LeafNode<bool, Log2Dim>::hasSameTopology(const LeafNode<OtherType, OtherLog2Dim>* other) const
{
    assert(other);
    return (Log2Dim == OtherLog2Dim && mValueMask == other->getValueMask());
}


template<Index Log2Dim>
inline std::string
LeafNode<bool, Log2Dim>::str() const
{
    std::ostringstream ostr;
    ostr << "LeafNode @" << mOrigin << ": ";
    for (Index32 n = 0; n < SIZE; ++n) ostr << (mValueMask.isOn(n) ? '#' : '.');
    return ostr.str();
}


////////////////////////////////////////


template<Index Log2Dim>
inline Index
LeafNode<bool, Log2Dim>::coordToOffset(const Coord& xyz)
{
    assert ((xyz[0] & (DIM-1u)) < DIM && (xyz[1] & (DIM-1u)) < DIM && (xyz[2] & (DIM-1u)) < DIM);
    return ((xyz[0] & (DIM-1u)) << 2*Log2Dim)
         + ((xyz[1] & (DIM-1u)) << Log2Dim)
         +  (xyz[2] & (DIM-1u));
}


template<Index Log2Dim>
inline Coord
LeafNode<bool, Log2Dim>::offsetToLocalCoord(Index n)
{
    assert(n < (1 << 3*Log2Dim));
    Coord xyz;
    xyz.setX(n >> 2*Log2Dim);
    n &= ((1 << 2*Log2Dim) - 1);
    xyz.setY(n >> Log2Dim);
    xyz.setZ(n & ((1 << Log2Dim) - 1));
    return xyz;
}


template<Index Log2Dim>
inline Coord
LeafNode<bool, Log2Dim>::offsetToGlobalCoord(Index n) const
{
    return (this->offsetToLocalCoord(n) + this->origin());
}


////////////////////////////////////////


template<Index Log2Dim>
inline void
LeafNode<bool, Log2Dim>::readTopology(std::istream& is, bool /*fromHalf*/)
{
    mValueMask.load(is);
}


template<Index Log2Dim>
inline void
LeafNode<bool, Log2Dim>::writeTopology(std::ostream& os, bool /*toHalf*/) const
{
    mValueMask.save(os);
}


template<Index Log2Dim>
inline void
LeafNode<bool, Log2Dim>::readBuffers(std::istream& is, bool /*fromHalf*/)
{
    // Read in the value mask.
    mValueMask.load(is);
    // Read in the origin.
    is.read(reinterpret_cast<char*>(&mOrigin), sizeof(Coord::ValueType) * 3);

    if (io::getFormatVersion(is) >= OPENVDB_FILE_VERSION_BOOL_LEAF_OPTIMIZATION) {
        // Read in the mask for the voxel values.
        mBuffer.mData.load(is);
    } else {
        // Older files stored one or more bool arrays.

        // Read in the number of buffers, which should now always be one.
        int8_t numBuffers = 0;
        is.read(reinterpret_cast<char*>(&numBuffers), sizeof(int8_t));

        // Read in the buffer.
        // (Note: prior to the bool leaf optimization, buffers were always compressed.)
        boost::shared_array<bool> buf(new bool[SIZE]);
        io::readData<bool>(is, buf.get(), SIZE, /*isCompressed=*/true);

        // Transfer values to mBuffer.
        mBuffer.mData.setOff();
        for (Index i = 0; i < SIZE; ++i) {
            if (buf[i]) mBuffer.mData.setOn(i);
        }

        if (numBuffers > 1) {
            // Read in and discard auxiliary buffers that were created with
            // earlier versions of the library.
            for (int i = 1; i < numBuffers; ++i) {
                io::readData<bool>(is, buf.get(), SIZE, /*isCompressed=*/true);
            }
        }
    }
}


template<Index Log2Dim>
inline void
LeafNode<bool, Log2Dim>::writeBuffers(std::ostream& os, bool /*toHalf*/) const
{
    // Write out the value mask.
    mValueMask.save(os);
    // Write out the origin.
    os.write(reinterpret_cast<const char*>(&mOrigin), sizeof(Coord::ValueType) * 3);
    // Write out the voxel values.
    mBuffer.mData.save(os);
}


////////////////////////////////////////


template<Index Log2Dim>
inline bool
LeafNode<bool, Log2Dim>::operator==(const LeafNode& other) const
{
    return (mValueMask == other.mValueMask && mBuffer.mData == other.mBuffer.mData);
}


template<Index Log2Dim>
inline bool
LeafNode<bool, Log2Dim>::operator!=(const LeafNode& other) const
{
    return !(this->operator==(other));
}


////////////////////////////////////////


template<Index Log2Dim>
inline bool
LeafNode<bool, Log2Dim>::isConstant(bool& constValue, bool& state, bool tolerance) const
{
    state = mValueMask.isOn();

    if (!(state || mValueMask.isOff())) return false;

    // Note: if tolerance is true (i.e., 1), then all boolean values compare equal.
    if (!tolerance && !(mBuffer.mData.isOn() || mBuffer.mData.isOff())) return false;

    state = mValueMask.isOn();
    constValue = mBuffer.mData.isOn();
    return true;
}


////////////////////////////////////////


template<Index Log2Dim>
inline void
LeafNode<bool, Log2Dim>::addTile(Index /*level*/, const Coord& xyz, bool val, bool active)
{
    this->addTile(this->coordToOffset(xyz), val, active);
}

template<Index Log2Dim>
inline void
LeafNode<bool, Log2Dim>::addTile(Index offset, bool val, bool active)
{
    assert(offset < SIZE);
    setValueOnly(offset, val);
    setActiveState(offset, active);
}

template<Index Log2Dim>
template<typename AccessorT>
inline void
LeafNode<bool, Log2Dim>::addTileAndCache(Index level, const Coord& xyz,
    bool val, bool active, AccessorT&)
{
    this->addTile(level, xyz, val, active);
}


////////////////////////////////////////


template<Index Log2Dim>
inline const bool&
LeafNode<bool, Log2Dim>::getValue(const Coord& xyz) const
{
    // This *CANNOT* use operator ? because Visual C++
    if (mBuffer.mData.isOn(this->coordToOffset(xyz))) return sOn; else return sOff;
}


template<Index Log2Dim>
inline const bool&
LeafNode<bool, Log2Dim>::getValue(Index offset) const
{
    assert(offset < SIZE);
    // This *CANNOT* use operator ? for Windows
    if (mBuffer.mData.isOn(offset)) return sOn; else return sOff;
}


template<Index Log2Dim>
inline bool
LeafNode<bool, Log2Dim>::probeValue(const Coord& xyz, bool& val) const
{
    const Index offset = this->coordToOffset(xyz);
    val = mBuffer.mData.isOn(offset);
    return mValueMask.isOn(offset);
}


template<Index Log2Dim>
inline void
LeafNode<bool, Log2Dim>::setValueOn(const Coord& xyz, bool val)
{
    this->setValueOn(this->coordToOffset(xyz), val);
}


template<Index Log2Dim>
inline void
LeafNode<bool, Log2Dim>::setValueOn(Index offset, bool val)
{
    assert(offset < SIZE);
    mValueMask.setOn(offset);
    mBuffer.mData.set(offset, val);
}


template<Index Log2Dim>
inline void
LeafNode<bool, Log2Dim>::setValueOnly(const Coord& xyz, bool val)
{
    this->setValueOnly(this->coordToOffset(xyz), val);
}


template<Index Log2Dim>
inline void
LeafNode<bool, Log2Dim>::setActiveState(const Coord& xyz, bool on)
{
    mValueMask.set(this->coordToOffset(xyz), on);
}


template<Index Log2Dim>
inline void
LeafNode<bool, Log2Dim>::setValueOff(const Coord& xyz, bool val)
{
    this->setValueOff(this->coordToOffset(xyz), val);
}


template<Index Log2Dim>
inline void
LeafNode<bool, Log2Dim>::setValueOff(Index offset, bool val)
{
    assert(offset < SIZE);
    mValueMask.setOff(offset);
    mBuffer.mData.set(offset, val);
}


template<Index Log2Dim>
template<typename ModifyOp>
inline void
LeafNode<bool, Log2Dim>::modifyValue(Index offset, const ModifyOp& op)
{
    bool val = mBuffer.mData.isOn(offset);
    op(val);
    mBuffer.mData.set(offset, val);
    mValueMask.setOn(offset);
}


template<Index Log2Dim>
template<typename ModifyOp>
inline void
LeafNode<bool, Log2Dim>::modifyValue(const Coord& xyz, const ModifyOp& op)
{
    this->modifyValue(this->coordToOffset(xyz), op);
}


template<Index Log2Dim>
template<typename ModifyOp>
inline void
LeafNode<bool, Log2Dim>::modifyValueAndActiveState(const Coord& xyz, const ModifyOp& op)
{
    const Index offset = this->coordToOffset(xyz);
    bool val = mBuffer.mData.isOn(offset), state = mValueMask.isOn(offset);
    op(val, state);
    mBuffer.mData.set(offset, val);
    mValueMask.set(offset, state);
}


////////////////////////////////////////


template<Index Log2Dim>
inline void
LeafNode<bool, Log2Dim>::resetBackground(bool oldBackground, bool newBackground)
{
    if (newBackground != oldBackground) {
        // Flip mBuffer's background bits and zero its foreground bits.
        NodeMaskType bgMask = !(mBuffer.mData | mValueMask);
        // Overwrite mBuffer's background bits, leaving its foreground bits intact.
        mBuffer.mData = (mBuffer.mData & mValueMask) | bgMask;
    }
}


////////////////////////////////////////


template<Index Log2Dim>
template<MergePolicy Policy>
inline void
LeafNode<bool, Log2Dim>::merge(const LeafNode& other, bool /*bg*/, bool /*otherBG*/)
{
    OPENVDB_NO_UNREACHABLE_CODE_WARNING_BEGIN
    if (Policy == MERGE_NODES) return;
    for (typename NodeMaskType::OnIterator iter = other.mValueMask.beginOn(); iter; ++iter) {
        const Index n = iter.pos();
        if (mValueMask.isOff(n)) {
            mBuffer.mData.set(n, other.mBuffer.mData.isOn(n));
            mValueMask.setOn(n);
        }
    }
    OPENVDB_NO_UNREACHABLE_CODE_WARNING_END
}

template<Index Log2Dim>
template<MergePolicy Policy>
inline void
LeafNode<bool, Log2Dim>::merge(bool tileValue, bool tileActive)
{
    OPENVDB_NO_UNREACHABLE_CODE_WARNING_BEGIN
    if (Policy != MERGE_ACTIVE_STATES_AND_NODES) return;
    if (!tileActive) return;
    // Replace all inactive values with the active tile value.
    if (tileValue) mBuffer.mData |= !mValueMask; // -0=>1, +0=>0, -1=>1, +1=>1 (-,+ = off,on)
    else mBuffer.mData &= mValueMask;            // -0=>0, +0=>0, -1=>0, +1=>1
    mValueMask.setOn();
    OPENVDB_NO_UNREACHABLE_CODE_WARNING_END
}


////////////////////////////////////////


template<Index Log2Dim>
template<typename OtherType>
inline void
LeafNode<bool, Log2Dim>::topologyUnion(const LeafNode<OtherType, Log2Dim>& other)
{
    mValueMask |= other.getValueMask();
}


template<Index Log2Dim>
template<typename OtherType>
inline void
LeafNode<bool, Log2Dim>::topologyIntersection(const LeafNode<OtherType, Log2Dim>& other,
                                              const bool&)
{
    mValueMask &= other.getValueMask();
}


template<Index Log2Dim>
template<typename OtherType>
inline void
LeafNode<bool, Log2Dim>::topologyDifference(const LeafNode<OtherType, Log2Dim>& other,
                                            const bool&)
{
    mValueMask &= !other.getValueMask();
}


////////////////////////////////////////


template<Index Log2Dim>
inline void
LeafNode<bool, Log2Dim>::fill(const CoordBBox& bbox, bool value, bool active)
{
    for (Int32 x = bbox.min().x(); x <= bbox.max().x(); ++x) {
        const Index offsetX = (x & (DIM-1u))<<2*Log2Dim;
        for (Int32 y = bbox.min().y(); y <= bbox.max().y(); ++y) {
            const Index offsetXY = offsetX + ((y & (DIM-1u))<<  Log2Dim);
            for (Int32 z = bbox.min().z(); z <= bbox.max().z(); ++z) {
                const Index offset = offsetXY + (z & (DIM-1u));
                mValueMask.set(offset, active);
                mBuffer.mData.set(offset, value);
            }
        }
    }
}

template<Index Log2Dim>
inline void
LeafNode<bool, Log2Dim>::fill(const bool& value)
{
    mBuffer.fill(value);
}

template<Index Log2Dim>
inline void
LeafNode<bool, Log2Dim>::fill(const bool& value, bool active)
{
    mBuffer.fill(value);
    mValueMask.set(active);
}


////////////////////////////////////////


template<Index Log2Dim>
template<typename DenseT>
inline void
LeafNode<bool, Log2Dim>::copyToDense(const CoordBBox& bbox, DenseT& dense) const
{
    typedef typename DenseT::ValueType DenseValueType;

    const size_t xStride = dense.xStride(), yStride = dense.yStride(), zStride = dense.zStride();
    const Coord& min = dense.bbox().min();
    DenseValueType* t0 = dense.data() + zStride * (bbox.min()[2] - min[2]); // target array
    const Int32 n0 = bbox.min()[2] & (DIM-1u);
    for (Int32 x = bbox.min()[0], ex = bbox.max()[0] + 1; x < ex; ++x) {
        DenseValueType* t1 = t0 + xStride * (x - min[0]);
        const Int32 n1 = n0 + ((x & (DIM-1u)) << 2*LOG2DIM);
        for (Int32 y = bbox.min()[1], ey = bbox.max()[1] + 1; y < ey; ++y) {
            DenseValueType* t2 = t1 + yStride * (y - min[1]);
            Int32 n2 = n1 + ((y & (DIM-1u)) << LOG2DIM);
            for (Int32 z = bbox.min()[2], ez = bbox.max()[2] + 1; z < ez; ++z, t2 += zStride) {
                *t2 = DenseValueType(mBuffer.mData.isOn(n2++));
            }
        }
    }
}


template<Index Log2Dim>
template<typename DenseT>
inline void
LeafNode<bool, Log2Dim>::copyFromDense(const CoordBBox& bbox, const DenseT& dense,
                                       bool background, bool tolerance)
{
    typedef typename DenseT::ValueType DenseValueType;
    struct Local {
        inline static bool toBool(const DenseValueType& v) { return !math::isZero(v); }
    };

    const size_t xStride = dense.xStride(), yStride = dense.yStride(), zStride = dense.zStride();
    const Coord& min = dense.bbox().min();
    const DenseValueType* s0 = dense.data() + zStride * (bbox.min()[2] - min[2]); // source
    const Int32 n0 = bbox.min()[2] & (DIM-1u);
    for (Int32 x = bbox.min()[0], ex = bbox.max()[0] + 1; x < ex; ++x) {
        const DenseValueType* s1 = s0 + xStride * (x - min[0]);
        const Int32 n1 = n0 + ((x & (DIM-1u)) << 2*LOG2DIM);
        for (Int32 y = bbox.min()[1], ey = bbox.max()[1] + 1; y < ey; ++y) {
            const DenseValueType* s2 = s1 + yStride * (y - min[1]);
            Int32 n2 = n1 + ((y & (DIM-1u)) << LOG2DIM);
            for (Int32 z = bbox.min()[2], ez = bbox.max()[2]+1; z < ez; ++z, ++n2, s2 += zStride) {
                // Note: if tolerance is true (i.e., 1), then all boolean values compare equal.
                if (tolerance || (background == Local::toBool(*s2))) {
                    mValueMask.setOff(n2);
                    mBuffer.mData.set(n2, background);
                } else {
                    mValueMask.setOn(n2);
                    mBuffer.mData.set(n2, Local::toBool(*s2));
                }
            }
        }
    }
}


////////////////////////////////////////


template<Index Log2Dim>
template<typename CombineOp>
inline void
LeafNode<bool, Log2Dim>::combine(const LeafNode& other, CombineOp& op)
{
    CombineArgs<bool> args;
    for (Index i = 0; i < SIZE; ++i) {
        bool result = false, aVal = mBuffer.mData.isOn(i), bVal = other.mBuffer.mData.isOn(i);
        op(args.setARef(aVal)
            .setAIsActive(mValueMask.isOn(i))
            .setBRef(bVal)
            .setBIsActive(other.mValueMask.isOn(i))
            .setResultRef(result));
        mValueMask.set(i, args.resultIsActive());
        mBuffer.mData.set(i, result);
    }
}


template<Index Log2Dim>
template<typename CombineOp>
inline void
LeafNode<bool, Log2Dim>::combine(bool value, bool valueIsActive, CombineOp& op)
{
    CombineArgs<bool> args;
    args.setBRef(value).setBIsActive(valueIsActive);
    for (Index i = 0; i < SIZE; ++i) {
        bool result = false, aVal = mBuffer.mData.isOn(i);
        op(args.setARef(aVal)
            .setAIsActive(mValueMask.isOn(i))
            .setResultRef(result));
        mValueMask.set(i, args.resultIsActive());
        mBuffer.mData.set(i, result);
    }
}


////////////////////////////////////////


template<Index Log2Dim>
template<typename CombineOp, typename OtherType>
inline void
LeafNode<bool, Log2Dim>::combine2(const LeafNode& other, const OtherType& value,
    bool valueIsActive, CombineOp& op)
{
    CombineArgs<bool, OtherType> args;
    args.setBRef(value).setBIsActive(valueIsActive);
    for (Index i = 0; i < SIZE; ++i) {
        bool result = false, aVal = other.mBuffer.mData.isOn(i);
        op(args.setARef(aVal)
            .setAIsActive(other.mValueMask.isOn(i))
            .setResultRef(result));
        mValueMask.set(i, args.resultIsActive());
        mBuffer.mData.set(i, result);
    }
}


template<Index Log2Dim>
template<typename CombineOp, typename OtherNodeT>
inline void
LeafNode<bool, Log2Dim>::combine2(bool value, const OtherNodeT& other,
    bool valueIsActive, CombineOp& op)
{
    CombineArgs<bool, typename OtherNodeT::ValueType> args;
    args.setARef(value).setAIsActive(valueIsActive);
    for (Index i = 0; i < SIZE; ++i) {
        bool result = false, bVal = other.mBuffer.mData.isOn(i);
        op(args.setBRef(bVal)
            .setBIsActive(other.mValueMask.isOn(i))
            .setResultRef(result));
        mValueMask.set(i, args.resultIsActive());
        mBuffer.mData.set(i, result);
    }
}


template<Index Log2Dim>
template<typename CombineOp, typename OtherNodeT>
inline void
LeafNode<bool, Log2Dim>::combine2(const LeafNode& b0, const OtherNodeT& b1, CombineOp& op)
{
    CombineArgs<bool, typename OtherNodeT::ValueType> args;
    for (Index i = 0; i < SIZE; ++i) {
        // Default behavior: output voxel is active if either input voxel is active.
        mValueMask.set(i, b0.mValueMask.isOn(i) || b1.mValueMask.isOn(i));

        bool result = false, b0Val = b0.mBuffer.mData.isOn(i), b1Val = b1.mBuffer.mData.isOn(i);
        op(args.setARef(b0Val)
            .setAIsActive(b0.mValueMask.isOn(i))
            .setBRef(b1Val)
            .setBIsActive(b1.mValueMask.isOn(i))
            .setResultRef(result));
        mValueMask.set(i, args.resultIsActive());
        mBuffer.mData.set(i, result);
    }
}


////////////////////////////////////////

template<Index Log2Dim>
template<typename BBoxOp>
inline void
LeafNode<bool, Log2Dim>::visitActiveBBox(BBoxOp& op) const
{
    if (op.template descent<LEVEL>()) {
        for (ValueOnCIter i=this->cbeginValueOn(); i; ++i) {
#ifdef _MSC_VER
            op.operator()<LEVEL>(CoordBBox::createCube(i.getCoord(), 1));
#else
            op.template operator()<LEVEL>(CoordBBox::createCube(i.getCoord(), 1));
#endif
        }
    } else {
#ifdef _MSC_VER
        op.operator()<LEVEL>(this->getNodeBoundingBox());
#else
        op.template operator()<LEVEL>(this->getNodeBoundingBox());
#endif
    }
}


template<Index Log2Dim>
template<typename VisitorOp>
inline void
LeafNode<bool, Log2Dim>::visit(VisitorOp& op)
{
    doVisit<LeafNode, VisitorOp, ChildAllIter>(*this, op);
}


template<Index Log2Dim>
template<typename VisitorOp>
inline void
LeafNode<bool, Log2Dim>::visit(VisitorOp& op) const
{
    doVisit<const LeafNode, VisitorOp, ChildAllCIter>(*this, op);
}


template<Index Log2Dim>
template<typename NodeT, typename VisitorOp, typename ChildAllIterT>
inline void
LeafNode<bool, Log2Dim>::doVisit(NodeT& self, VisitorOp& op)
{
    for (ChildAllIterT iter = self.beginChildAll(); iter; ++iter) {
        op(iter);
    }
}


////////////////////////////////////////


template<Index Log2Dim>
template<typename OtherLeafNodeType, typename VisitorOp>
inline void
LeafNode<bool, Log2Dim>::visit2Node(OtherLeafNodeType& other, VisitorOp& op)
{
    doVisit2Node<LeafNode, OtherLeafNodeType, VisitorOp, ChildAllIter,
        typename OtherLeafNodeType::ChildAllIter>(*this, other, op);
}


template<Index Log2Dim>
template<typename OtherLeafNodeType, typename VisitorOp>
inline void
LeafNode<bool, Log2Dim>::visit2Node(OtherLeafNodeType& other, VisitorOp& op) const
{
    doVisit2Node<const LeafNode, OtherLeafNodeType, VisitorOp, ChildAllCIter,
        typename OtherLeafNodeType::ChildAllCIter>(*this, other, op);
}


template<Index Log2Dim>
template<
    typename NodeT,
    typename OtherNodeT,
    typename VisitorOp,
    typename ChildAllIterT,
    typename OtherChildAllIterT>
inline void
LeafNode<bool, Log2Dim>::doVisit2Node(NodeT& self, OtherNodeT& other, VisitorOp& op)
{
    // Allow the two nodes to have different ValueTypes, but not different dimensions.
    BOOST_STATIC_ASSERT(OtherNodeT::SIZE == NodeT::SIZE);
    BOOST_STATIC_ASSERT(OtherNodeT::LEVEL == NodeT::LEVEL);

    ChildAllIterT iter = self.beginChildAll();
    OtherChildAllIterT otherIter = other.beginChildAll();

    for ( ; iter && otherIter; ++iter, ++otherIter) {
        op(iter, otherIter);
    }
}


////////////////////////////////////////


template<Index Log2Dim>
template<typename IterT, typename VisitorOp>
inline void
LeafNode<bool, Log2Dim>::visit2(IterT& otherIter, VisitorOp& op, bool otherIsLHS)
{
    doVisit2<LeafNode, VisitorOp, ChildAllIter, IterT>(*this, otherIter, op, otherIsLHS);
}


template<Index Log2Dim>
template<typename IterT, typename VisitorOp>
inline void
LeafNode<bool, Log2Dim>::visit2(IterT& otherIter, VisitorOp& op, bool otherIsLHS) const
{
    doVisit2<const LeafNode, VisitorOp, ChildAllCIter, IterT>(*this, otherIter, op, otherIsLHS);
}


template<Index Log2Dim>
template<
    typename NodeT,
    typename VisitorOp,
    typename ChildAllIterT,
    typename OtherChildAllIterT>
inline void
LeafNode<bool, Log2Dim>::doVisit2(NodeT& self, OtherChildAllIterT& otherIter,
    VisitorOp& op, bool otherIsLHS)
{
    if (!otherIter) return;

    if (otherIsLHS) {
        for (ChildAllIterT iter = self.beginChildAll(); iter; ++iter) {
            op(otherIter, iter);
        }
    } else {
        for (ChildAllIterT iter = self.beginChildAll(); iter; ++iter) {
            op(iter, otherIter);
        }
    }
}

} // namespace tree
} // namespace OPENVDB_VERSION_NAME
} // namespace openvdb

#endif // OPENVDB_TREE_LEAFNODEBOOL_HAS_BEEN_INCLUDED

// Copyright (c) 2012-2013 DreamWorks Animation LLC
// All rights reserved. This software is distributed under the
// Mozilla Public License 2.0 ( http://www.mozilla.org/MPL/2.0/ )<|MERGE_RESOLUTION|>--- conflicted
+++ resolved
@@ -96,18 +96,9 @@
         const bool& getValue(Index i) const
         {
             assert(i < SIZE);
-<<<<<<< HEAD
-	    // For Visual C++ to avoid returning a temporary here, we
-	    // *CANNOT* use the ternary operator here.
-            if (mData.isOn(i))
-		return LeafNode::sOn;
-	    else
-		return LeafNode::sOff;
-=======
             // We can't use the ternary operator here, otherwise Visual C++ returns
             // a reference to a temporary.
             if (mData.isOn(i)) return LeafNode::sOn; else return LeafNode::sOff;
->>>>>>> feb4f87b
         }
         const bool& operator[](Index i) const { return this->getValue(i); }
 
