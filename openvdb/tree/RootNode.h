///////////////////////////////////////////////////////////////////////////
//
// Copyright (c) 2012-2014 DreamWorks Animation LLC
//
// All rights reserved. This software is distributed under the
// Mozilla Public License 2.0 ( http://www.mozilla.org/MPL/2.0/ )
//
// Redistributions of source code must retain the above copyright
// and license notice and the following restrictions and disclaimer.
//
// *     Neither the name of DreamWorks Animation nor the names of
// its contributors may be used to endorse or promote products derived
// from this software without specific prior written permission.
//
// THIS SOFTWARE IS PROVIDED BY THE COPYRIGHT HOLDERS AND CONTRIBUTORS
// "AS IS" AND ANY EXPRESS OR IMPLIED WARRANTIES, INCLUDING, BUT NOT
// LIMITED TO, THE IMPLIED WARRANTIES OF MERCHANTABILITY AND FITNESS FOR
// A PARTICULAR PURPOSE ARE DISCLAIMED. IN NO EVENT SHALL THE COPYRIGHT
// OWNER OR CONTRIBUTORS BE LIABLE FOR ANY INDIRECT, INCIDENTAL,
// SPECIAL, EXEMPLARY, OR CONSEQUENTIAL DAMAGES (INCLUDING, BUT NOT
// LIMITED TO, PROCUREMENT OF SUBSTITUTE GOODS OR SERVICES; LOSS OF USE,
// DATA, OR PROFITS; OR BUSINESS INTERRUPTION) HOWEVER CAUSED AND ON ANY
// THEORY OF LIABILITY, WHETHER IN CONTRACT, STRICT LIABILITY, OR TORT
// (INCLUDING NEGLIGENCE OR OTHERWISE) ARISING IN ANY WAY OUT OF THE USE
// OF THIS SOFTWARE, EVEN IF ADVISED OF THE POSSIBILITY OF SUCH DAMAGE.
// IN NO EVENT SHALL THE COPYRIGHT HOLDERS' AND CONTRIBUTORS' AGGREGATE
// LIABILITY FOR ALL CLAIMS REGARDLESS OF THEIR BASIS EXCEED US$250.00.
//
///////////////////////////////////////////////////////////////////////////
///
/// @file RootNode.h
///
/// @brief The root node of an OpenVDB tree

#ifndef OPENVDB_TREE_ROOTNODE_HAS_BEEN_INCLUDED
#define OPENVDB_TREE_ROOTNODE_HAS_BEEN_INCLUDED

#include <map>
#include <set>
#include <sstream>
#include <deque>
#include <boost/type_traits/remove_const.hpp>
#include <boost/type_traits/remove_pointer.hpp>
#include <boost/type_traits/is_pointer.hpp>
#include <boost/type_traits/is_const.hpp>
#include <boost/mpl/contains.hpp>
#include <boost/mpl/if.hpp>
#include <boost/mpl/vector.hpp>//for boost::mpl::vector
#include <boost/mpl/at.hpp>
#include <boost/mpl/push_back.hpp>
#include <boost/mpl/size.hpp>
#include <tbb/parallel_for.h>
#include <openvdb/Exceptions.h>
#include <openvdb/Types.h>
#include <openvdb/io/Compression.h> // for truncateRealToHalf()
#include <openvdb/math/Math.h> // for isZero(), isExactlyEqual(), etc.
#include <openvdb/math/BBox.h>
#include <openvdb/util/NodeMasks.h> // for backward compatibility only (see readTopology())
#include <openvdb/version.h>


namespace openvdb {
OPENVDB_USE_VERSION_NAMESPACE
namespace OPENVDB_VERSION_NAME {
namespace tree {

// Forward declarations
template<typename HeadType, int HeadLevel> struct NodeChain;
template<typename, typename> struct SameRootConfig;
template<typename, typename, bool> struct RootNodeCopyHelper;
template<typename, typename, typename, bool> struct RootNodeCombineHelper;


template<typename ChildType>
class RootNode
{
public:
    typedef ChildType                         ChildNodeType;
    typedef typename ChildType::LeafNodeType  LeafNodeType;
    typedef typename ChildType::ValueType     ValueType;

    static const Index LEVEL = 1 + ChildType::LEVEL; // level 0 = leaf

    /// NodeChainType is a list of this tree's node types, from LeafNodeType to RootNode.
    typedef typename NodeChain<RootNode, LEVEL>::Type NodeChainType;
    BOOST_STATIC_ASSERT(boost::mpl::size<NodeChainType>::value == LEVEL + 1);

    /// @brief ValueConverter<T>::Type is the type of a RootNode having the same
    /// child hierarchy as this node but a different value type, T.
    template<typename OtherValueType>
    struct ValueConverter {
        typedef RootNode<typename ChildType::template ValueConverter<OtherValueType>::Type> Type;
    };

    /// @brief SameConfiguration<OtherNodeType>::value is @c true if and only if
    /// OtherNodeType is the type of a RootNode whose ChildNodeType has the same
    /// configuration as this node's ChildNodeType.
    template<typename OtherNodeType>
    struct SameConfiguration {
        static const bool value = SameRootConfig<ChildNodeType, OtherNodeType>::value;
    };


    /// Construct a new tree with a background value of 0.
    RootNode();

    /// Construct a new tree with the given background value.
    explicit RootNode(const ValueType& background);

    RootNode(const RootNode& other) { *this = other; }

    /// @brief Construct a new tree that reproduces the topology and active states
    /// of a tree of a different ValueType but the same configuration (levels,
    /// node dimensions and branching factors).  Cast the other tree's values to
    /// this tree's ValueType.
    /// @throw TypeError if the other tree's configuration doesn't match this tree's
    /// or if this tree's ValueType is not constructible from the other tree's ValueType.
    template<typename OtherChildType>
    explicit RootNode(const RootNode<OtherChildType>& other) { *this = other; }

    /// @brief Construct a new tree that reproduces the topology and active states of
    /// another tree (which may have a different ValueType), but not the other tree's values.
    /// @details All tiles and voxels that are active in the other tree are set to
    /// @a foreground in the new tree, and all inactive tiles and voxels are set to @a background.
    /// @param other       the root node of a tree having (possibly) a different ValueType
    /// @param background  the value to which inactive tiles and voxels are initialized
    /// @param foreground  the value to which active tiles and voxels are initialized
    /// @throw TypeError if the other tree's configuration doesn't match this tree's.
    template<typename OtherChildType>
    RootNode(const RootNode<OtherChildType>& other,
        const ValueType& background, const ValueType& foreground, TopologyCopy);

    /// @brief Construct a new tree that reproduces the topology and active states of
    /// another tree (which may have a different ValueType), but not the other tree's values.
    /// All tiles and voxels in the new tree are set to @a background regardless of
    /// their active states in the other tree.
    /// @param other       the root node of a tree having (possibly) a different ValueType
    /// @param background  the value to which inactive tiles and voxels are initialized
    /// @note This copy constructor is generally faster than the one that takes both
    /// a foreground and a background value.  Its main application is in multithreaded
    /// operations where the topology of the output tree exactly matches the input tree.
    /// @throw TypeError if the other tree's configuration doesn't match this tree's.
    template<typename OtherChildType>
    RootNode(const RootNode<OtherChildType>& other, const ValueType& background, TopologyCopy);

    /// @brief Copy a root node of the same type as this node.
    RootNode& operator=(const RootNode& other);
    /// @brief Copy a root node of the same tree configuration as this node
    /// but a different ValueType.
    /// @throw TypeError if the other tree's configuration doesn't match this tree's.
    /// @note This node's ValueType must be constructible from the other node's ValueType.
    /// For example, a root node with values of type float can be assigned to a root node
    /// with values of type Vec3s, because a Vec3s can be constructed from a float.
    /// But a Vec3s root node cannot be assigned to a float root node.
    template<typename OtherChildType>
    RootNode& operator=(const RootNode<OtherChildType>& other);

    ~RootNode() { this->clearTable(); }

private:
    struct Tile {
        Tile(): value(zeroVal<ValueType>()), active(false) {}
        Tile(const ValueType& v, bool b): value(v), active(b) {}
        ValueType value;
        bool      active;
    };

    // This lightweight struct pairs child pointers and tiles.
    struct NodeStruct {
        ChildType* child;
        Tile       tile;

        NodeStruct(): child(NULL) {}
        NodeStruct(ChildType& c): child(&c) {}
        NodeStruct(const Tile& t): child(NULL), tile(t) {}
        ~NodeStruct() {} ///< @note doesn't delete child

        bool isChild() const { return child != NULL; }
        bool isTile() const { return child == NULL; }
        bool isTileOff() const { return isTile() && !tile.active; }
        bool isTileOn() const { return isTile() && tile.active; }

        void set(ChildType& c) { delete child; child = &c; }
        void set(const Tile& t) { delete child; child = NULL; tile = t; }
        ChildType& steal(const Tile& t) { ChildType* c = child; child = NULL; tile = t; return *c; }
    };

    typedef std::map<Coord, NodeStruct>      MapType;
    typedef typename MapType::iterator       MapIter;
    typedef typename MapType::const_iterator MapCIter;

    typedef std::set<Coord>                   CoordSet;
    typedef typename CoordSet::iterator       CoordSetIter;
    typedef typename CoordSet::const_iterator CoordSetCIter;

    static void             setTile(const MapIter& i, const Tile& t) { i->second.set(t); }
    static void             setChild(const MapIter& i, ChildType& c) { i->second.set(c); }
    static Tile&            getTile(const MapIter& i) { return i->second.tile; }
    static const Tile&      getTile(const MapCIter& i) { return i->second.tile; }
    static ChildType&       getChild(const MapIter& i) { return *(i->second.child); }
    static const ChildType& getChild(const MapCIter& i) { return *(i->second.child); }
    static ChildType&       stealChild(const MapIter& i, const Tile& t) {return i->second.steal(t);}
    static const ChildType& stealChild(const MapCIter& i,const Tile& t) {return i->second.steal(t);}

    static bool isChild(const MapCIter& i)   { return i->second.isChild(); }
    static bool isChild(const MapIter& i)    { return i->second.isChild(); }
    static bool isTile(const MapCIter& i)    { return i->second.isTile(); }
    static bool isTile(const MapIter& i)     { return i->second.isTile(); }
    static bool isTileOff(const MapCIter& i) { return i->second.isTileOff(); }
    static bool isTileOff(const MapIter& i)  { return i->second.isTileOff(); }
    static bool isTileOn(const MapCIter& i)  { return i->second.isTileOn(); }
    static bool isTileOn(const MapIter& i)   { return i->second.isTileOn(); }

    struct NullPred {
        static inline bool test(const MapIter&) { return true; }
        static inline bool test(const MapCIter&) { return true; }
    };
    struct ValueOnPred {
        static inline bool test(const MapIter& i) { return isTileOn(i); }
        static inline bool test(const MapCIter& i) { return isTileOn(i); }
    };
    struct ValueOffPred {
        static inline bool test(const MapIter& i) { return isTileOff(i); }
        static inline bool test(const MapCIter& i) { return isTileOff(i); }
    };
    struct ValueAllPred {
        static inline bool test(const MapIter& i) { return isTile(i); }
        static inline bool test(const MapCIter& i) { return isTile(i); }
    };
    struct ChildOnPred {
        static inline bool test(const MapIter& i) { return isChild(i); }
        static inline bool test(const MapCIter& i) { return isChild(i); }
    };
    struct ChildOffPred {
        static inline bool test(const MapIter& i) { return isTile(i); }
        static inline bool test(const MapCIter& i) { return isTile(i); }
    };

    template<typename _RootNodeT, typename _MapIterT, typename FilterPredT>
    class BaseIter
    {
    public:
        typedef _RootNodeT RootNodeT;
        typedef _MapIterT MapIterT; // either MapIter or MapCIter

        bool operator==(const BaseIter& other) const
        {
            return (mParentNode == other.mParentNode) && (mIter == other.mIter);
        }
        bool operator!=(const BaseIter& other) const { return !(*this == other); }

        RootNodeT* getParentNode() const { return mParentNode; }
        /// Return a reference to the node over which this iterator iterates.
        RootNodeT& parent() const
        {
            if (!mParentNode) OPENVDB_THROW(ValueError, "iterator references a null parent node");
            return *mParentNode;
        }

        bool test() const { assert(mParentNode); return mIter != mParentNode->mTable.end(); }
        operator bool() const { return this->test(); }

        void increment() { ++mIter; this->skip(); }
        bool next() { this->increment(); return this->test(); }
        void increment(Index n) { for (int i = 0; i < n && this->next(); ++i) {} }

        /// @brief Return this iterator's position as an offset from
        /// the beginning of the parent node's map.
        Index pos() const
        {
            return !mParentNode ? 0U : Index(std::distance(mParentNode->mTable.begin(), mIter));
        }

        bool isValueOn() const { return RootNodeT::isTileOn(mIter); }
        bool isValueOff() const { return RootNodeT::isTileOff(mIter); }
        void setValueOn(bool on = true) const { mIter->second.tile.active = on; }
        void setValueOff() const { mIter->second.tile.active = false; }

        /// Return the coordinates of the item to which this iterator is pointing.
        Coord getCoord() const { return mIter->first; }
        /// Return in @a xyz the coordinates of the item to which this iterator is pointing.
        void getCoord(Coord& xyz) const { xyz = this->getCoord(); }

    protected:
        BaseIter(): mParentNode(NULL) {}
        BaseIter(RootNodeT& parent, const MapIterT& iter): mParentNode(&parent), mIter(iter) {}

        void skip() { while (this->test() && !FilterPredT::test(mIter)) ++mIter; }

        RootNodeT* mParentNode;
        MapIterT mIter;
    }; // BaseIter

    template<typename RootNodeT, typename MapIterT, typename FilterPredT, typename ChildNodeT>
    class ChildIter: public BaseIter<RootNodeT, MapIterT, FilterPredT>
    {
    public:
        typedef BaseIter<RootNodeT, MapIterT, FilterPredT> BaseT;
        typedef RootNodeT NodeType;
        typedef NodeType ValueType;
        typedef ChildNodeT ChildNodeType;
        typedef typename boost::remove_const<NodeType>::type NonConstNodeType;
        typedef typename boost::remove_const<ValueType>::type NonConstValueType;
        typedef typename boost::remove_const<ChildNodeType>::type NonConstChildNodeType;
        using BaseT::mIter;

        ChildIter() {}
        ChildIter(RootNodeT& parent, const MapIterT& iter): BaseT(parent, iter) { BaseT::skip(); }

        ChildIter& operator++() { BaseT::increment(); return *this; }

        ChildNodeT& getValue() const { return getChild(mIter); }
        ChildNodeT& operator*() const { return this->getValue(); }
        ChildNodeT* operator->() const { return &this->getValue(); }
    }; // ChildIter

    template<typename RootNodeT, typename MapIterT, typename FilterPredT, typename ValueT>
    class ValueIter: public BaseIter<RootNodeT, MapIterT, FilterPredT>
    {
    public:
        typedef BaseIter<RootNodeT, MapIterT, FilterPredT> BaseT;
        typedef RootNodeT NodeType;
        typedef ValueT ValueType;
        typedef typename boost::remove_const<NodeType>::type NonConstNodeType;
        typedef typename boost::remove_const<ValueT>::type NonConstValueType;
        using BaseT::mIter;

        ValueIter() {}
        ValueIter(RootNodeT& parent, const MapIterT& iter): BaseT(parent, iter) { BaseT::skip(); }

        ValueIter& operator++() { BaseT::increment(); return *this; }

        ValueT& getValue() const { return getTile(mIter).value; }
        ValueT& operator*() const { return this->getValue(); }
        ValueT* operator->() const { return &(this->getValue()); }

        void setValue(const ValueT& v) const { assert(isTile(mIter)); getTile(mIter).value = v; }

        template<typename ModifyOp>
        void modifyValue(const ModifyOp& op) const
        {
            assert(isTile(mIter));
            op(getTile(mIter).value);
        }
    }; // ValueIter

    template<typename RootNodeT, typename MapIterT, typename ChildNodeT, typename ValueT>
    class DenseIter: public BaseIter<RootNodeT, MapIterT, NullPred>
    {
    public:
        typedef BaseIter<RootNodeT, MapIterT, NullPred> BaseT;
        typedef RootNodeT NodeType;
        typedef ValueT ValueType;
        typedef ChildNodeT ChildNodeType;
        typedef typename boost::remove_const<NodeType>::type NonConstNodeType;
        typedef typename boost::remove_const<ValueT>::type NonConstValueType;
        typedef typename boost::remove_const<ChildNodeT>::type NonConstChildNodeType;
        using BaseT::mIter;

        DenseIter() {}
        DenseIter(RootNodeT& parent, const MapIterT& iter): BaseT(parent, iter) {}

        DenseIter& operator++() { BaseT::increment(); return *this; }

        bool isChildNode() const { return isChild(mIter); }

        ChildNodeT* probeChild(NonConstValueType& value) const
        {
            if (isChild(mIter)) return &getChild(mIter);
            value = getTile(mIter).value;
            return NULL;
        }
        bool probeChild(ChildNodeT*& child, NonConstValueType& value) const
        {
            child = this->probeChild(value);
            return child != NULL;
        }
        bool probeValue(NonConstValueType& value) const { return !this->probeChild(value); }

        void setChild(ChildNodeT& c) const { RootNodeT::setChild(mIter, c); }
        void setChild(ChildNodeT* c) const { assert(c != NULL); RootNodeT::setChild(mIter, *c); }
        void setValue(const ValueT& v) const
        {
            if (isTile(mIter)) getTile(mIter).value = v;
            /// @internal For consistency with iterators for other node types
            /// (see, e.g., InternalNode::DenseIter::unsetItem()), we don't call
            /// setTile() here, because that would also delete the child.
            else stealChild(mIter, Tile(v, /*active=*/true));
        }
    }; // DenseIter

public:
    typedef ChildIter<RootNode, MapIter, ChildOnPred, ChildType>                  ChildOnIter;
    typedef ChildIter<const RootNode, MapCIter, ChildOnPred, const ChildType>     ChildOnCIter;
    typedef ValueIter<RootNode, MapIter, ChildOffPred, const ValueType>           ChildOffIter;
    typedef ValueIter<const RootNode, MapCIter, ChildOffPred, ValueType>          ChildOffCIter;
    typedef DenseIter<RootNode, MapIter, ChildType, ValueType>                    ChildAllIter;
    typedef DenseIter<const RootNode, MapCIter, const ChildType, const ValueType> ChildAllCIter;

    typedef ValueIter<RootNode, MapIter, ValueOnPred, ValueType>                  ValueOnIter;
    typedef ValueIter<const RootNode, MapCIter, ValueOnPred, const ValueType>     ValueOnCIter;
    typedef ValueIter<RootNode, MapIter, ValueOffPred, ValueType>                 ValueOffIter;
    typedef ValueIter<const RootNode, MapCIter, ValueOffPred, const ValueType>    ValueOffCIter;
    typedef ValueIter<RootNode, MapIter, ValueAllPred, ValueType>                 ValueAllIter;
    typedef ValueIter<const RootNode, MapCIter, ValueAllPred, const ValueType>    ValueAllCIter;


    ChildOnCIter  cbeginChildOn()  const { return ChildOnCIter(*this, mTable.begin()); }
    ChildOffCIter cbeginChildOff() const { return ChildOffCIter(*this, mTable.begin()); }
    ChildAllCIter cbeginChildAll() const { return ChildAllCIter(*this, mTable.begin()); }
    ChildOnCIter   beginChildOn()  const { return cbeginChildOn(); }
    ChildOffCIter  beginChildOff() const { return cbeginChildOff(); }
    ChildAllCIter  beginChildAll() const { return cbeginChildAll(); }
    ChildOnIter    beginChildOn()  { return ChildOnIter(*this, mTable.begin()); }
    ChildOffIter   beginChildOff() { return ChildOffIter(*this, mTable.begin()); }
    ChildAllIter   beginChildAll() { return ChildAllIter(*this, mTable.begin()); }

    ValueOnCIter  cbeginValueOn()  const { return ValueOnCIter(*this, mTable.begin()); }
    ValueOffCIter cbeginValueOff() const { return ValueOffCIter(*this, mTable.begin()); }
    ValueAllCIter cbeginValueAll() const { return ValueAllCIter(*this, mTable.begin()); }
    ValueOnCIter   beginValueOn()  const { return cbeginValueOn(); }
    ValueOffCIter  beginValueOff() const { return cbeginValueOff(); }
    ValueAllCIter  beginValueAll() const { return cbeginValueAll(); }
    ValueOnIter    beginValueOn()  { return ValueOnIter(*this, mTable.begin()); }
    ValueOffIter   beginValueOff() { return ValueOffIter(*this, mTable.begin()); }
    ValueAllIter   beginValueAll() { return ValueAllIter(*this, mTable.begin()); }

    /// Return the total amount of memory in bytes occupied by this node and its children.
    Index64 memUsage() const;

    /// @brief Expand the specified bbox so it includes the active tiles of
    /// this root node as well as all the active values in its child
    /// nodes. If visitVoxels is false LeafNodes will be approximated
    /// as dense, i.e. with all voxels active. Else the individual
    /// active voxels are visited to produce a tight bbox.
    void evalActiveBoundingBox(CoordBBox& bbox, bool visitVoxels = true) const;

    /// Return the bounding box of this RootNode, i.e., an infinite bounding box.
    static CoordBBox getNodeBoundingBox() { return CoordBBox::inf(); }

    /// @brief Change inactive tiles or voxels with a value equal to +/- the
    /// old background to the specified value (with the same sign). Active values
    /// are unchanged.
    ///
    /// @param value The new background value
    /// @param updateChildNodes If true the background values of the
    /// child nodes is also updated. Else only the background value
    /// stored in the RootNode itself is changed.
    ///
    /// @note Instead of setting @a updateChildNodes to true, consider
    /// using tools::changeBackground or
    /// tools::changeLevelSetBackground which are multi-threaded!  
    void setBackground(const ValueType& value, bool updateChildNodes);
    
    /// Return this node's background value.
    const ValueType& background() const { return mBackground; }

    /// Return @c true if the given tile is inactive and has the background value.
    bool isBackgroundTile(const Tile&) const;
    //@{
    /// Return @c true if the given iterator points to an inactive tile with the background value.
    bool isBackgroundTile(const MapIter&) const;
    bool isBackgroundTile(const MapCIter&) const;
    //@}

    /// Return the number of background tiles.
    size_t numBackgroundTiles() const;
    /// @brief Remove all background tiles.
    /// @return the number of tiles removed.
    size_t eraseBackgroundTiles();
    void clear() { this->clearTable(); }

    /// Return @c true if this node's table is either empty or contains only background tiles.
    bool empty() const { return mTable.size() == numBackgroundTiles(); }

    /// @brief Expand this node's table so that (x, y, z) is included in the index range.
    /// @return @c true if an expansion was performed (i.e., if (x, y, z) was not already
    /// included in the index range).
    bool expand(const Coord& xyz);

    static Index getLevel() { return LEVEL; }
    static void getNodeLog2Dims(std::vector<Index>& dims);
    static Index getChildDim() { return ChildType::DIM; }

    /// Return the number of entries in this node's table.
    Index getTableSize() const { return static_cast<Index>(mTable.size()); }

    Index getWidth() const { return this->getMaxIndex()[0] - this->getMinIndex()[0]; }
    Index getHeight() const { return this->getMaxIndex()[1] - this->getMinIndex()[1]; }
    Index getDepth() const { return this->getMaxIndex()[2] - this->getMinIndex()[2]; }

    /// Return the smallest index of the current tree.
    Coord getMinIndex() const;
    /// Return the largest index of the current tree.
    Coord getMaxIndex() const;
    /// Return the current index range.  Both min and max are inclusive.
    void getIndexRange(CoordBBox& bbox) const;

    /// @brief Return @c true if the given tree has the same node and active value
    /// topology as this tree (but possibly a different @c ValueType).
    template<typename OtherChildType>
    bool hasSameTopology(const RootNode<OtherChildType>& other) const;

    /// Return @c false if the other node's dimensions don't match this node's.
    template<typename OtherChildType>
    static bool hasSameConfiguration(const RootNode<OtherChildType>& other);

    /// Return @c true if values of the other node's ValueType can be converted
    /// to values of this node's ValueType.
    template<typename OtherChildType>
    static bool hasCompatibleValueType(const RootNode<OtherChildType>& other);

    Index32 leafCount() const;
    Index32 nonLeafCount() const;
    Index64 onVoxelCount() const;
    Index64 offVoxelCount() const;
    Index64 onLeafVoxelCount() const;
    Index64 offLeafVoxelCount() const;
    Index64 onTileCount() const;

    bool isValueOn(const Coord& xyz) const;

    bool hasActiveTiles() const;

    const ValueType& getValue(const Coord& xyz) const;
    bool probeValue(const Coord& xyz, ValueType& value) const;

    /// @brief Return the tree depth (0 = root) at which the value of voxel (x, y, z) resides.
    /// @details If (x, y, z) isn't explicitly represented in the tree (i.e.,
    /// it is implicitly a background voxel), return -1.
    int getValueDepth(const Coord& xyz) const;

    /// Set the active state of the voxel at the given coordinates but don't change its value.
    void setActiveState(const Coord& xyz, bool on);
    /// Set the value of the voxel at the given coordinates but don't change its active state.
    void setValueOnly(const Coord& xyz, const ValueType& value);
    /// Set the value of the voxel at the given coordinates and mark the voxel as active.
    void setValueOn(const Coord& xyz, const ValueType& value);
    /// Mark the voxel at the given coordinates as inactive but don't change its value.
    void setValueOff(const Coord& xyz);
    /// Set the value of the voxel at the given coordinates and mark the voxel as inactive.
    void setValueOff(const Coord& xyz, const ValueType& value);

    /// @brief Apply a functor to the value of the voxel at the given coordinates
    /// and mark the voxel as active.
    template<typename ModifyOp>
    void modifyValue(const Coord& xyz, const ModifyOp& op);
    /// Apply a functor to the voxel at the given coordinates.
    template<typename ModifyOp>
    void modifyValueAndActiveState(const Coord& xyz, const ModifyOp& op);

    /// @brief Set all voxels within a given box to a constant value, if necessary
    /// subdividing tiles that intersect the box.
    /// @param bbox    inclusive coordinates of opposite corners of an axis-aligned box
    /// @param value   the value to which to set voxels within the box
    /// @param active  if true, mark voxels within the box as active,
    ///                otherwise mark them as inactive
    void fill(const CoordBBox& bbox, const ValueType& value, bool active = true);

    /// @brief Copy into a dense grid the values of all voxels, both active and inactive,
    /// that intersect a given bounding box.
    /// @param bbox   inclusive bounding box of the voxels to be copied into the dense grid
    /// @param dense  dense grid with a stride in @e z of one (see tools::Dense
    ///               in tools/Dense.h for the required API)
    template<typename DenseT>
    void copyToDense(const CoordBBox& bbox, DenseT& dense) const;


    //
    // I/O
    //
    bool writeTopology(std::ostream&, bool toHalf = false) const;
    bool readTopology(std::istream&, bool fromHalf = false);

    void writeBuffers(std::ostream&, bool toHalf = false) const;
    void readBuffers(std::istream&, bool fromHalf = false);
    void readBuffers(std::istream&, const CoordBBox&, bool fromHalf = false);


    //
    // Voxel access
    //
    /// Return the value of the voxel at the given coordinates and, if necessary, update
    /// the accessor with pointers to the nodes along the path from the root node to
    /// the node containing the voxel.
    /// @note Used internally by ValueAccessor.
    template<typename AccessorT>
    const ValueType& getValueAndCache(const Coord& xyz, AccessorT&) const;
    /// Return @c true if the voxel at the given coordinates is active and, if necessary,
    /// update the accessor with pointers to the nodes along the path from the root node
    /// to the node containing the voxel.
    /// @note Used internally by ValueAccessor.
    template<typename AccessorT>
    bool isValueOnAndCache(const Coord& xyz, AccessorT&) const;

    /// Change the value of the voxel at the given coordinates and mark it as active.
    /// If necessary, update the accessor with pointers to the nodes along the path
    /// from the root node to the node containing the voxel.
    /// @note Used internally by ValueAccessor.
    template<typename AccessorT>
    void setValueAndCache(const Coord& xyz, const ValueType& value, AccessorT&);

    /// Set the value of the voxel at the given coordinates without changing its active state.
    /// If necessary, update the accessor with pointers to the nodes along the path
    /// from the root node to the node containing the voxel.
    /// @note Used internally by ValueAccessor.
    template<typename AccessorT>
    void setValueOnlyAndCache(const Coord& xyz, const ValueType& value, AccessorT&);

    /// Apply a functor to the value of the voxel at the given coordinates
    /// and mark the voxel as active.
    /// If necessary, update the accessor with pointers to the nodes along the path
    /// from the root node to the node containing the voxel.
    /// @note Used internally by ValueAccessor.
    template<typename ModifyOp, typename AccessorT>
    void modifyValueAndCache(const Coord& xyz, const ModifyOp& op, AccessorT&);

    /// Apply a functor to the voxel at the given coordinates.
    /// If necessary, update the accessor with pointers to the nodes along the path
    /// from the root node to the node containing the voxel.
    /// @note Used internally by ValueAccessor.
    template<typename ModifyOp, typename AccessorT>
    void modifyValueAndActiveStateAndCache(const Coord& xyz, const ModifyOp& op, AccessorT&);

    /// Change the value of the voxel at the given coordinates and mark it as inactive.
    /// If necessary, update the accessor with pointers to the nodes along the path
    /// from the root node to the node containing the voxel.
    /// @note Used internally by ValueAccessor.
    template<typename AccessorT>
    void setValueOffAndCache(const Coord& xyz, const ValueType& value, AccessorT&);

    /// Set the active state of the voxel at the given coordinates without changing its value.
    /// If necessary, update the accessor with pointers to the nodes along the path
    /// from the root node to the node containing the voxel.
    /// @note Used internally by ValueAccessor.
    template<typename AccessorT>
    void setActiveStateAndCache(const Coord& xyz, bool on, AccessorT&);

    /// Return, in @a value, the value of the voxel at the given coordinates and,
    /// if necessary, update the accessor with pointers to the nodes along
    /// the path from the root node to the node containing the voxel.
    /// @return @c true if the voxel at the given coordinates is active
    /// @note Used internally by ValueAccessor.
    template<typename AccessorT>
    bool probeValueAndCache(const Coord& xyz, ValueType& value, AccessorT&) const;

    /// Return the tree depth (0 = root) at which the value of voxel (x, y, z) resides.
    /// If (x, y, z) isn't explicitly represented in the tree (i.e., it is implicitly
    /// a background voxel), return -1. If necessary, update the accessor with pointers
    /// to the nodes along the path from the root node to the node containing the voxel.
    /// @note Used internally by ValueAccessor.
    template<typename AccessorT>
    int getValueDepthAndCache(const Coord& xyz, AccessorT&) const;

    /// Set all voxels that lie outside the given axis-aligned box to the background.
    void clip(const CoordBBox&);
<<<<<<< HEAD

    /// Call the @c PruneOp functor for each child node and, if the functor
    /// returns @c true, prune the node and replace it with a tile.
    ///
    /// This method is used to implement all of the various pruning algorithms
    /// (prune(), pruneInactive(), etc.).  It should rarely be called directly.
    /// @see openvdb/tree/Util.h for the definition of the @c PruneOp functor
    template<typename PruneOp> void pruneOp(PruneOp&);
=======
>>>>>>> f57d0852

    /// @brief Reduce the memory footprint of this tree by replacing with tiles
    /// any nodes whose values are all the same (optionally to within a tolerance)
    /// and have the same active state.
    void prune(const ValueType& tolerance = zeroVal<ValueType>());

    /// @brief Add the given leaf node to this tree, creating a new branch if necessary.
    /// If a leaf node with the same origin already exists, replace it.
    void addLeaf(LeafNodeType* leaf);

    /// @brief Same as addLeaf() but, if necessary, update the given accessor with pointers
    /// to the nodes along the path from the root node to the node containing the coordinate.
    template<typename AccessorT>
    void addLeafAndCache(LeafNodeType* leaf, AccessorT&);

    /// @brief Return a pointer to the node of type @c NodeT that contains voxel (x, y, z)
    /// and replace it with a tile of the specified value and state.
    /// If no such node exists, leave the tree unchanged and return @c NULL.
    ///
    /// @note The caller takes ownership of the node and is responsible for deleting it.
    ///
    /// @warning Since this method potentially removes nodes and branches of the tree,
    /// it is important to clear the caches of all ValueAccessors associated with this tree.
    template<typename NodeT>
    NodeT* stealNode(const Coord& xyz, const ValueType& value, bool state);

    /// @brief Add a tile containing voxel (x, y, z) at the root level,
    /// deleting the existing branch if necessary.
    void addTile(const Coord& xyz, const ValueType& value, bool state);
    
    /// @brief Add a tile containing voxel (x, y, z) at the specified tree level,
    /// creating a new branch if necessary.  Delete any existing lower-level nodes
    /// that contain (x, y, z).
    void addTile(Index level, const Coord& xyz, const ValueType& value, bool state);

    /// @brief Same as addTile() but, if necessary, update the given accessor with pointers
    /// to the nodes along the path from the root node to the node containing the coordinate.
    template<typename AccessorT>
    void addTileAndCache(Index level, const Coord& xyz, const ValueType&, bool state, AccessorT&);

    /// @brief Return a pointer to the leaf node that contains voxel (x, y, z).
    /// If no such node exists, create one that preserves the values and
    /// active states of all voxels.
    /// @details Use this method to preallocate a static tree topology
    /// over which to safely perform multithreaded processing.
    LeafNodeType* touchLeaf(const Coord& xyz);

    /// @brief Same as touchLeaf() but, if necessary, update the given accessor with pointers
    /// to the nodes along the path from the root node to the node containing the coordinate.
    template<typename AccessorT>
    LeafNodeType* touchLeafAndCache(const Coord& xyz, AccessorT& acc);

    //@{
    /// @brief Return a pointer to the node that contains voxel (x, y, z).
    /// If no such node exists, return NULL.
    template <typename NodeT>
    NodeT* probeNode(const Coord& xyz);
    template <typename NodeT>
    const NodeT* probeConstNode(const Coord& xyz) const;
    //@}

    //@{
    /// @brief Same as probeNode() but, if necessary, update the given accessor with pointers
    /// to the nodes along the path from the root node to the node containing the coordinate.
    template<typename NodeT, typename AccessorT>
    NodeT* probeNodeAndCache(const Coord& xyz, AccessorT& acc);
    template<typename NodeT, typename AccessorT>
    const NodeT* probeConstNodeAndCache(const Coord& xyz, AccessorT& acc) const;
    //@}

    //@{
    /// @brief Return a pointer to the leaf node that contains voxel (x, y, z).
    /// If no such node exists, return NULL.
    LeafNodeType* probeLeaf(const Coord& xyz);
    const LeafNodeType* probeConstLeaf(const Coord& xyz) const;
    const LeafNodeType* probeLeaf(const Coord& xyz) const;
    //@}

    //@{
    /// @brief Same as probeLeaf() but, if necessary, update the given accessor with pointers
    /// to the nodes along the path from the root node to the node containing the coordinate.
    template<typename AccessorT>
    LeafNodeType* probeLeafAndCache(const Coord& xyz, AccessorT& acc);
    template<typename AccessorT>
    const LeafNodeType* probeConstLeafAndCache(const Coord& xyz, AccessorT& acc) const;
    template<typename AccessorT>
    const LeafNodeType* probeLeafAndCache(const Coord& xyz, AccessorT& acc) const;
    //@}


    //
    // Aux methods
    //

    //@{
    /// @brief Adds all nodes of a certain type to a container with the following API:
    /// @code
    /// struct ArrayT {
    ///    typedef value_type;// defines the type of nodes to be added to the array
    ///    void push_back(value_type nodePtr);// method that add nodes to the array
    /// };
    /// @endcode
    /// @details An example of a wrapper around a c-style array is:
    /// @code
    /// struct MyArray {
    ///    typedef LeafType* value_type;
    ///    value_type* ptr;
    ///    MyArray(value_type* array) : ptr(array) {}
    ///    void push_back(value_type leaf) { *ptr++ = leaf; }
    ///};
    /// @endcode
    /// @details An example that constructs a list of pointer to all leaf nodes is:
    /// @code
    /// std::vector<const LeafNodeType*> array;//most std contains have the required API
    /// array.reserve(tree.leafCount());//this is a fast preallocation.
    /// tree.getNodes(array);
    /// @endcode
    template<typename ArrayT> void getNodes(ArrayT& array);
    template<typename ArrayT> void getNodes(ArrayT& array) const;
    //@}
<<<<<<< HEAD


    /// @brief Set the values of all inactive voxels and tiles of a narrow-band
    /// level set from the signs of the active voxels, setting outside values to
    /// +background and inside values to -background.
    /// @warning This method should only be used on closed, narrow-band level sets.
    void signedFloodFill();

    /// @brief Set the values of all inactive voxels and tiles of a narrow-band
    /// level set from the signs of the active voxels, setting exterior values to
    /// @a outside and interior values to @a inside.  Set the background value
    /// of this tree to @a outside.
    /// @warning This method should only be used on closed, narrow-band level sets.
    void signedFloodFill(const ValueType& outside, const ValueType& inside);

=======
    
>>>>>>> f57d0852
    /// Densify active tiles, i.e., replace them with leaf-level active voxels.
    void voxelizeActiveTiles();

    /// @brief Efficiently merge another tree into this tree using one of several schemes.
    /// @details This operation is primarily intended to combine trees that are mostly
    /// non-overlapping (for example, intermediate trees from computations that are
    /// parallelized across disjoint regions of space).
    /// @note This operation is not guaranteed to produce an optimally sparse tree.
    /// Follow merge() with prune() for optimal sparseness.
    /// @warning This operation always empties the other tree.
    template<MergePolicy Policy> void merge(RootNode& other);

    /// @brief Union this tree's set of active values with the active values
    /// of the other tree, whose @c ValueType may be different.
    /// @details The resulting state of a value is active if the corresponding value
    /// was already active OR if it is active in the other tree.  Also, a resulting
    /// value maps to a voxel if the corresponding value already mapped to a voxel
    /// OR if it is a voxel in the other tree.  Thus, a resulting value can only
    /// map to a tile if the corresponding value already mapped to a tile
    /// AND if it is a tile value in other tree.
    ///
    /// @note This operation modifies only active states, not values.
    /// Specifically, active tiles and voxels in this tree are not changed, and
    /// tiles or voxels that were inactive in this tree but active in the other tree
    /// are marked as active in this tree but left with their original values.
    template<typename OtherChildType>
    void topologyUnion(const RootNode<OtherChildType>& other);

    /// @brief Intersects this tree's set of active values with the active values
    /// of the other tree, whose @c ValueType may be different.
    /// @details The resulting state of a value is active only if the corresponding
    /// value was already active AND if it is active in the other tree. Also, a
    /// resulting value maps to a voxel if the corresponding value
    /// already mapped to an active voxel in either of the two grids
    /// and it maps to an active tile or voxel in the other grid.
    ///
    /// @note This operation can delete branches in this grid if they
    /// overlap with inactive tiles in the other grid. Likewise active
    /// voxels can be turned into inactive voxels resulting in leaf
    /// nodes with no active values. Thus, it is recommended to
    /// subsequently call prune.
    template<typename OtherChildType>
    void topologyIntersection(const RootNode<OtherChildType>& other);

    /// @brief Difference this tree's set of active values with the active values
    /// of the other tree, whose @c ValueType may be different. So a
    /// resulting voxel will be active only if the original voxel is
    /// active in this tree and inactive in the other tree.
    ///
    /// @note This operation can delete branches in this grid if they
    /// overlap with active tiles in the other grid. Likewise active
    /// voxels can be turned into inactive voxels resulting in leaf
    /// nodes with no active values. Thus, it is recommended to
    /// subsequently call prune.
    template<typename OtherChildType>
    void topologyDifference(const RootNode<OtherChildType>& other);

    template<typename CombineOp>
    void combine(RootNode& other, CombineOp&, bool prune = false);

    template<typename CombineOp, typename OtherRootNode /*= RootNode*/>
    void combine2(const RootNode& other0, const OtherRootNode& other1,
                  CombineOp& op, bool prune = false);

    /// @brief Call the templated functor BBoxOp with bounding box
    /// information for all active tiles and leaf nodes in the tree.
    /// An additional level argument is provided for each callback.
    ///
    /// @note The bounding boxes are guaranteed to be non-overlapping.
    template<typename BBoxOp> void visitActiveBBox(BBoxOp&) const;

    template<typename VisitorOp> void visit(VisitorOp&);
    template<typename VisitorOp> void visit(VisitorOp&) const;

    template<typename OtherRootNodeType, typename VisitorOp>
    void visit2(OtherRootNodeType& other, VisitorOp&);
    template<typename OtherRootNodeType, typename VisitorOp>
    void visit2(OtherRootNodeType& other, VisitorOp&) const;

private:
    /// During topology-only construction, access is needed
    /// to protected/private members of other template instances.
    template<typename> friend class RootNode;

    template<typename, typename, bool> friend struct RootNodeCopyHelper;
    template<typename, typename, typename, bool> friend struct RootNodeCombineHelper;

    /// Currently no-op, but can be used to define empty and delete keys for mTable
    void initTable() {}
    inline void clearTable();
    //@{
    /// @internal Used by doVisit2().
    void resetTable(MapType& table) { mTable.swap(table); table.clear(); }
    void resetTable(const MapType&) const {}
    //@}

    Index getChildCount() const;
    Index getTileCount() const;
    Index getActiveTileCount() const;
    Index getInactiveTileCount() const;

    /// Return a MapType key for the given coordinates.
    static Coord coordToKey(const Coord& xyz) { return xyz & ~(ChildType::DIM - 1); }

    /// Insert this node's mTable keys into the given set.
    void insertKeys(CoordSet&) const;

    /// Return @c true if this node's mTable contains the given key.
    bool hasKey(const Coord& key) const { return mTable.find(key) != mTable.end(); }
    //@{
    /// @brief Look up the given key in this node's mTable.
    /// @return an iterator pointing to the matching mTable entry or to mTable.end().
    MapIter findKey(const Coord& key) { return mTable.find(key); }
    MapCIter findKey(const Coord& key) const { return mTable.find(key); }
    //@}
    //@{
    /// @brief Convert the given coordinates to a key and look the key up in this node's mTable.
    /// @return an iterator pointing to the matching mTable entry or to mTable.end().
    MapIter findCoord(const Coord& xyz) { return mTable.find(coordToKey(xyz)); }
    MapCIter findCoord(const Coord& xyz) const { return mTable.find(coordToKey(xyz)); }
    //@}
    /// @brief Convert the given coordinates to a key and look the key up in this node's mTable.
    /// @details If the key is not found, insert a background tile with that key.
    /// @return an iterator pointing to the matching mTable entry.
    MapIter findOrAddCoord(const Coord& xyz);

    /// @brief Verify that the tree rooted at @a other has the same configuration
    /// (levels, branching factors and node dimensions) as this tree, but allow
    /// their ValueTypes to differ.
    /// @throw TypeError if the other tree's configuration doesn't match this tree's.
    template<typename OtherChildType>
    static void enforceSameConfiguration(const RootNode<OtherChildType>& other);

    /// @brief Verify that @a other has values of a type that can be converted
    /// to this node's ValueType.
    /// @details For example, values of type float are compatible with values of type Vec3s,
    /// because a Vec3s can be constructed from a float.  But the reverse is not true.
    /// @throw TypeError if the other node's ValueType is not convertible into this node's.
    template<typename OtherChildType>
    static void enforceCompatibleValueTypes(const RootNode<OtherChildType>& other);

    template<typename CombineOp, typename OtherRootNode /*= RootNode*/>
    void doCombine2(const RootNode&, const OtherRootNode&, CombineOp&, bool prune);

    template<typename RootNodeT, typename VisitorOp, typename ChildAllIterT>
    static inline void doVisit(RootNodeT&, VisitorOp&);

    template<typename RootNodeT, typename OtherRootNodeT, typename VisitorOp,
        typename ChildAllIterT, typename OtherChildAllIterT>
    static inline void doVisit2(RootNodeT&, OtherRootNodeT&, VisitorOp&);


    MapType mTable;
    ValueType mBackground;
}; // end of RootNode class


////////////////////////////////////////


/// @brief NodeChain<RootNodeType, RootNodeType::LEVEL>::Type is a boost::mpl::vector
/// that lists the types of the nodes of the tree rooted at RootNodeType in reverse order,
/// from LeafNode to RootNode.
/// @details For example, if RootNodeType is
/// @code
/// RootNode<InternalNode<InternalNode<LeafNode> > >
/// @endcode
/// then NodeChain::Type is
/// @code
/// boost::mpl::vector<
///     LeafNode,
///     InternalNode<LeafNode>,
///     InternalNode<InternalNode<LeafNode> >,
///     RootNode<InternalNode<InternalNode<LeafNode> > > >
/// @endcode
///
/// @note Use the following to get the Nth node type, where N=0 is the LeafNodeType:
/// @code
/// boost::mpl::at<NodeChainType, boost::mpl::int_<N> >::type
/// @endcode
template<typename HeadT, int HeadLevel>
struct NodeChain {
    typedef typename NodeChain<typename HeadT::ChildNodeType, HeadLevel-1>::Type SubtreeT;
    typedef typename boost::mpl::push_back<SubtreeT, HeadT>::type Type;
};

/// Specialization to terminate NodeChain
template<typename HeadT>
struct NodeChain<HeadT, /*HeadLevel=*/1> {
    typedef typename boost::mpl::vector<typename HeadT::ChildNodeType, HeadT>::type Type;
};


////////////////////////////////////////


//@{
/// Helper metafunction used to implement RootNode::SameConfiguration
/// (which, as an inner class, can't be independently specialized)
template<typename ChildT1, typename NodeT2>
struct SameRootConfig {
    static const bool value = false;
};

template<typename ChildT1, typename ChildT2>
struct SameRootConfig<ChildT1, RootNode<ChildT2> > {
    static const bool value = ChildT1::template SameConfiguration<ChildT2>::value;
};
//@}


////////////////////////////////////////


template<typename ChildT>
inline
RootNode<ChildT>::RootNode(): mBackground(zeroVal<ValueType>())
{
    this->initTable();
}


template<typename ChildT>
inline
RootNode<ChildT>::RootNode(const ValueType& background): mBackground(background)
{
    this->initTable();
}


template<typename ChildT>
template<typename OtherChildType>
inline
RootNode<ChildT>::RootNode(const RootNode<OtherChildType>& other,
    const ValueType& backgd, const ValueType& foregd, TopologyCopy):
    mBackground(backgd)
{
    typedef RootNode<OtherChildType> OtherRootT;

    enforceSameConfiguration(other);

    const Tile bgTile(backgd, /*active=*/false), fgTile(foregd, true);
    this->initTable();

    for (typename OtherRootT::MapCIter i=other.mTable.begin(), e=other.mTable.end(); i != e; ++i) {
        mTable[i->first] = OtherRootT::isTile(i)
            ? NodeStruct(OtherRootT::isTileOn(i) ? fgTile : bgTile)
            : NodeStruct(*(new ChildT(OtherRootT::getChild(i), backgd, foregd, TopologyCopy())));
    }
}


template<typename ChildT>
template<typename OtherChildType>
inline
RootNode<ChildT>::RootNode(const RootNode<OtherChildType>& other,
    const ValueType& backgd, TopologyCopy):
    mBackground(backgd)
{
    typedef RootNode<OtherChildType> OtherRootT;

    enforceSameConfiguration(other);

    const Tile bgTile(backgd, /*active=*/false), fgTile(backgd, true);
    this->initTable();
    for (typename OtherRootT::MapCIter i=other.mTable.begin(), e=other.mTable.end(); i != e; ++i) {
        mTable[i->first] = OtherRootT::isTile(i)
            ? NodeStruct(OtherRootT::isTileOn(i) ? fgTile : bgTile)
            : NodeStruct(*(new ChildT(OtherRootT::getChild(i), backgd, TopologyCopy())));
    }
}


////////////////////////////////////////


// This helper class is a friend of RootNode and is needed so that assignment
// with value conversion can be specialized for compatible and incompatible
// pairs of RootNode types.
template<typename RootT, typename OtherRootT, bool Compatible = false>
struct RootNodeCopyHelper
{
    static inline void copyWithValueConversion(RootT& self, const OtherRootT& other)
    {
        // If the two root nodes have different configurations or incompatible ValueTypes,
        // throw an exception.
        self.enforceSameConfiguration(other);
        self.enforceCompatibleValueTypes(other);
        // One of the above two tests should throw, so we should never get here:
        std::ostringstream ostr;
        ostr << "cannot convert a " << typeid(OtherRootT).name()
            << " to a " << typeid(RootT).name();
        OPENVDB_THROW(TypeError, ostr.str());
    }
};

// Specialization for root nodes of compatible types
template<typename RootT, typename OtherRootT>
struct RootNodeCopyHelper<RootT, OtherRootT, /*Compatible=*/true>
{
    static inline void copyWithValueConversion(RootT& self, const OtherRootT& other)
    {
        typedef typename RootT::ValueType          ValueT;
        typedef typename RootT::ChildNodeType      ChildT;
        typedef typename RootT::NodeStruct         NodeStruct;
        typedef typename RootT::Tile               Tile;
        typedef typename OtherRootT::ValueType     OtherValueT;
        typedef typename OtherRootT::MapCIter      OtherMapCIter;
        typedef typename OtherRootT::Tile          OtherTile;

        struct Local {
            /// @todo Consider using a value conversion functor passed as an argument instead.
            static inline ValueT convertValue(const OtherValueT& val) { return ValueT(val); }
        };

        self.mBackground = Local::convertValue(other.mBackground);

        self.clearTable();
        self.initTable();

        for (OtherMapCIter i = other.mTable.begin(), e = other.mTable.end(); i != e; ++i) {
            if (other.isTile(i)) {
                // Copy the other node's tile, but convert its value to this node's ValueType.
                const OtherTile& otherTile = other.getTile(i);
                self.mTable[i->first] = NodeStruct(
                    Tile(Local::convertValue(otherTile.value), otherTile.active));
            } else {
                // Copy the other node's child, but convert its values to this node's ValueType.
                self.mTable[i->first] = NodeStruct(*(new ChildT(other.getChild(i))));
            }
        }
    }
};


// Overload for root nodes of the same type as this node
template<typename ChildT>
inline RootNode<ChildT>&
RootNode<ChildT>::operator=(const RootNode& other)
{
    if (&other != this) {
        mBackground = other.mBackground;

        this->clearTable();
        this->initTable();

        for (MapCIter i = other.mTable.begin(), e = other.mTable.end(); i != e; ++i) {
            mTable[i->first] =
                isTile(i) ? NodeStruct(getTile(i)) : NodeStruct(*(new ChildT(getChild(i))));
        }
    }
    return *this;
}

// Overload for root nodes of different types
template<typename ChildT>
template<typename OtherChildType>
inline RootNode<ChildT>&
RootNode<ChildT>::operator=(const RootNode<OtherChildType>& other)
{
    typedef RootNode<OtherChildType>       OtherRootT;
    typedef typename OtherRootT::ValueType OtherValueT;
    static const bool compatible = (SameConfiguration<OtherRootT>::value
        && CanConvertType</*from=*/OtherValueT, /*to=*/ValueType>::value);
    RootNodeCopyHelper<RootNode, OtherRootT, compatible>::copyWithValueConversion(*this, other);
    return *this;
}


////////////////////////////////////////

template<typename ChildT>
inline void
RootNode<ChildT>::setBackground(const ValueType& background, bool updateChildNodes)
{
    if (math::isExactlyEqual(background, mBackground)) return;

    if (updateChildNodes) {
        // Traverse the tree, replacing occurrences of mBackground with background
        // and -mBackground with -background.
        for (MapIter iter=mTable.begin(); iter!=mTable.end(); ++iter) {
            ChildT *child = iter->second.child;
            if (child) {
                child->resetBackground(/*old=*/mBackground, /*new=*/background);
            } else {
                Tile& tile = getTile(iter);
                if (tile.active) continue;//only change inactive tiles
                if (math::isApproxEqual(tile.value, mBackground)) {
                    tile.value = background;
                } else if (math::isApproxEqual(tile.value, math::negative(mBackground))) {
                    tile.value = math::negative(background);
                }
            }
        }
    }
    mBackground = background;
}

template<typename ChildT>
inline bool
RootNode<ChildT>::isBackgroundTile(const Tile& tile) const
{
    return !tile.active && math::isApproxEqual(tile.value, mBackground);
}

template<typename ChildT>
inline bool
RootNode<ChildT>::isBackgroundTile(const MapIter& iter) const
{
    return isTileOff(iter) && math::isApproxEqual(getTile(iter).value, mBackground);
}

template<typename ChildT>
inline bool
RootNode<ChildT>::isBackgroundTile(const MapCIter& iter) const
{
    return isTileOff(iter) && math::isApproxEqual(getTile(iter).value, mBackground);
}


template<typename ChildT>
inline size_t
RootNode<ChildT>::numBackgroundTiles() const
{
    size_t count = 0;
    for (MapCIter i = mTable.begin(), e = mTable.end(); i != e; ++i) {
        if (this->isBackgroundTile(i)) ++count;
    }
    return count;
}


template<typename ChildT>
inline size_t
RootNode<ChildT>::eraseBackgroundTiles()
{
    std::set<Coord> keysToErase;
    for (MapCIter i = mTable.begin(), e = mTable.end(); i != e; ++i) {
        if (this->isBackgroundTile(i)) keysToErase.insert(i->first);
    }
    for (std::set<Coord>::iterator i = keysToErase.begin(), e = keysToErase.end(); i != e; ++i) {
        mTable.erase(*i);
    }
    return keysToErase.size();
}


////////////////////////////////////////


template<typename ChildT>
inline void
RootNode<ChildT>::insertKeys(CoordSet& keys) const
{
    for (MapCIter i = mTable.begin(), e = mTable.end(); i != e; ++i) {
        keys.insert(i->first);
    }
}


template<typename ChildT>
inline typename RootNode<ChildT>::MapIter
RootNode<ChildT>::findOrAddCoord(const Coord& xyz)
{
    const Coord key = coordToKey(xyz);
    std::pair<MapIter, bool> result = mTable.insert(
        typename MapType::value_type(key, NodeStruct(Tile(mBackground, /*active=*/false))));
    return result.first;
}


template<typename ChildT>
inline bool
RootNode<ChildT>::expand(const Coord& xyz)
{
    const Coord key = coordToKey(xyz);
    std::pair<MapIter, bool> result = mTable.insert(
        typename MapType::value_type(key, NodeStruct(Tile(mBackground, /*active=*/false))));
    return result.second; // return true if the key did not already exist
}


////////////////////////////////////////


template<typename ChildT>
inline void
RootNode<ChildT>::getNodeLog2Dims(std::vector<Index>& dims)
{
    dims.push_back(0); // magic number; RootNode has no Log2Dim
    ChildT::getNodeLog2Dims(dims);
}


template<typename ChildT>
inline Coord
RootNode<ChildT>::getMinIndex() const
{
    return mTable.empty() ? Coord(0) : mTable.begin()->first;
}

template<typename ChildT>
inline Coord
RootNode<ChildT>::getMaxIndex() const
{
    return mTable.empty() ? Coord(0) : mTable.rbegin()->first + Coord(ChildT::DIM - 1);
}


template<typename ChildT>
inline void
RootNode<ChildT>::getIndexRange(CoordBBox& bbox) const
{
    bbox.min() = this->getMinIndex();
    bbox.max() = this->getMaxIndex();
}


////////////////////////////////////////


template<typename ChildT>
template<typename OtherChildType>
inline bool
RootNode<ChildT>::hasSameTopology(const RootNode<OtherChildType>& other) const
{
    typedef RootNode<OtherChildType> OtherRootT;
    typedef typename OtherRootT::MapType OtherMapT;
    typedef typename OtherRootT::MapIter OtherIterT;
    typedef typename OtherRootT::MapCIter OtherCIterT;

    if (!hasSameConfiguration(other)) return false;

    // Create a local copy of the other node's table.
    OtherMapT copyOfOtherTable = other.mTable;

    // For each entry in this node's table...
    for (MapCIter thisIter = mTable.begin(); thisIter != mTable.end(); ++thisIter) {
        if (this->isBackgroundTile(thisIter)) continue; // ignore background tiles

        // Fail if there is no corresponding entry in the other node's table.
        OtherCIterT otherIter = other.findKey(thisIter->first);
        if (otherIter == other.mTable.end()) return false;

        // Fail if this entry is a tile and the other is a child or vice-versa.
        if (isChild(thisIter)) {//thisIter points to a child
            if (OtherRootT::isTile(otherIter)) return false;
            // Fail if both entries are children, but the children have different topology.
            if (!getChild(thisIter).hasSameTopology(&OtherRootT::getChild(otherIter))) return false;
        } else {//thisIter points to a tile
            if (OtherRootT::isChild(otherIter)) return false;
            if (getTile(thisIter).active != OtherRootT::getTile(otherIter).active) return false;
        }

        // Remove tiles and child nodes with matching topology from
        // the copy of the other node's table. This is required since
        // the two root tables can include an arbitrary number of
        // background tiles and still have the same topology!
        copyOfOtherTable.erase(otherIter->first);
    }
    // Fail if the remaining entries in copyOfOtherTable are not all background tiles.
    for (OtherIterT i = copyOfOtherTable.begin(), e = copyOfOtherTable.end(); i != e; ++i) {
        if (!other.isBackgroundTile(i)) return false;
    }
    return true;
}


template<typename ChildT>
template<typename OtherChildType>
inline bool
RootNode<ChildT>::hasSameConfiguration(const RootNode<OtherChildType>&)
{
    std::vector<Index> thisDims, otherDims;
    RootNode::getNodeLog2Dims(thisDims);
    RootNode<OtherChildType>::getNodeLog2Dims(otherDims);
    return (thisDims == otherDims);
}


template<typename ChildT>
template<typename OtherChildType>
inline void
RootNode<ChildT>::enforceSameConfiguration(const RootNode<OtherChildType>&)
{
    std::vector<Index> thisDims, otherDims;
    RootNode::getNodeLog2Dims(thisDims);
    RootNode<OtherChildType>::getNodeLog2Dims(otherDims);
    if (thisDims != otherDims) {
        std::ostringstream ostr;
        ostr << "grids have incompatible configurations (" << thisDims[0];
        for (size_t i = 1, N = thisDims.size(); i < N; ++i) ostr << " x " << thisDims[i];
        ostr << " vs. " << otherDims[0];
        for (size_t i = 1, N = otherDims.size(); i < N; ++i) ostr << " x " << otherDims[i];
        ostr << ")";
        OPENVDB_THROW(TypeError, ostr.str());
    }
}


template<typename ChildT>
template<typename OtherChildType>
inline bool
RootNode<ChildT>::hasCompatibleValueType(const RootNode<OtherChildType>&)
{
    typedef typename OtherChildType::ValueType OtherValueType;
    return CanConvertType</*from=*/OtherValueType, /*to=*/ValueType>::value;
}


template<typename ChildT>
template<typename OtherChildType>
inline void
RootNode<ChildT>::enforceCompatibleValueTypes(const RootNode<OtherChildType>&)
{
    typedef typename OtherChildType::ValueType OtherValueType;
    if (!CanConvertType</*from=*/OtherValueType, /*to=*/ValueType>::value) {
        std::ostringstream ostr;
        ostr << "values of type " << typeNameAsString<OtherValueType>()
            << " cannot be converted to type " << typeNameAsString<ValueType>();
        OPENVDB_THROW(TypeError, ostr.str());
    }
}


////////////////////////////////////////


template<typename ChildT>
inline Index64
RootNode<ChildT>::memUsage() const
{
    Index64 sum = sizeof(*this);
    for (MapCIter iter=mTable.begin(); iter!=mTable.end(); ++iter) {
        if (const ChildT *child = iter->second.child) {
            sum += child->memUsage();
        }
    }
    return sum;
}


template<typename ChildT>
inline void
RootNode<ChildT>::clearTable()
{
    for (MapIter i = mTable.begin(), e = mTable.end(); i != e; ++i) {
        delete i->second.child;
    }
    mTable.clear();
}


template<typename ChildT>
inline void
RootNode<ChildT>::evalActiveBoundingBox(CoordBBox& bbox, bool visitVoxels) const
{
    for (MapCIter iter=mTable.begin(); iter!=mTable.end(); ++iter) {
        if (const ChildT *child = iter->second.child) {
            child->evalActiveBoundingBox(bbox, visitVoxels);
        } else if (isTileOn(iter)) {
            bbox.expand(iter->first, ChildT::DIM);
        }
    }
}


template<typename ChildT>
inline Index
RootNode<ChildT>::getChildCount() const {
    Index sum = 0;
    for (MapCIter i = mTable.begin(), e = mTable.end(); i != e; ++i) {
        if (isChild(i)) ++sum;
    }
    return sum;
}


template<typename ChildT>
inline Index
RootNode<ChildT>::getTileCount() const
{
    Index sum = 0;
    for (MapCIter i = mTable.begin(), e = mTable.end(); i != e; ++i) {
        if (isTile(i)) ++sum;
    }
    return sum;
}


template<typename ChildT>
inline Index
RootNode<ChildT>::getActiveTileCount() const
{
    Index sum = 0;
    for (MapCIter i = mTable.begin(), e = mTable.end(); i != e; ++i) {
        if (isTileOn(i)) ++sum;
    }
    return sum;
}


template<typename ChildT>
inline Index
RootNode<ChildT>::getInactiveTileCount() const
{
    Index sum = 0;
    for (MapCIter i = mTable.begin(), e = mTable.end(); i != e; ++i) {
        if (isTileOff(i)) ++sum;
    }
    return sum;
}


template<typename ChildT>
inline Index32
RootNode<ChildT>::leafCount() const
{
    Index32 sum = 0;
    for (MapCIter i = mTable.begin(), e = mTable.end(); i != e; ++i) {
        if (isChild(i)) sum += getChild(i).leafCount();
    }
    return sum;
}


template<typename ChildT>
inline Index32
RootNode<ChildT>::nonLeafCount() const
{
    Index32 sum = 1;
    if (ChildT::LEVEL != 0) {
        for (MapCIter i = mTable.begin(), e = mTable.end(); i != e; ++i) {
            if (isChild(i)) sum += getChild(i).nonLeafCount();
        }
    }
    return sum;
}


template<typename ChildT>
inline Index64
RootNode<ChildT>::onVoxelCount() const
{
    Index64 sum = 0;
    for (MapCIter i = mTable.begin(), e = mTable.end(); i != e; ++i) {
        if (isChild(i)) {
            sum += getChild(i).onVoxelCount();
        } else if (isTileOn(i)) {
            sum += ChildT::NUM_VOXELS;
        }
    }
    return sum;
}


template<typename ChildT>
inline Index64
RootNode<ChildT>::offVoxelCount() const
{
    Index64 sum = 0;
    for (MapCIter i = mTable.begin(), e = mTable.end(); i != e; ++i) {
        if (isChild(i)) {
            sum += getChild(i).offVoxelCount();
        } else if (isTileOff(i) && !this->isBackgroundTile(i)) {
            sum += ChildT::NUM_VOXELS;
        }
    }
    return sum;
}


template<typename ChildT>
inline Index64
RootNode<ChildT>::onLeafVoxelCount() const
{
    Index64 sum = 0;
    for (MapCIter i = mTable.begin(), e = mTable.end(); i != e; ++i) {
        if (isChild(i)) sum += getChild(i).onLeafVoxelCount();
    }
    return sum;
}


template<typename ChildT>
inline Index64
RootNode<ChildT>::offLeafVoxelCount() const
{
    Index64 sum = 0;
    for (MapCIter i = mTable.begin(), e = mTable.end(); i != e; ++i) {
        if (isChild(i)) sum += getChild(i).offLeafVoxelCount();
    }
    return sum;
}

template<typename ChildT>
inline Index64
RootNode<ChildT>::onTileCount() const
{
    Index64 sum = 0;
    for (MapCIter i = mTable.begin(), e = mTable.end(); i != e; ++i) {
        if (isChild(i)) {
            sum += getChild(i).onTileCount();
        } else if (isTileOn(i)) {
            sum += 1;
        }
    }
    return sum;
}

////////////////////////////////////////


template<typename ChildT>
inline bool
RootNode<ChildT>::isValueOn(const Coord& xyz) const
{
    MapCIter iter = this->findCoord(xyz);
    if (iter == mTable.end() || isTileOff(iter)) return false;
    return isTileOn(iter) ? true : getChild(iter).isValueOn(xyz);
}

template<typename ChildT>
inline bool
RootNode<ChildT>::hasActiveTiles() const
{
    for (MapCIter i = mTable.begin(), e = mTable.end(); i != e; ++i) {
        if (isChild(i) ? getChild(i).hasActiveTiles() : getTile(i).active) return true;
    }
    return false;
}

template<typename ChildT>
template<typename AccessorT>
inline bool
RootNode<ChildT>::isValueOnAndCache(const Coord& xyz, AccessorT& acc) const
{
    MapCIter iter = this->findCoord(xyz);
    if (iter == mTable.end() || isTileOff(iter)) return false;
    if (isTileOn(iter)) return true;
    acc.insert(xyz, &getChild(iter));
    return getChild(iter).isValueOnAndCache(xyz, acc);
}


template<typename ChildT>
inline const typename ChildT::ValueType&
RootNode<ChildT>::getValue(const Coord& xyz) const
{
    MapCIter iter = this->findCoord(xyz);
    return iter == mTable.end() ? mBackground
        : (isTile(iter) ? getTile(iter).value : getChild(iter).getValue(xyz));
}

template<typename ChildT>
template<typename AccessorT>
inline const typename ChildT::ValueType&
RootNode<ChildT>::getValueAndCache(const Coord& xyz, AccessorT& acc) const
{
    MapCIter iter = this->findCoord(xyz);
    if (iter == mTable.end()) return mBackground;
    if (isChild(iter)) {
        acc.insert(xyz, &getChild(iter));
        return getChild(iter).getValueAndCache(xyz, acc);
    }
    return getTile(iter).value;
}


template<typename ChildT>
inline int
RootNode<ChildT>::getValueDepth(const Coord& xyz) const
{
    MapCIter iter = this->findCoord(xyz);
    return iter == mTable.end() ? -1
        : (isTile(iter) ? 0 : int(LEVEL) - int(getChild(iter).getValueLevel(xyz)));
}

template<typename ChildT>
template<typename AccessorT>
inline int
RootNode<ChildT>::getValueDepthAndCache(const Coord& xyz, AccessorT& acc) const
{
    MapCIter iter = this->findCoord(xyz);
    if (iter == mTable.end()) return -1;
    if (isTile(iter)) return 0;
    acc.insert(xyz, &getChild(iter));
    return int(LEVEL) - int(getChild(iter).getValueLevelAndCache(xyz, acc));
}


template<typename ChildT>
inline void
RootNode<ChildT>::setValueOff(const Coord& xyz)
{
    MapIter iter = this->findCoord(xyz);
    if (iter != mTable.end() && !isTileOff(iter)) {
        if (isTileOn(iter)) {
            setChild(iter, *new ChildT(xyz, getTile(iter).value, /*active=*/true));
        }
        getChild(iter).setValueOff(xyz);
    }
}


template<typename ChildT>
inline void
RootNode<ChildT>::setActiveState(const Coord& xyz, bool on)
{
    ChildT* child = NULL;
    MapIter iter = this->findCoord(xyz);
    if (iter == mTable.end()) {
        if (on) {
            child = new ChildT(xyz, mBackground);
            mTable[this->coordToKey(xyz)] = NodeStruct(*child);
        } else {
            // Nothing to do; (x, y, z) is background and therefore already inactive.
        }
    } else if (isChild(iter)) {
        child = &getChild(iter);
    } else if (on != getTile(iter).active) {
        child = new ChildT(xyz, getTile(iter).value, !on);
        setChild(iter, *child);
    }
    if (child) child->setActiveState(xyz, on);
}

template<typename ChildT>
template<typename AccessorT>
inline void
RootNode<ChildT>::setActiveStateAndCache(const Coord& xyz, bool on, AccessorT& acc)
{
    ChildT* child = NULL;
    MapIter iter = this->findCoord(xyz);
    if (iter == mTable.end()) {
        if (on) {
            child = new ChildT(xyz, mBackground);
            mTable[this->coordToKey(xyz)] = NodeStruct(*child);
        } else {
            // Nothing to do; (x, y, z) is background and therefore already inactive.
        }
    } else if (isChild(iter)) {
        child = &getChild(iter);
    } else if (on != getTile(iter).active) {
        child = new ChildT(xyz, getTile(iter).value, !on);
        setChild(iter, *child);
    }
    if (child) {
        acc.insert(xyz, child);
        child->setActiveStateAndCache(xyz, on, acc);
    }
}


template<typename ChildT>
inline void
RootNode<ChildT>::setValueOff(const Coord& xyz, const ValueType& value)
{
    ChildT* child = NULL;
    MapIter iter = this->findCoord(xyz);
    if (iter == mTable.end()) {
        if (!math::isExactlyEqual(mBackground, value)) {
            child = new ChildT(xyz, mBackground);
            mTable[this->coordToKey(xyz)] = NodeStruct(*child);
        }
    } else if (isChild(iter)) {
        child = &getChild(iter);
    } else if (isTileOn(iter) || !math::isExactlyEqual(getTile(iter).value, value)) {
        child = new ChildT(xyz, getTile(iter).value, isTileOn(iter));
        setChild(iter, *child);
    }
    if (child) child->setValueOff(xyz, value);
}

template<typename ChildT>
template<typename AccessorT>
inline void
RootNode<ChildT>::setValueOffAndCache(const Coord& xyz, const ValueType& value, AccessorT& acc)
{
    ChildT* child = NULL;
    MapIter iter = this->findCoord(xyz);
    if (iter == mTable.end()) {
        if (!math::isExactlyEqual(mBackground, value)) {
            child = new ChildT(xyz, mBackground);
            mTable[this->coordToKey(xyz)] = NodeStruct(*child);
        }
    } else if (isChild(iter)) {
        child = &getChild(iter);
    } else if (isTileOn(iter) || !math::isExactlyEqual(getTile(iter).value, value)) {
        child = new ChildT(xyz, getTile(iter).value, isTileOn(iter));
        setChild(iter, *child);
    }
    if (child) {
        acc.insert(xyz, child);
        child->setValueOffAndCache(xyz, value, acc);
    }
}


template<typename ChildT>
inline void
RootNode<ChildT>::setValueOn(const Coord& xyz, const ValueType& value)
{
    ChildT* child = NULL;
    MapIter iter = this->findCoord(xyz);
    if (iter == mTable.end()) {
        child = new ChildT(xyz, mBackground);
        mTable[this->coordToKey(xyz)] = NodeStruct(*child);
    } else if (isChild(iter)) {
        child = &getChild(iter);
    } else if (isTileOff(iter) || !math::isExactlyEqual(getTile(iter).value, value)) {
        child = new ChildT(xyz, getTile(iter).value, isTileOn(iter));
        setChild(iter, *child);
    }
    if (child) child->setValueOn(xyz, value);
}

template<typename ChildT>
template<typename AccessorT>
inline void
RootNode<ChildT>::setValueAndCache(const Coord& xyz, const ValueType& value, AccessorT& acc)
{
    ChildT* child = NULL;
    MapIter iter = this->findCoord(xyz);
    if (iter == mTable.end()) {
        child = new ChildT(xyz, mBackground);
        mTable[this->coordToKey(xyz)] = NodeStruct(*child);
    } else if (isChild(iter)) {
        child = &getChild(iter);
    } else if (isTileOff(iter) || !math::isExactlyEqual(getTile(iter).value, value)) {
        child = new ChildT(xyz, getTile(iter).value, isTileOn(iter));
        setChild(iter, *child);
    }
    if (child) {
        acc.insert(xyz, child);
        child->setValueAndCache(xyz, value, acc);
    }
}


template<typename ChildT>
inline void
RootNode<ChildT>::setValueOnly(const Coord& xyz, const ValueType& value)
{
    ChildT* child = NULL;
    MapIter iter = this->findCoord(xyz);
    if (iter == mTable.end()) {
        child = new ChildT(xyz, mBackground);
        mTable[this->coordToKey(xyz)] = NodeStruct(*child);
    } else if (isChild(iter)) {
        child = &getChild(iter);
    } else if (!math::isExactlyEqual(getTile(iter).value, value)) {
        child = new ChildT(xyz, getTile(iter).value, isTileOn(iter));
        setChild(iter, *child);
    }
    if (child) child->setValueOnly(xyz, value);
}

template<typename ChildT>
template<typename AccessorT>
inline void
RootNode<ChildT>::setValueOnlyAndCache(const Coord& xyz, const ValueType& value, AccessorT& acc)
{
    ChildT* child = NULL;
    MapIter iter = this->findCoord(xyz);
    if (iter == mTable.end()) {
        child = new ChildT(xyz, mBackground);
        mTable[this->coordToKey(xyz)] = NodeStruct(*child);
    } else if (isChild(iter)) {
        child = &getChild(iter);
    } else if (!math::isExactlyEqual(getTile(iter).value, value)) {
        child = new ChildT(xyz, getTile(iter).value, isTileOn(iter));
        setChild(iter, *child);
    }
    if (child) {
        acc.insert(xyz, child);
        child->setValueOnlyAndCache(xyz, value, acc);
    }
}


template<typename ChildT>
template<typename ModifyOp>
inline void
RootNode<ChildT>::modifyValue(const Coord& xyz, const ModifyOp& op)
{
    ChildT* child = NULL;
    MapIter iter = this->findCoord(xyz);
    if (iter == mTable.end()) {
        child = new ChildT(xyz, mBackground);
        mTable[this->coordToKey(xyz)] = NodeStruct(*child);
    } else if (isChild(iter)) {
        child = &getChild(iter);
    } else {
        // Need to create a child if the tile is inactive,
        // in order to activate voxel (x, y, z).
        bool createChild = isTileOff(iter);
        if (!createChild) {
            // Need to create a child if applying the functor
            // to the tile value produces a different value.
            const ValueType& tileVal = getTile(iter).value;
            ValueType modifiedVal = tileVal;
            op(modifiedVal);
            createChild = !math::isExactlyEqual(tileVal, modifiedVal);
        }
        if (createChild) {
            child = new ChildT(xyz, getTile(iter).value, isTileOn(iter));
            setChild(iter, *child);
        }
    }
    if (child) child->modifyValue(xyz, op);
}

template<typename ChildT>
template<typename ModifyOp, typename AccessorT>
inline void
RootNode<ChildT>::modifyValueAndCache(const Coord& xyz, const ModifyOp& op, AccessorT& acc)
{
    ChildT* child = NULL;
    MapIter iter = this->findCoord(xyz);
    if (iter == mTable.end()) {
        child = new ChildT(xyz, mBackground);
        mTable[this->coordToKey(xyz)] = NodeStruct(*child);
    } else if (isChild(iter)) {
        child = &getChild(iter);
    } else {
        // Need to create a child if the tile is inactive,
        // in order to activate voxel (x, y, z).
        bool createChild = isTileOff(iter);
        if (!createChild) {
            // Need to create a child if applying the functor
            // to the tile value produces a different value.
            const ValueType& tileVal = getTile(iter).value;
            ValueType modifiedVal = tileVal;
            op(modifiedVal);
            createChild = !math::isExactlyEqual(tileVal, modifiedVal);
        }
        if (createChild) {
            child = new ChildT(xyz, getTile(iter).value, isTileOn(iter));
            setChild(iter, *child);
        }
    }
    if (child) {
        acc.insert(xyz, child);
        child->modifyValueAndCache(xyz, op, acc);
    }
}


template<typename ChildT>
template<typename ModifyOp>
inline void
RootNode<ChildT>::modifyValueAndActiveState(const Coord& xyz, const ModifyOp& op)
{
    ChildT* child = NULL;
    MapIter iter = this->findCoord(xyz);
    if (iter == mTable.end()) {
        child = new ChildT(xyz, mBackground);
        mTable[this->coordToKey(xyz)] = NodeStruct(*child);
    } else if (isChild(iter)) {
        child = &getChild(iter);
    } else {
        const Tile& tile = getTile(iter);
        bool modifiedState = tile.active;
        ValueType modifiedVal = tile.value;
        op(modifiedVal, modifiedState);
        // Need to create a child if applying the functor to the tile
        // produces a different value or active state.
        if (modifiedState != tile.active || !math::isExactlyEqual(modifiedVal, tile.value)) {
            child = new ChildT(xyz, tile.value, tile.active);
            setChild(iter, *child);
        }
    }
    if (child) child->modifyValueAndActiveState(xyz, op);
}

template<typename ChildT>
template<typename ModifyOp, typename AccessorT>
inline void
RootNode<ChildT>::modifyValueAndActiveStateAndCache(
    const Coord& xyz, const ModifyOp& op, AccessorT& acc)
{
    ChildT* child = NULL;
    MapIter iter = this->findCoord(xyz);
    if (iter == mTable.end()) {
        child = new ChildT(xyz, mBackground);
        mTable[this->coordToKey(xyz)] = NodeStruct(*child);
    } else if (isChild(iter)) {
        child = &getChild(iter);
    } else {
        const Tile& tile = getTile(iter);
        bool modifiedState = tile.active;
        ValueType modifiedVal = tile.value;
        op(modifiedVal, modifiedState);
        // Need to create a child if applying the functor to the tile
        // produces a different value or active state.
        if (modifiedState != tile.active || !math::isExactlyEqual(modifiedVal, tile.value)) {
            child = new ChildT(xyz, tile.value, tile.active);
            setChild(iter, *child);
        }
    }
    if (child) {
        acc.insert(xyz, child);
        child->modifyValueAndActiveStateAndCache(xyz, op, acc);
    }
}


template<typename ChildT>
inline bool
RootNode<ChildT>::probeValue(const Coord& xyz, ValueType& value) const
{
    MapCIter iter = this->findCoord(xyz);
    if (iter == mTable.end()) {
        value = mBackground;
        return false;
    } else if (isChild(iter)) {
        return getChild(iter).probeValue(xyz, value);
    }
    value = getTile(iter).value;
    return isTileOn(iter);
}

template<typename ChildT>
template<typename AccessorT>
inline bool
RootNode<ChildT>::probeValueAndCache(const Coord& xyz, ValueType& value, AccessorT& acc) const
{
    MapCIter iter = this->findCoord(xyz);
    if (iter == mTable.end()) {
        value = mBackground;
        return false;
    } else if (isChild(iter)) {
        acc.insert(xyz, &getChild(iter));
        return getChild(iter).probeValueAndCache(xyz, value, acc);
    }
    value = getTile(iter).value;
    return isTileOn(iter);
}


////////////////////////////////////////


template<typename ChildT>
inline void
RootNode<ChildT>::fill(const CoordBBox& bbox, const ValueType& value, bool active)
{
    if (bbox.empty()) return;

    Coord xyz, tileMax;
    for (int x = bbox.min().x(); x <= bbox.max().x(); x = tileMax.x() + 1) {
        xyz.setX(x);
        for (int y = bbox.min().y(); y <= bbox.max().y(); y = tileMax.y() + 1) {
            xyz.setY(y);
            for (int z = bbox.min().z(); z <= bbox.max().z(); z = tileMax.z() + 1) {
                xyz.setZ(z);

                // Get the bounds of the tile that contains voxel (x, y, z).
                Coord tileMin = coordToKey(xyz);
                tileMax = tileMin.offsetBy(ChildT::DIM - 1);

                if (xyz != tileMin || Coord::lessThan(bbox.max(), tileMax)) {
                    // If the box defined by (xyz, bbox.max()) doesn't completely enclose
                    // the tile to which xyz belongs, create a child node (or retrieve
                    // the existing one).
                    ChildT* child = NULL;
                    MapIter iter = this->findKey(tileMin);
                    if (iter == mTable.end()) {
                        // No child or tile exists.  Create a child and initialize it
                        // with the background value.
                        child = new ChildT(xyz, mBackground);
                        mTable[tileMin] = NodeStruct(*child);
                    } else if (isTile(iter)) {
                        // Replace the tile with a newly-created child that is initialized
                        // with the tile's value and active state.
                        const Tile& tile = getTile(iter);
                        child = new ChildT(xyz, tile.value, tile.active);
                        mTable[tileMin] = NodeStruct(*child);
                    } else if (isChild(iter)) {
                        child = &getChild(iter);
                    }
                    // Forward the fill request to the child.
                    if (child) {
                        child->fill(CoordBBox(xyz, Coord::minComponent(bbox.max(), tileMax)),
                            value, active);
                    }
                } else {
                    // If the box given by (xyz, bbox.max()) completely encloses
                    // the tile to which xyz belongs, create the tile (if it
                    // doesn't already exist) and give it the fill value.
                    MapIter iter = this->findOrAddCoord(tileMin);
                    setTile(iter, Tile(value, active));
                }
            }
        }
    }
}

template<typename ChildT>
template<typename DenseT>
inline void
RootNode<ChildT>::copyToDense(const CoordBBox& bbox, DenseT& dense) const
{
    typedef typename DenseT::ValueType DenseValueType;

    const size_t xStride = dense.xStride(), yStride = dense.yStride(), zStride = dense.zStride();
    const Coord& min = dense.bbox().min();
    CoordBBox nodeBBox;
    for (Coord xyz = bbox.min(); xyz[0] <= bbox.max()[0]; xyz[0] = nodeBBox.max()[0] + 1) {
        for (xyz[1] = bbox.min()[1]; xyz[1] <= bbox.max()[1]; xyz[1] = nodeBBox.max()[1] + 1) {
            for (xyz[2] = bbox.min()[2]; xyz[2] <= bbox.max()[2]; xyz[2] = nodeBBox.max()[2] + 1) {

                // Get the coordinate bbox of the child node that contains voxel xyz.
                nodeBBox = CoordBBox::createCube(coordToKey(xyz), ChildT::DIM);

                // Get the coordinate bbox of the interection of inBBox and nodeBBox
                CoordBBox sub(xyz, Coord::minComponent(bbox.max(), nodeBBox.max()));

                MapCIter iter = this->findKey(nodeBBox.min());
                if (iter != mTable.end() && isChild(iter)) {//is a child
                    getChild(iter).copyToDense(sub, dense);
                } else {//is background or a tile value
                    const ValueType value = iter==mTable.end() ? mBackground : getTile(iter).value;
                    sub.translate(-min);
                    DenseValueType* a0 = dense.data() + zStride*sub.min()[2];
                    for (Int32 x=sub.min()[0], ex=sub.max()[0]+1; x<ex; ++x) {
                        DenseValueType* a1 = a0 + x*xStride;
                        for (Int32 y=sub.min()[1], ey=sub.max()[1]+1; y<ey; ++y) {
                            DenseValueType* a2 = a1 + y*yStride;
                            for (Int32 z=sub.min()[2], ez=sub.max()[2]+1; z<ez; ++z, a2 += zStride) {
                                *a2 =  DenseValueType(value);
                            }
                        }
                    }
                }
            }
        }
    }
}

////////////////////////////////////////


template<typename ChildT>
inline bool
RootNode<ChildT>::writeTopology(std::ostream& os, bool toHalf) const
{
    if (!toHalf) {
        os.write(reinterpret_cast<const char*>(&mBackground), sizeof(ValueType));
    } else {
        ValueType truncatedVal = io::truncateRealToHalf(mBackground);
        os.write(reinterpret_cast<const char*>(&truncatedVal), sizeof(ValueType));
    }
    io::setGridBackgroundValuePtr(os, &mBackground);

    const Index numTiles = this->getTileCount(), numChildren = this->getChildCount();
    os.write(reinterpret_cast<const char*>(&numTiles), sizeof(Index));
    os.write(reinterpret_cast<const char*>(&numChildren), sizeof(Index));

    if (numTiles == 0 && numChildren == 0) return false;

    // Write tiles.
    for (MapCIter i = mTable.begin(), e = mTable.end(); i != e; ++i) {
        if (isChild(i)) continue;
        os.write(reinterpret_cast<const char*>(i->first.asPointer()), 3 * sizeof(Int32));
        os.write(reinterpret_cast<const char*>(&getTile(i).value), sizeof(ValueType));
        os.write(reinterpret_cast<const char*>(&getTile(i).active), sizeof(bool));
    }
    // Write child nodes.
    for (MapCIter i = mTable.begin(), e = mTable.end(); i != e; ++i) {
        if (isTile(i)) continue;
        os.write(reinterpret_cast<const char*>(i->first.asPointer()), 3 * sizeof(Int32));
        getChild(i).writeTopology(os, toHalf);
    }

    return true; // not empty
}


template<typename ChildT>
inline bool
RootNode<ChildT>::readTopology(std::istream& is, bool fromHalf)
{
    // Delete the existing tree.
    this->clearTable();

    if (io::getFormatVersion(is) < OPENVDB_FILE_VERSION_ROOTNODE_MAP) {
        // Read and convert an older-format RootNode.

        // For backward compatibility with older file formats, read both
        // outside and inside background values.
        is.read(reinterpret_cast<char*>(&mBackground), sizeof(ValueType));
        ValueType inside;
        is.read(reinterpret_cast<char*>(&inside), sizeof(ValueType));

        io::setGridBackgroundValuePtr(is, &mBackground);

        // Read the index range.
        Coord rangeMin, rangeMax;
        is.read(reinterpret_cast<char*>(rangeMin.asPointer()), 3 * sizeof(Int32));
        is.read(reinterpret_cast<char*>(rangeMax.asPointer()), 3 * sizeof(Int32));

        this->initTable();
        Index tableSize = 0, log2Dim[4] = { 0, 0, 0, 0 };
        Int32 offset[3];
        for (int i = 0; i < 3; ++i) {
            offset[i] = rangeMin[i] >> ChildT::TOTAL;
            rangeMin[i] = offset[i] << ChildT::TOTAL;
            log2Dim[i] = 1 + util::FindHighestOn((rangeMax[i] >> ChildT::TOTAL) - offset[i]);
            tableSize += log2Dim[i];
            rangeMax[i] = (((1 << log2Dim[i]) + offset[i]) << ChildT::TOTAL) - 1;
        }
        log2Dim[3] = log2Dim[1] + log2Dim[2];
        tableSize = 1U << tableSize;

        // Read masks.
        util::RootNodeMask childMask(tableSize), valueMask(tableSize);
        childMask.load(is);
        valueMask.load(is);

        // Read child nodes/values.
        for (Index i = 0; i < tableSize; ++i) {
            // Compute origin = offset2coord(i).
            Index n = i;
            Coord origin;
            origin[0] = (n >> log2Dim[3]) + offset[0];
            n &= (1U << log2Dim[3]) - 1;
            origin[1] = (n >> log2Dim[2]) + offset[1];
            origin[2] = (n & ((1U << log2Dim[2]) - 1)) + offset[1];
            origin <<= ChildT::TOTAL;

            if (childMask.isOn(i)) {
                // Read in and insert a child node.
#ifdef OPENVDB_2_ABI_COMPATIBLE
                ChildT* child = new ChildT(origin, mBackground);
#else
                ChildT* child = new ChildT(PartialCreate(), origin, mBackground);
#endif
                child->readTopology(is);
                mTable[origin] = NodeStruct(*child);
            } else {
                // Read in a tile value and insert a tile, but only if the value
                // is either active or non-background.
                ValueType value;
                is.read(reinterpret_cast<char*>(&value), sizeof(ValueType));
                if (valueMask.isOn(i) || (!math::isApproxEqual(value, mBackground))) {
                    mTable[origin] = NodeStruct(Tile(value, valueMask.isOn(i)));
                }
            }
        }
        return true;
    }

    // Read a RootNode that was stored in the current format.

    is.read(reinterpret_cast<char*>(&mBackground), sizeof(ValueType));
    io::setGridBackgroundValuePtr(is, &mBackground);

    Index numTiles = 0, numChildren = 0;
    is.read(reinterpret_cast<char*>(&numTiles), sizeof(Index));
    is.read(reinterpret_cast<char*>(&numChildren), sizeof(Index));

    if (numTiles == 0 && numChildren == 0) return false;

    Int32 vec[3];
    ValueType value;
    bool active;

    // Read tiles.
    for (Index n = 0; n < numTiles; ++n) {
        is.read(reinterpret_cast<char*>(vec), 3 * sizeof(Int32));
        is.read(reinterpret_cast<char*>(&value), sizeof(ValueType));
        is.read(reinterpret_cast<char*>(&active), sizeof(bool));
        mTable[Coord(vec)] = NodeStruct(Tile(value, active));
    }

    // Read child nodes.
    for (Index n = 0; n < numChildren; ++n) {
        is.read(reinterpret_cast<char*>(vec), 3 * sizeof(Int32));
        Coord origin(vec);
#ifdef OPENVDB_2_ABI_COMPATIBLE
        ChildT* child = new ChildT(origin, mBackground);
#else
        ChildT* child = new ChildT(PartialCreate(), origin, mBackground);
#endif
        child->readTopology(is, fromHalf);
        mTable[Coord(vec)] = NodeStruct(*child);
    }

    return true; // not empty
}


template<typename ChildT>
inline void
RootNode<ChildT>::writeBuffers(std::ostream& os, bool toHalf) const
{
    for (MapCIter i = mTable.begin(), e = mTable.end(); i != e; ++i) {
        if (isChild(i)) getChild(i).writeBuffers(os, toHalf);
    }
}


template<typename ChildT>
inline void
RootNode<ChildT>::readBuffers(std::istream& is, bool fromHalf)
{
    for (MapIter i = mTable.begin(), e = mTable.end(); i != e; ++i) {
        if (isChild(i)) getChild(i).readBuffers(is, fromHalf);
    }
}


<<<<<<< HEAD
template<typename ChildT>
inline void
RootNode<ChildT>::readBuffers(std::istream& is, const CoordBBox& clipBBox, bool fromHalf)
{
    const Tile bgTile(mBackground, /*active=*/false);

    for (MapIter i = mTable.begin(), e = mTable.end(); i != e; ++i) {
        if (isChild(i)) {
            // Stream in and clip the branch rooted at this child.
            // (We can't skip over children that lie outside the clipping region,
            // because buffers are serialized in depth-first order and need to be
            // unserialized in the same order.)
            ChildT& child = getChild(i);
            child.readBuffers(is, clipBBox, fromHalf);
        }
    }
    // Clip root-level tiles and prune children that were clipped.
    this->clip(clipBBox);
}


////////////////////////////////////////


template<typename ChildT>
inline void
RootNode<ChildT>::clip(const CoordBBox& clipBBox)
{
    const Tile bgTile(mBackground, /*active=*/false);

    // Iterate over a copy of this node's table so that we can modify the original.
    // (Copying the table copies child node pointers, not the nodes themselves.)
    MapType copyOfTable(mTable);
    for (MapIter i = copyOfTable.begin(), e = copyOfTable.end(); i != e; ++i) {
        const Coord& xyz = i->first; // tile or child origin
        CoordBBox tileBBox(xyz, xyz.offsetBy(ChildT::DIM - 1)); // tile or child bounds
        if (!clipBBox.hasOverlap(tileBBox)) {
            // This table entry lies completely outside the clipping region.  Delete it.
            setTile(this->findCoord(xyz), bgTile); // delete any existing child node first
            mTable.erase(xyz);
        } else if (!clipBBox.isInside(tileBBox)) {
            // This table entry does not lie completely inside the clipping region
            // and must be clipped.
            if (isChild(i)) {
                getChild(i).clip(clipBBox, mBackground);
            } else {
                // Replace this tile with a background tile, then fill the clip region
                // with the tile's original value.  (This might create a child branch.)
                tileBBox.intersect(clipBBox);
                const Tile& origTile = getTile(i);
                setTile(this->findCoord(xyz), bgTile);
                this->fill(tileBBox, origTile.value, origTile.active);
            }
        } else {
            // This table entry lies completely inside the clipping region.  Leave it intact.
        }
    }
    this->prune(); // also erases root-level background tiles
}


////////////////////////////////////////


=======
>>>>>>> f57d0852
template<typename ChildT>
inline void
RootNode<ChildT>::readBuffers(std::istream& is, const CoordBBox& clipBBox, bool fromHalf)
{
    const Tile bgTile(mBackground, /*active=*/false);

    for (MapIter i = mTable.begin(), e = mTable.end(); i != e; ++i) {
        if (isChild(i)) {
            // Stream in and clip the branch rooted at this child.
            // (We can't skip over children that lie outside the clipping region,
            // because buffers are serialized in depth-first order and need to be
            // unserialized in the same order.)
            ChildT& child = getChild(i);
            child.readBuffers(is, clipBBox, fromHalf);
        }
    }
    // Clip root-level tiles and prune children that were clipped.
    this->clip(clipBBox);
}


////////////////////////////////////////


template<typename ChildT>
inline void
RootNode<ChildT>::clip(const CoordBBox& clipBBox)
{
    const Tile bgTile(mBackground, /*active=*/false);

    // Iterate over a copy of this node's table so that we can modify the original.
    // (Copying the table copies child node pointers, not the nodes themselves.)
    MapType copyOfTable(mTable);
    for (MapIter i = copyOfTable.begin(), e = copyOfTable.end(); i != e; ++i) {
        const Coord& xyz = i->first; // tile or child origin
        CoordBBox tileBBox(xyz, xyz.offsetBy(ChildT::DIM - 1)); // tile or child bounds
        if (!clipBBox.hasOverlap(tileBBox)) {
            // This table entry lies completely outside the clipping region.  Delete it.
            setTile(this->findCoord(xyz), bgTile); // delete any existing child node first
            mTable.erase(xyz);
        } else if (!clipBBox.isInside(tileBBox)) {
            // This table entry does not lie completely inside the clipping region
            // and must be clipped.
            if (isChild(i)) {
                getChild(i).clip(clipBBox, mBackground);
            } else {
                // Replace this tile with a background tile, then fill the clip region
                // with the tile's original value.  (This might create a child branch.)
                tileBBox.intersect(clipBBox);
                const Tile& origTile = getTile(i);
                setTile(this->findCoord(xyz), bgTile);
                this->fill(tileBBox, origTile.value, origTile.active);
            }
        } else {
            // This table entry lies completely inside the clipping region.  Leave it intact.
        }
    }
    this->prune(); // also erases root-level background tiles
}


////////////////////////////////////////


template<typename ChildT>
inline void
RootNode<ChildT>::prune(const ValueType& tolerance)
{
    bool state = false;
    ValueType value = zeroVal<ValueType>();
    for (MapIter i = mTable.begin(), e = mTable.end(); i != e; ++i) {
        if (this->isTile(i)) continue;
        this->getChild(i).prune(tolerance);
        if (this->getChild(i).isConstant(value, state, tolerance)) {
            this->setTile(i, Tile(value, state));
        }
    }
    this->eraseBackgroundTiles();
}


////////////////////////////////////////


template<typename ChildT>
template<typename NodeT>
inline NodeT*
RootNode<ChildT>::stealNode(const Coord& xyz, const ValueType& value, bool state)
{
    if ((NodeT::LEVEL == ChildT::LEVEL && !(boost::is_same<NodeT, ChildT>::value)) ||
         NodeT::LEVEL >  ChildT::LEVEL) return NULL;
    OPENVDB_NO_UNREACHABLE_CODE_WARNING_BEGIN
    MapIter iter = this->findCoord(xyz);
    if (iter == mTable.end() || isTile(iter)) return NULL;
    return (boost::is_same<NodeT, ChildT>::value)
        ? reinterpret_cast<NodeT*>(&stealChild(iter, Tile(value, state)))
        : getChild(iter).template stealNode<NodeT>(xyz, value, state);
    OPENVDB_NO_UNREACHABLE_CODE_WARNING_END
}


////////////////////////////////////////


template<typename ChildT>
inline void
RootNode<ChildT>::addLeaf(LeafNodeType* leaf)
{
    if (leaf == NULL) return;
    ChildT* child = NULL;
    const Coord& xyz = leaf->origin();
    MapIter iter = this->findCoord(xyz);
    if (iter == mTable.end()) {
        if (ChildT::LEVEL>0) {
            child = new ChildT(xyz, mBackground, false);
        } else {
            child = reinterpret_cast<ChildT*>(leaf);
        }
        mTable[this->coordToKey(xyz)] = NodeStruct(*child);
    } else if (isChild(iter)) {
        if (ChildT::LEVEL>0) {
            child = &getChild(iter);
        } else {
            child = reinterpret_cast<ChildT*>(leaf);
            setChild(iter, *child);//this also deletes the existing child node
        }
    } else {//tile
        if (ChildT::LEVEL>0) {
            child = new ChildT(xyz, getTile(iter).value, isTileOn(iter));
        } else {
            child = reinterpret_cast<ChildT*>(leaf);
        }
        setChild(iter, *child);
    }
    child->addLeaf(leaf);
}


template<typename ChildT>
template<typename AccessorT>
inline void
RootNode<ChildT>::addLeafAndCache(LeafNodeType* leaf, AccessorT& acc)
{
    if (leaf == NULL) return;
    ChildT* child = NULL;
    const Coord& xyz = leaf->origin();
    MapIter iter = this->findCoord(xyz);
    if (iter == mTable.end()) {
        if (ChildT::LEVEL>0) {
            child = new ChildT(xyz, mBackground, false);
        } else {
            child = reinterpret_cast<ChildT*>(leaf);
        }
        mTable[this->coordToKey(xyz)] = NodeStruct(*child);
    } else if (isChild(iter)) {
        if (ChildT::LEVEL>0) {
            child = &getChild(iter);
        } else {
            child = reinterpret_cast<ChildT*>(leaf);
            setChild(iter, *child);//this also deletes the existing child node
        }
    } else {//tile
        if (ChildT::LEVEL>0) {
            child = new ChildT(xyz, getTile(iter).value, isTileOn(iter));
        } else {
            child = reinterpret_cast<ChildT*>(leaf);
        }
        setChild(iter, *child);
    }
    acc.insert(xyz, child);
    child->addLeafAndCache(leaf, acc);
}

template<typename ChildT>
inline void
RootNode<ChildT>::addTile(const Coord& xyz, const ValueType& value, bool state)
{
    MapIter iter = this->findCoord(xyz);
    if (iter == mTable.end()) {//background
        mTable[this->coordToKey(xyz)] = NodeStruct(Tile(value, state));
    } else {//child or tile
        setTile(iter, Tile(value, state));//this also deletes the existing child node
    }
}

template<typename ChildT>
inline void
RootNode<ChildT>::addTile(Index level, const Coord& xyz,
                          const ValueType& value, bool state)
{
    if (LEVEL >= level) {
        MapIter iter = this->findCoord(xyz);
        if (iter == mTable.end()) {//background
            if (LEVEL > level) {
                ChildT* child = new ChildT(xyz, mBackground, false);
                mTable[this->coordToKey(xyz)] = NodeStruct(*child);
                child->addTile(level, xyz, value, state);
            } else {
                mTable[this->coordToKey(xyz)] = NodeStruct(Tile(value, state));
            }
        } else if (isChild(iter)) {//child
            if (LEVEL > level) {
                getChild(iter).addTile(level, xyz, value, state);
            } else {
                setTile(iter, Tile(value, state));//this also deletes the existing child node
            }
        } else {//tile
            if (LEVEL > level) {
                ChildT* child = new ChildT(xyz, getTile(iter).value, isTileOn(iter));
                setChild(iter, *child);
                child->addTile(level, xyz, value, state);
            } else {
                setTile(iter, Tile(value, state));
            }
        }
    }
}


template<typename ChildT>
template<typename AccessorT>
inline void
RootNode<ChildT>::addTileAndCache(Index level, const Coord& xyz, const ValueType& value,
                                  bool state, AccessorT& acc)
{
    if (LEVEL >= level) {
        MapIter iter = this->findCoord(xyz);
        if (iter == mTable.end()) {//background
            if (LEVEL > level) {
                ChildT* child = new ChildT(xyz, mBackground, false);
                acc.insert(xyz, child);
                mTable[this->coordToKey(xyz)] = NodeStruct(*child);
                child->addTileAndCache(level, xyz, value, state, acc);
            } else {
                mTable[this->coordToKey(xyz)] = NodeStruct(Tile(value, state));
            }
        } else if (isChild(iter)) {//child
            if (LEVEL > level) {
                ChildT* child = &getChild(iter);
                acc.insert(xyz, child);
                child->addTileAndCache(level, xyz, value, state, acc);
            } else {
                setTile(iter, Tile(value, state));//this also deletes the existing child node
            }
        } else {//tile
            if (LEVEL > level) {
                ChildT* child = new ChildT(xyz, getTile(iter).value, isTileOn(iter));
                acc.insert(xyz, child);
                setChild(iter, *child);
                child->addTileAndCache(level, xyz, value, state, acc);
            } else {
                setTile(iter, Tile(value, state));
            }
        }
    }
}


////////////////////////////////////////


template<typename ChildT>
inline typename ChildT::LeafNodeType*
RootNode<ChildT>::touchLeaf(const Coord& xyz)
{
    ChildT* child = NULL;
    MapIter iter = this->findCoord(xyz);
    if (iter == mTable.end()) {
        child = new ChildT(xyz, mBackground, false);
        mTable[this->coordToKey(xyz)] = NodeStruct(*child);
    } else if (isChild(iter)) {
        child = &getChild(iter);
    } else {
        child = new ChildT(xyz, getTile(iter).value, isTileOn(iter));
        setChild(iter, *child);
    }
    return child->touchLeaf(xyz);
}


template<typename ChildT>
template<typename AccessorT>
inline typename ChildT::LeafNodeType*
RootNode<ChildT>::touchLeafAndCache(const Coord& xyz, AccessorT& acc)
{
    ChildT* child = NULL;
    MapIter iter = this->findCoord(xyz);
    if (iter == mTable.end()) {
        child = new ChildT(xyz, mBackground, false);
        mTable[this->coordToKey(xyz)] = NodeStruct(*child);
    } else if (isChild(iter)) {
        child = &getChild(iter);
    } else {
        child = new ChildT(xyz, getTile(iter).value, isTileOn(iter));
        setChild(iter, *child);
    }
    acc.insert(xyz, child);
    return child->touchLeafAndCache(xyz, acc);
}


////////////////////////////////////////


template<typename ChildT>
template<typename NodeT>
inline NodeT*
RootNode<ChildT>::probeNode(const Coord& xyz)
{
    if ((NodeT::LEVEL == ChildT::LEVEL && !(boost::is_same<NodeT, ChildT>::value)) ||
         NodeT::LEVEL >  ChildT::LEVEL) return NULL;
    OPENVDB_NO_UNREACHABLE_CODE_WARNING_BEGIN
    MapIter iter = this->findCoord(xyz);
    if (iter == mTable.end() || isTile(iter)) return NULL;
    ChildT* child = &getChild(iter);
    return (boost::is_same<NodeT, ChildT>::value)
        ? reinterpret_cast<NodeT*>(child)
        : child->template probeNode<NodeT>(xyz);
    OPENVDB_NO_UNREACHABLE_CODE_WARNING_END
}


template<typename ChildT>
template<typename NodeT>
inline const NodeT*
RootNode<ChildT>::probeConstNode(const Coord& xyz) const
{
    if ((NodeT::LEVEL == ChildT::LEVEL && !(boost::is_same<NodeT, ChildT>::value)) ||
         NodeT::LEVEL >  ChildT::LEVEL) return NULL;
    OPENVDB_NO_UNREACHABLE_CODE_WARNING_BEGIN
    MapCIter iter = this->findCoord(xyz);
    if (iter == mTable.end() || isTile(iter)) return NULL;
    const ChildT* child = &getChild(iter);
    return (boost::is_same<NodeT, ChildT>::value)
        ? reinterpret_cast<const NodeT*>(child)
        : child->template probeConstNode<NodeT>(xyz);
    OPENVDB_NO_UNREACHABLE_CODE_WARNING_END
}


template<typename ChildT>
inline typename ChildT::LeafNodeType*
RootNode<ChildT>::probeLeaf(const Coord& xyz)
{
    return this->template probeNode<LeafNodeType>(xyz);
}


template<typename ChildT>
inline const typename ChildT::LeafNodeType*
RootNode<ChildT>::probeConstLeaf(const Coord& xyz) const
{
    return this->template probeConstNode<LeafNodeType>(xyz);
}


template<typename ChildT>
template<typename AccessorT>
inline typename ChildT::LeafNodeType*
RootNode<ChildT>::probeLeafAndCache(const Coord& xyz, AccessorT& acc)
{
    return this->template probeNodeAndCache<LeafNodeType>(xyz, acc);
}


template<typename ChildT>
template<typename AccessorT>
inline const typename ChildT::LeafNodeType*
RootNode<ChildT>::probeConstLeafAndCache(const Coord& xyz, AccessorT& acc) const
{
    return this->template probeConstNodeAndCache<LeafNodeType>(xyz, acc);
}


template<typename ChildT>
template<typename AccessorT>
inline const typename ChildT::LeafNodeType*
RootNode<ChildT>::probeLeafAndCache(const Coord& xyz, AccessorT& acc) const
{
    return this->probeConstLeafAndCache(xyz, acc);
}


template<typename ChildT>
template<typename NodeT, typename AccessorT>
inline NodeT*
RootNode<ChildT>::probeNodeAndCache(const Coord& xyz, AccessorT& acc)
{
    if ((NodeT::LEVEL == ChildT::LEVEL && !(boost::is_same<NodeT, ChildT>::value)) ||
         NodeT::LEVEL >  ChildT::LEVEL) return NULL;
    OPENVDB_NO_UNREACHABLE_CODE_WARNING_BEGIN
    MapIter iter = this->findCoord(xyz);
    if (iter == mTable.end() || isTile(iter)) return NULL;
    ChildT* child = &getChild(iter);
    acc.insert(xyz, child);
    return (boost::is_same<NodeT, ChildT>::value)
        ? reinterpret_cast<NodeT*>(child)
        : child->template probeNodeAndCache<NodeT>(xyz, acc);
    OPENVDB_NO_UNREACHABLE_CODE_WARNING_END
}


template<typename ChildT>
template<typename NodeT,typename AccessorT>
inline const NodeT*
RootNode<ChildT>::probeConstNodeAndCache(const Coord& xyz, AccessorT& acc) const
{
    if ((NodeT::LEVEL == ChildT::LEVEL && !(boost::is_same<NodeT, ChildT>::value)) ||
         NodeT::LEVEL >  ChildT::LEVEL) return NULL;
    OPENVDB_NO_UNREACHABLE_CODE_WARNING_BEGIN
    MapCIter iter = this->findCoord(xyz);
    if (iter == mTable.end() || isTile(iter)) return NULL;
    const ChildT* child = &getChild(iter);
    acc.insert(xyz, child);
    return (boost::is_same<NodeT, ChildT>::value)
        ? reinterpret_cast<const NodeT*>(child)
        : child->template probeConstNodeAndCache<NodeT>(xyz, acc);
    OPENVDB_NO_UNREACHABLE_CODE_WARNING_END
}


////////////////////////////////////////

template<typename ChildT>
template<typename ArrayT>
inline void
RootNode<ChildT>::getNodes(ArrayT& array)
{
    typedef typename ArrayT::value_type NodePtr;
    BOOST_STATIC_ASSERT(boost::is_pointer<NodePtr>::value);
    typedef typename boost::remove_pointer<NodePtr>::type NodeType;
    typedef typename boost::remove_const<NodeType>::type NonConstNodeType;
    typedef typename boost::mpl::contains<NodeChainType, NonConstNodeType>::type result;
    BOOST_STATIC_ASSERT(result::value);
    typedef typename boost::mpl::if_<boost::is_const<NodeType>,
                                     const ChildT, ChildT>::type ArrayChildT;

    for (MapIter iter=mTable.begin(); iter!=mTable.end(); ++iter) {
        if (ChildT* child = iter->second.child) {
            OPENVDB_NO_UNREACHABLE_CODE_WARNING_BEGIN
            if (boost::is_same<NodePtr, ArrayChildT*>::value) {
                array.push_back(reinterpret_cast<NodePtr>(iter->second.child));
            } else {
                child->getNodes(array);//descent
            }
            OPENVDB_NO_UNREACHABLE_CODE_WARNING_END
        }
    }
}

template<typename ChildT>
template<typename ArrayT>
inline void
RootNode<ChildT>::getNodes(ArrayT& array) const
{
    typedef typename ArrayT::value_type NodePtr;
    BOOST_STATIC_ASSERT(boost::is_pointer<NodePtr>::value);
    typedef typename boost::remove_pointer<NodePtr>::type NodeType;
    BOOST_STATIC_ASSERT(boost::is_const<NodeType>::value);
    typedef typename boost::remove_const<NodeType>::type NonConstNodeType;
    typedef typename boost::mpl::contains<NodeChainType, NonConstNodeType>::type result;
    BOOST_STATIC_ASSERT(result::value);

    for (MapCIter iter=mTable.begin(); iter!=mTable.end(); ++iter) {
        if (const ChildNodeType *child = iter->second.child) {
            OPENVDB_NO_UNREACHABLE_CODE_WARNING_BEGIN
            if (boost::is_same<NodePtr, const ChildT*>::value) {
                array.push_back(reinterpret_cast<NodePtr>(iter->second.child));
            } else {
                child->getNodes(array);//descent
            }
            OPENVDB_NO_UNREACHABLE_CODE_WARNING_END
        }
    }
}


////////////////////////////////////////


template<typename ChildT>
inline void
RootNode<ChildT>::voxelizeActiveTiles()
{
    for (MapIter i = mTable.begin(), e = mTable.end(); i != e; ++i) {
        if (this->isTileOff(i)) continue;
        ChildT* child = i->second.child;
        if (child==NULL) {
            child = new ChildT(i->first, this->getTile(i).value, true);
            i->second.child = child;
        }
        child->voxelizeActiveTiles();
    }
}


////////////////////////////////////////


template<typename ChildT>
template<MergePolicy Policy>
inline void
RootNode<ChildT>::merge(RootNode& other)
{
    OPENVDB_NO_UNREACHABLE_CODE_WARNING_BEGIN

    switch (Policy) {

    default:
    case MERGE_ACTIVE_STATES:
        for (MapIter i = other.mTable.begin(), e = other.mTable.end(); i != e; ++i) {
            MapIter j = mTable.find(i->first);
            if (other.isChild(i)) {
                if (j == mTable.end()) { // insert other node's child
                    ChildNodeType& child = stealChild(i, Tile(other.mBackground, /*on=*/false));
                    child.resetBackground(other.mBackground, mBackground);
                    mTable[i->first] = NodeStruct(child);
                } else if (isTile(j)) {
                    if (isTileOff(j)) { // replace inactive tile with other node's child
                        ChildNodeType& child = stealChild(i, Tile(other.mBackground, /*on=*/false));
                        child.resetBackground(other.mBackground, mBackground);
                        setChild(j, child);
                    }
                } else { // merge both child nodes
                    getChild(j).template merge<MERGE_ACTIVE_STATES>(getChild(i),
                        other.mBackground, mBackground);
                }
            } else if (other.isTileOn(i)) {
                if (j == mTable.end()) { // insert other node's active tile
                    mTable[i->first] = i->second;
                } else if (!isTileOn(j)) {
                    // Replace anything except an active tile with the other node's active tile.
                    setTile(j, Tile(other.getTile(i).value, true));
                }
            }
        }
        break;

    case MERGE_NODES:
        for (MapIter i = other.mTable.begin(), e = other.mTable.end(); i != e; ++i) {
            MapIter j = mTable.find(i->first);
            if (other.isChild(i)) {
                if (j == mTable.end()) { // insert other node's child
                    ChildNodeType& child = stealChild(i, Tile(other.mBackground, /*on=*/false));
                    child.resetBackground(other.mBackground, mBackground);
                    mTable[i->first] = NodeStruct(child);
                } else if (isTile(j)) { // replace tile with other node's child
                    ChildNodeType& child = stealChild(i, Tile(other.mBackground, /*on=*/false));
                    child.resetBackground(other.mBackground, mBackground);
                    setChild(j, child);
                } else { // merge both child nodes
                    getChild(j).template merge<MERGE_NODES>(
                        getChild(i), other.mBackground, mBackground);
                }
            }
        }
        break;

    case MERGE_ACTIVE_STATES_AND_NODES:
        for (MapIter i = other.mTable.begin(), e = other.mTable.end(); i != e; ++i) {
            MapIter j = mTable.find(i->first);
            if (other.isChild(i)) {
                if (j == mTable.end()) {
                    // Steal and insert the other node's child.
                    ChildNodeType& child = stealChild(i, Tile(other.mBackground, /*on=*/false));
                    child.resetBackground(other.mBackground, mBackground);
                    mTable[i->first] = NodeStruct(child);
                } else if (isTile(j)) {
                    // Replace this node's tile with the other node's child.
                    ChildNodeType& child = stealChild(i, Tile(other.mBackground, /*on=*/false));
                    child.resetBackground(other.mBackground, mBackground);
                    const Tile tile = getTile(j);
                    setChild(j, child);
                    if (tile.active) {
                        // Merge the other node's child with this node's active tile.
                        child.template merge<MERGE_ACTIVE_STATES_AND_NODES>(
                            tile.value, tile.active);
                    }
                } else /*if (isChild(j))*/ {
                    // Merge the other node's child into this node's child.
                    getChild(j).template merge<MERGE_ACTIVE_STATES_AND_NODES>(getChild(i),
                        other.mBackground, mBackground);
                }
            } else if (other.isTileOn(i)) {
                if (j == mTable.end()) {
                    // Insert a copy of the other node's active tile.
                    mTable[i->first] = i->second;
                } else if (isTileOff(j)) {
                    // Replace this node's inactive tile with a copy of the other's active tile.
                    setTile(j, Tile(other.getTile(i).value, true));
                } else if (isChild(j)) {
                    // Merge the other node's active tile into this node's child.
                    const Tile& tile = getTile(i);
                    getChild(j).template merge<MERGE_ACTIVE_STATES_AND_NODES>(
                        tile.value, tile.active);
                }
            } // else if (other.isTileOff(i)) {} // ignore the other node's inactive tiles
        }
        break;
    }

    // Empty the other tree so as not to leave it in a partially cannibalized state.
    other.clear();

    OPENVDB_NO_UNREACHABLE_CODE_WARNING_END
}


////////////////////////////////////////


template<typename ChildT>
template<typename OtherChildType>
inline void
RootNode<ChildT>::topologyUnion(const RootNode<OtherChildType>& other)
{
    typedef RootNode<OtherChildType> OtherRootT;
    typedef typename OtherRootT::MapCIter OtherCIterT;

    enforceSameConfiguration(other);

    for (OtherCIterT i = other.mTable.begin(), e = other.mTable.end(); i != e; ++i) {
        MapIter j = mTable.find(i->first);
        if (other.isChild(i)) {
            if (j == mTable.end()) { // create child branch with identical topology
                mTable[i->first] = NodeStruct(
                    *(new ChildT(other.getChild(i), mBackground, TopologyCopy())));
            } else if (this->isChild(j)) { // union with child branch
                this->getChild(j).topologyUnion(other.getChild(i));
            } else {// this is a tile so replace it with a child branch with identical topology
                ChildT* child = new ChildT(
                    other.getChild(i), this->getTile(j).value, TopologyCopy());
                if (this->isTileOn(j)) child->setValuesOn();//this is an active tile
                this->setChild(j, *child);
            }
        } else if (other.isTileOn(i)) { // other is an active tile
            if (j == mTable.end()) { // insert an active tile
                mTable[i->first] = NodeStruct(Tile(mBackground, true));
            } else if (this->isChild(j)) {
                this->getChild(j).setValuesOn();
            } else if (this->isTileOff(j)) {
                this->setTile(j, Tile(this->getTile(j).value, true));
            }
        }
    }
}

template<typename ChildT>
template<typename OtherChildType>
inline void
RootNode<ChildT>::topologyIntersection(const RootNode<OtherChildType>& other)
{
    typedef RootNode<OtherChildType> OtherRootT;
    typedef typename OtherRootT::MapCIter OtherCIterT;

    enforceSameConfiguration(other);

    std::set<Coord> tmp;//keys to erase
    for (MapIter i = mTable.begin(), e = mTable.end(); i != e; ++i) {
        OtherCIterT j = other.mTable.find(i->first);
        if (this->isChild(i)) {
            if (j == other.mTable.end() || other.isTileOff(j)) {
                tmp.insert(i->first);//delete child branch
            } else if (other.isChild(j)) { // intersect with child branch
                this->getChild(i).topologyIntersection(other.getChild(j), mBackground);
            }
        } else if (this->isTileOn(i)) {
            if (j == other.mTable.end() || other.isTileOff(j)) {
                this->setTile(i, Tile(this->getTile(i).value, false));//turn inactive
            } else if (other.isChild(j)) { //replace with a child branch with identical topology
                ChildT* child =
                    new ChildT(other.getChild(j), this->getTile(i).value, TopologyCopy());
                this->setChild(i, *child);
            }
        }
    }
    for (std::set<Coord>::iterator i = tmp.begin(), e = tmp.end(); i != e; ++i) {
        MapIter it = this->findCoord(*i);
        setTile(it, Tile()); // delete any existing child node first
        mTable.erase(it);
    }
}

template<typename ChildT>
template<typename OtherChildType>
inline void
RootNode<ChildT>::topologyDifference(const RootNode<OtherChildType>& other)
{
    typedef RootNode<OtherChildType> OtherRootT;
    typedef typename OtherRootT::MapCIter OtherCIterT;

    enforceSameConfiguration(other);

    for (OtherCIterT i = other.mTable.begin(), e = other.mTable.end(); i != e; ++i) {
        MapIter j = mTable.find(i->first);
        if (other.isChild(i)) {
            if (j == mTable.end() || this->isTileOff(j)) {
                //do nothing
            } else if (this->isChild(j)) { // difference with child branch
                this->getChild(j).topologyDifference(other.getChild(i), mBackground);
            } else if (this->isTileOn(j)) {
                // this is an active tile so create a child node and descent
                ChildT* child = new ChildT(j->first, this->getTile(j).value, true);
                child->topologyDifference(other.getChild(i), mBackground);
                this->setChild(j, *child);
            }
        } else if (other.isTileOn(i)) { // other is an active tile
            if (j == mTable.end() || this->isTileOff(j)) {
                // do nothing
            } else if (this->isChild(j)) {
                setTile(j, Tile()); // delete any existing child node first
                mTable.erase(j);
            } else if (this->isTileOn(j)) {
                this->setTile(j, Tile(this->getTile(j).value, false));
            }
        }
    }
}

////////////////////////////////////////


template<typename ChildT>
template<typename CombineOp>
inline void
RootNode<ChildT>::combine(RootNode& other, CombineOp& op, bool prune)
{
    CombineArgs<ValueType> args;

    CoordSet keys;
    this->insertKeys(keys);
    other.insertKeys(keys);

    for (CoordSetCIter i = keys.begin(), e = keys.end(); i != e; ++i) {
        MapIter iter = findOrAddCoord(*i), otherIter = other.findOrAddCoord(*i);
        if (isTile(iter) && isTile(otherIter)) {
            // Both this node and the other node have constant values (tiles).
            // Combine the two values and store the result as this node's new tile value.
            op(args.setARef(getTile(iter).value)
                .setAIsActive(isTileOn(iter))
                .setBRef(getTile(otherIter).value)
                .setBIsActive(isTileOn(otherIter)));
            setTile(iter, Tile(args.result(), args.resultIsActive()));

        } else if (isChild(iter) && isTile(otherIter)) {
            // Combine this node's child with the other node's constant value.
            ChildT& child = getChild(iter);
            child.combine(getTile(otherIter).value, isTileOn(otherIter), op);

        } else if (isTile(iter) && isChild(otherIter)) {
            // Combine this node's constant value with the other node's child,
            // but use a new functor in which the A and B values are swapped,
            // since the constant value is the A value, not the B value.
            SwappedCombineOp<ValueType, CombineOp> swappedOp(op);
            ChildT& child = getChild(otherIter);
            child.combine(getTile(iter).value, isTileOn(iter), swappedOp);

            // Steal the other node's child.
            setChild(iter, stealChild(otherIter, Tile()));

        } else /*if (isChild(iter) && isChild(otherIter))*/ {
            // Combine this node's child with the other node's child.
            ChildT &child = getChild(iter), &otherChild = getChild(otherIter);
            child.combine(otherChild, op);
        }
        if (prune && isChild(iter)) getChild(iter).prune();
    }

    // Combine background values.
    op(args.setARef(mBackground).setBRef(other.mBackground));
    mBackground = args.result();

    // Empty the other tree so as not to leave it in a partially cannibalized state.
    other.clear();
}


////////////////////////////////////////


// This helper class is a friend of RootNode and is needed so that combine2
// can be specialized for compatible and incompatible pairs of RootNode types.
template<typename CombineOp, typename RootT, typename OtherRootT, bool Compatible = false>
struct RootNodeCombineHelper
{
    static inline void combine2(RootT& self, const RootT&, const OtherRootT& other1,
        CombineOp&, bool)
    {
        // If the two root nodes have different configurations or incompatible ValueTypes,
        // throw an exception.
        self.enforceSameConfiguration(other1);
        self.enforceCompatibleValueTypes(other1);
        // One of the above two tests should throw, so we should never get here:
        std::ostringstream ostr;
        ostr << "cannot combine a " << typeid(OtherRootT).name()
            << " into a " << typeid(RootT).name();
        OPENVDB_THROW(TypeError, ostr.str());
    }
};

// Specialization for root nodes of compatible types
template<typename CombineOp, typename RootT, typename OtherRootT>
struct RootNodeCombineHelper<CombineOp, RootT, OtherRootT, /*Compatible=*/true>
{
    static inline void combine2(RootT& self, const RootT& other0, const OtherRootT& other1,
        CombineOp& op, bool prune)
    {
        self.doCombine2(other0, other1, op, prune);
    }
};


template<typename ChildT>
template<typename CombineOp, typename OtherRootNode>
inline void
RootNode<ChildT>::combine2(const RootNode& other0, const OtherRootNode& other1,
    CombineOp& op, bool prune)
{
    typedef typename OtherRootNode::ValueType OtherValueType;
    static const bool compatible = (SameConfiguration<OtherRootNode>::value
        && CanConvertType</*from=*/OtherValueType, /*to=*/ValueType>::value);
    RootNodeCombineHelper<CombineOp, RootNode, OtherRootNode, compatible>::combine2(
        *this, other0, other1, op, prune);
}


template<typename ChildT>
template<typename CombineOp, typename OtherRootNode>
inline void
RootNode<ChildT>::doCombine2(const RootNode& other0, const OtherRootNode& other1,
    CombineOp& op, bool prune)
{
    enforceSameConfiguration(other1);

    typedef typename OtherRootNode::ValueType  OtherValueT;
    typedef typename OtherRootNode::Tile       OtherTileT;
    typedef typename OtherRootNode::NodeStruct OtherNodeStructT;
    typedef typename OtherRootNode::MapCIter   OtherMapCIterT;

    CombineArgs<ValueType, OtherValueT> args;

    CoordSet keys;
    other0.insertKeys(keys);
    other1.insertKeys(keys);

    const NodeStruct bg0(Tile(other0.mBackground, /*active=*/false));
    const OtherNodeStructT bg1(OtherTileT(other1.mBackground, /*active=*/false));

    for (CoordSetCIter i = keys.begin(), e = keys.end(); i != e; ++i) {
        MapIter thisIter = this->findOrAddCoord(*i);
        MapCIter iter0 = other0.findKey(*i);
        OtherMapCIterT iter1 = other1.findKey(*i);
        const NodeStruct& ns0 = (iter0 != other0.mTable.end()) ? iter0->second : bg0;
        const OtherNodeStructT& ns1 = (iter1 != other1.mTable.end()) ? iter1->second : bg1;
        if (ns0.isTile() && ns1.isTile()) {
            // Both input nodes have constant values (tiles).
            // Combine the two values and add a new tile to this node with the result.
            op(args.setARef(ns0.tile.value)
                .setAIsActive(ns0.isTileOn())
                .setBRef(ns1.tile.value)
                .setBIsActive(ns1.isTileOn()));
            setTile(thisIter, Tile(args.result(), args.resultIsActive()));
        } else {
            if (!isChild(thisIter)) {
                // Add a new child with the same coordinates, etc. as the other node's child.
                const Coord& childOrigin =
                    ns0.isChild() ? ns0.child->origin() : ns1.child->origin();
                setChild(thisIter, *(new ChildT(childOrigin, getTile(thisIter).value)));
            }
            ChildT& child = getChild(thisIter);

            if (ns0.isTile()) {
                // Combine node1's child with node0's constant value
                // and write the result into this node's child.
                child.combine2(ns0.tile.value, *ns1.child, ns0.isTileOn(), op);
            } else if (ns1.isTile()) {
                // Combine node0's child with node1's constant value
                // and write the result into this node's child.
                child.combine2(*ns0.child, ns1.tile.value, ns1.isTileOn(), op);
            } else {
                // Combine node0's child with node1's child
                // and write the result into this node's child.
                child.combine2(*ns0.child, *ns1.child, op);
            }
        }
        if (prune && isChild(thisIter)) getChild(thisIter).prune();
    }

    // Combine background values.
    op(args.setARef(other0.mBackground).setBRef(other1.mBackground));
    mBackground = args.result();
}


////////////////////////////////////////


template<typename ChildT>
template<typename BBoxOp>
inline void
RootNode<ChildT>::visitActiveBBox(BBoxOp& op) const
{
    const bool descent = op.template descent<LEVEL>();
    for (MapCIter i = mTable.begin(), e = mTable.end(); i != e; ++i) {
        if (this->isTileOff(i)) continue;
        if (this->isChild(i) && descent) {
            this->getChild(i).visitActiveBBox(op);
        } else {
#ifdef _MSC_VER
            op.operator()<LEVEL>(CoordBBox::createCube(i->first, ChildT::DIM));
#else
            op.template operator()<LEVEL>(CoordBBox::createCube(i->first, ChildT::DIM));
#endif
        }
    }
}


template<typename ChildT>
template<typename VisitorOp>
inline void
RootNode<ChildT>::visit(VisitorOp& op)
{
    doVisit<RootNode, VisitorOp, ChildAllIter>(*this, op);
}


template<typename ChildT>
template<typename VisitorOp>
inline void
RootNode<ChildT>::visit(VisitorOp& op) const
{
    doVisit<const RootNode, VisitorOp, ChildAllCIter>(*this, op);
}


template<typename ChildT>
template<typename RootNodeT, typename VisitorOp, typename ChildAllIterT>
inline void
RootNode<ChildT>::doVisit(RootNodeT& self, VisitorOp& op)
{
    typename RootNodeT::ValueType val;
    for (ChildAllIterT iter = self.beginChildAll(); iter; ++iter) {
        if (op(iter)) continue;
        if (typename ChildAllIterT::ChildNodeType* child = iter.probeChild(val)) {
            child->visit(op);
        }
    }
}


////////////////////////////////////////


template<typename ChildT>
template<typename OtherRootNodeType, typename VisitorOp>
inline void
RootNode<ChildT>::visit2(OtherRootNodeType& other, VisitorOp& op)
{
    doVisit2<RootNode, OtherRootNodeType, VisitorOp, ChildAllIter,
        typename OtherRootNodeType::ChildAllIter>(*this, other, op);
}


template<typename ChildT>
template<typename OtherRootNodeType, typename VisitorOp>
inline void
RootNode<ChildT>::visit2(OtherRootNodeType& other, VisitorOp& op) const
{
    doVisit2<const RootNode, OtherRootNodeType, VisitorOp, ChildAllCIter,
        typename OtherRootNodeType::ChildAllCIter>(*this, other, op);
}


template<typename ChildT>
template<
    typename RootNodeT,
    typename OtherRootNodeT,
    typename VisitorOp,
    typename ChildAllIterT,
    typename OtherChildAllIterT>
inline void
RootNode<ChildT>::doVisit2(RootNodeT& self, OtherRootNodeT& other, VisitorOp& op)
{
    enforceSameConfiguration(other);

    typename RootNodeT::ValueType val;
    typename OtherRootNodeT::ValueType otherVal;

    // The two nodes are required to have corresponding table entries,
    // but since that might require background tiles to be added to one or both,
    // and the nodes might be const, we operate on shallow copies of the nodes instead.
    RootNodeT copyOfSelf(self.mBackground);
    copyOfSelf.mTable = self.mTable;
    OtherRootNodeT copyOfOther(other.mBackground);
    copyOfOther.mTable = other.mTable;

    // Add background tiles to both nodes as needed.
    CoordSet keys;
    self.insertKeys(keys);
    other.insertKeys(keys);
    for (CoordSetCIter i = keys.begin(), e = keys.end(); i != e; ++i) {
        copyOfSelf.findOrAddCoord(*i);
        copyOfOther.findOrAddCoord(*i);
    }

    ChildAllIterT iter = copyOfSelf.beginChildAll();
    OtherChildAllIterT otherIter = copyOfOther.beginChildAll();

    for ( ; iter && otherIter; ++iter, ++otherIter)
    {
        const size_t skipBranch = static_cast<size_t>(op(iter, otherIter));

        typename ChildAllIterT::ChildNodeType* child =
            (skipBranch & 1U) ? NULL : iter.probeChild(val);
        typename OtherChildAllIterT::ChildNodeType* otherChild =
            (skipBranch & 2U) ? NULL : otherIter.probeChild(otherVal);

        if (child != NULL && otherChild != NULL) {
            child->visit2Node(*otherChild, op);
        } else if (child != NULL) {
            child->visit2(otherIter, op);
        } else if (otherChild != NULL) {
            otherChild->visit2(iter, op, /*otherIsLHS=*/true);
        }
    }
    // Remove any background tiles that were added above,
    // as well as any that were created by the visitors.
    copyOfSelf.eraseBackgroundTiles();
    copyOfOther.eraseBackgroundTiles();

    // If either input node is non-const, replace its table with
    // the (possibly modified) copy.
    self.resetTable(copyOfSelf.mTable);
    other.resetTable(copyOfOther.mTable);
}

} // namespace tree
} // namespace OPENVDB_VERSION_NAME
} // namespace openvdb

#endif // OPENVDB_TREE_ROOTNODE_HAS_BEEN_INCLUDED

// Copyright (c) 2012-2014 DreamWorks Animation LLC
// All rights reserved. This software is distributed under the
// Mozilla Public License 2.0 ( http://www.mozilla.org/MPL/2.0/ )<|MERGE_RESOLUTION|>--- conflicted
+++ resolved
@@ -654,17 +654,6 @@
 
     /// Set all voxels that lie outside the given axis-aligned box to the background.
     void clip(const CoordBBox&);
-<<<<<<< HEAD
-
-    /// Call the @c PruneOp functor for each child node and, if the functor
-    /// returns @c true, prune the node and replace it with a tile.
-    ///
-    /// This method is used to implement all of the various pruning algorithms
-    /// (prune(), pruneInactive(), etc.).  It should rarely be called directly.
-    /// @see openvdb/tree/Util.h for the definition of the @c PruneOp functor
-    template<typename PruneOp> void pruneOp(PruneOp&);
-=======
->>>>>>> f57d0852
 
     /// @brief Reduce the memory footprint of this tree by replacing with tiles
     /// any nodes whose values are all the same (optionally to within a tolerance)
@@ -785,25 +774,7 @@
     template<typename ArrayT> void getNodes(ArrayT& array);
     template<typename ArrayT> void getNodes(ArrayT& array) const;
     //@}
-<<<<<<< HEAD
-
-
-    /// @brief Set the values of all inactive voxels and tiles of a narrow-band
-    /// level set from the signs of the active voxels, setting outside values to
-    /// +background and inside values to -background.
-    /// @warning This method should only be used on closed, narrow-band level sets.
-    void signedFloodFill();
-
-    /// @brief Set the values of all inactive voxels and tiles of a narrow-band
-    /// level set from the signs of the active voxels, setting exterior values to
-    /// @a outside and interior values to @a inside.  Set the background value
-    /// of this tree to @a outside.
-    /// @warning This method should only be used on closed, narrow-band level sets.
-    void signedFloodFill(const ValueType& outside, const ValueType& inside);
-
-=======
     
->>>>>>> f57d0852
     /// Densify active tiles, i.e., replace them with leaf-level active voxels.
     void voxelizeActiveTiles();
 
@@ -2318,73 +2289,6 @@
 }
 
 
-<<<<<<< HEAD
-template<typename ChildT>
-inline void
-RootNode<ChildT>::readBuffers(std::istream& is, const CoordBBox& clipBBox, bool fromHalf)
-{
-    const Tile bgTile(mBackground, /*active=*/false);
-
-    for (MapIter i = mTable.begin(), e = mTable.end(); i != e; ++i) {
-        if (isChild(i)) {
-            // Stream in and clip the branch rooted at this child.
-            // (We can't skip over children that lie outside the clipping region,
-            // because buffers are serialized in depth-first order and need to be
-            // unserialized in the same order.)
-            ChildT& child = getChild(i);
-            child.readBuffers(is, clipBBox, fromHalf);
-        }
-    }
-    // Clip root-level tiles and prune children that were clipped.
-    this->clip(clipBBox);
-}
-
-
-////////////////////////////////////////
-
-
-template<typename ChildT>
-inline void
-RootNode<ChildT>::clip(const CoordBBox& clipBBox)
-{
-    const Tile bgTile(mBackground, /*active=*/false);
-
-    // Iterate over a copy of this node's table so that we can modify the original.
-    // (Copying the table copies child node pointers, not the nodes themselves.)
-    MapType copyOfTable(mTable);
-    for (MapIter i = copyOfTable.begin(), e = copyOfTable.end(); i != e; ++i) {
-        const Coord& xyz = i->first; // tile or child origin
-        CoordBBox tileBBox(xyz, xyz.offsetBy(ChildT::DIM - 1)); // tile or child bounds
-        if (!clipBBox.hasOverlap(tileBBox)) {
-            // This table entry lies completely outside the clipping region.  Delete it.
-            setTile(this->findCoord(xyz), bgTile); // delete any existing child node first
-            mTable.erase(xyz);
-        } else if (!clipBBox.isInside(tileBBox)) {
-            // This table entry does not lie completely inside the clipping region
-            // and must be clipped.
-            if (isChild(i)) {
-                getChild(i).clip(clipBBox, mBackground);
-            } else {
-                // Replace this tile with a background tile, then fill the clip region
-                // with the tile's original value.  (This might create a child branch.)
-                tileBBox.intersect(clipBBox);
-                const Tile& origTile = getTile(i);
-                setTile(this->findCoord(xyz), bgTile);
-                this->fill(tileBBox, origTile.value, origTile.active);
-            }
-        } else {
-            // This table entry lies completely inside the clipping region.  Leave it intact.
-        }
-    }
-    this->prune(); // also erases root-level background tiles
-}
-
-
-////////////////////////////////////////
-
-
-=======
->>>>>>> f57d0852
 template<typename ChildT>
 inline void
 RootNode<ChildT>::readBuffers(std::istream& is, const CoordBBox& clipBBox, bool fromHalf)
