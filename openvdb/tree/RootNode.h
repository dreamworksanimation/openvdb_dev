--- conflicted
+++ resolved
@@ -2715,23 +2715,6 @@
 
     std::set<Coord> tmp;//keys to erase
     for (MapIter i = mTable.begin(), e = mTable.end(); i != e; ++i) {
-<<<<<<< HEAD
-	OtherCIterT j = other.mTable.find(i->first);
-	if (this->isChild(i)) {
-	    if (j == other.mTable.end() || other.isTileOff(j)) {
-		tmp.insert(i->first);//delete child branch
-	    } else if (other.isChild(j)) { // intersect with child branch
-		this->getChild(i).topologyIntersection(other.getChild(j), mBackground);
-	    }
-	} else if (this->isTileOn(i)) {
-	    if (j == other.mTable.end() || other.isTileOff(j)) {
-		this->setTile(i, Tile(this->getTile(i).value, false));//turn inactive
-	    } else if (other.isChild(j)) { //replace with a child branch with identical topology
-		ChildT* child = new ChildT(other.getChild(j), this->getTile(i).value, TopologyCopy());
-		this->setChild(i, *child);
-	    }
-	}
-=======
         OtherCIterT j = other.mTable.find(i->first);
         if (this->isChild(i)) {
             if (j == other.mTable.end() || other.isTileOff(j)) {
@@ -2747,7 +2730,6 @@
                 this->setChild(i, *child);
             }
         }
->>>>>>> 9acf91a5
     }
     for (std::set<Coord>::iterator i = tmp.begin(), e = tmp.end(); i != e; ++i) mTable.erase(*i);
 }
