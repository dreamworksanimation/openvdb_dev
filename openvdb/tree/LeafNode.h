--- conflicted
+++ resolved
@@ -1511,10 +1511,6 @@
 
     /// @todo For now, we have to clear the mData pointer in order for allocate() to take effect.
     self->mData = NULL;
-<<<<<<< HEAD
-    self->setOutOfCore(false);
-=======
->>>>>>> f57d0852
     self->allocate();
 
     boost::shared_ptr<std::streambuf> buf = info->mapping->createBuffer();
@@ -1528,11 +1524,8 @@
 
     is.seekg(info->bufpos);
     io::readCompressedValues(is, self->mData, SIZE, mask, io::getHalfFloat(is));
-<<<<<<< HEAD
-=======
 
     self->setOutOfCore(false);
->>>>>>> f57d0852
 }
 #endif
 
@@ -1750,56 +1743,6 @@
 
 template<typename T, Index Log2Dim>
 inline void
-<<<<<<< HEAD
-LeafNode<T, Log2Dim>::signedFloodFill(const ValueType& background)
-{
-    this->signedFloodFill(background, math::negative(background));
-}
-
-template<typename T, Index Log2Dim>
-inline void
-LeafNode<T, Log2Dim>::signedFloodFill(const ValueType& outsideValue,
-                                      const ValueType& insideValue)
-{
-#ifndef OPENVDB_2_ABI_COMPATIBLE
-    if (!this->allocate()) return;
-#endif
-
-    const Index first = mValueMask.findFirstOn();
-    if (first < SIZE) {
-        bool xInside = math::isNegative(mBuffer[first]), yInside = xInside, zInside = xInside;
-        for (Index x = 0; x != (1 << Log2Dim); ++x) {
-            const Index x00 = x << (2 * Log2Dim);
-            if (mValueMask.isOn(x00)) {
-                xInside = math::isNegative(mBuffer[x00]); // element(x, 0, 0)
-            }
-            yInside = xInside;
-            for (Index y = 0; y != (1 << Log2Dim); ++y) {
-                const Index xy0 = x00 + (y << Log2Dim);
-                if (mValueMask.isOn(xy0)) {
-                    yInside = math::isNegative(mBuffer[xy0]); // element(x, y, 0)
-                }
-                zInside = yInside;
-                for (Index z = 0; z != (1 << Log2Dim); ++z) {
-                    const Index xyz = xy0 + z; // element(x, y, z)
-                    if (mValueMask.isOn(xyz)) {
-                        zInside = math::isNegative(mBuffer[xyz]);
-                    } else {
-                        mBuffer[xyz] = zInside ? insideValue : outsideValue;
-                    }
-                }
-            }
-        }
-    } else {// if no active voxels exist simply use the sign of the first value
-        mBuffer.fill(math::isNegative(mBuffer[0]) ? insideValue : outsideValue);
-    }
-}
-
-
-template<typename T, Index Log2Dim>
-inline void
-=======
->>>>>>> f57d0852
 LeafNode<T, Log2Dim>::resetBackground(const ValueType& oldBackground,
                                       const ValueType& newBackground)
 {
