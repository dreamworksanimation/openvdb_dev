--- conflicted
+++ resolved
@@ -227,11 +227,7 @@
         ASSERT_DOUBLES_APPROX_EQUAL(41.0, list[1].t1);
     }
 
-<<<<<<< HEAD
-    {// Test submitted by "Jan" @ GitHub
-=======
     {//same as above but now with std::deque instead of std::vector
->>>>>>> f57d0852
         FloatGrid grid(0.0f);
 
         grid.tree().setValue(Coord(0*8,0,0), 1.0f);
@@ -243,8 +239,6 @@
         const Vec3T eye(-1.0, 0.0, 0.0);
         const RayT ray(eye, dir);//ray in index space
         tools::VolumeRayIntersector<FloatGrid> inter(grid);
-<<<<<<< HEAD
-=======
         CPPUNIT_ASSERT(inter.setIndexRay(ray));
         
         std::deque<RayT::TimeSpan> list;
@@ -262,7 +256,6 @@
         grid.tree().setValue(Coord(1*8,0,0), 1.0f);
         grid.tree().setValue(Coord(3*8,0,0), 1.0f);
         tools::VolumeRayIntersector<FloatGrid> inter(grid);
->>>>>>> f57d0852
 
         const Vec3T dir(-1.0, 0.0, 0.0);
         const Vec3T eye(50.0, 0.0, 0.0);
