///////////////////////////////////////////////////////////////////////////
//
// Copyright (c) 2012-2013 DreamWorks Animation LLC
//
// All rights reserved. This software is distributed under the
// Mozilla Public License 2.0 ( http://www.mozilla.org/MPL/2.0/ )
//
// Redistributions of source code must retain the above copyright
// and license notice and the following restrictions and disclaimer.
//
// *     Neither the name of DreamWorks Animation nor the names of
// its contributors may be used to endorse or promote products derived
// from this software without specific prior written permission.
//
// THIS SOFTWARE IS PROVIDED BY THE COPYRIGHT HOLDERS AND CONTRIBUTORS
// "AS IS" AND ANY EXPRESS OR IMPLIED WARRANTIES, INCLUDING, BUT NOT
// LIMITED TO, THE IMPLIED WARRANTIES OF MERCHANTABILITY AND FITNESS FOR
// A PARTICULAR PURPOSE ARE DISCLAIMED. IN NO EVENT SHALL THE COPYRIGHT
// OWNER OR CONTRIBUTORS BE LIABLE FOR ANY INDIRECT, INCIDENTAL,
// SPECIAL, EXEMPLARY, OR CONSEQUENTIAL DAMAGES (INCLUDING, BUT NOT
// LIMITED TO, PROCUREMENT OF SUBSTITUTE GOODS OR SERVICES; LOSS OF USE,
// DATA, OR PROFITS; OR BUSINESS INTERRUPTION) HOWEVER CAUSED AND ON ANY
// THEORY OF LIABILITY, WHETHER IN CONTRACT, STRICT LIABILITY, OR TORT
// (INCLUDING NEGLIGENCE OR OTHERWISE) ARISING IN ANY WAY OUT OF THE USE
// OF THIS SOFTWARE, EVEN IF ADVISED OF THE POSSIBILITY OF SUCH DAMAGE.
// IN NO EVENT SHALL THE COPYRIGHT HOLDERS' AND CONTRIBUTORS' AGGREGATE
// LIABILITY FOR ALL CLAIMS REGARDLESS OF THEIR BASIS EXCEED US$250.00.
//
///////////////////////////////////////////////////////////////////////////

#include <sstream>
#include <cppunit/extensions/HelperMacros.h>
#include <boost/random/mersenne_twister.hpp>
#include <tbb/atomic.h>
#include <openvdb/Types.h>
#include <openvdb/openvdb.h>
#include <openvdb/tools/GridOperators.h>
#include <openvdb/tools/Filter.h>
#include <openvdb/tools/LevelSetUtil.h>
#include <openvdb/tools/LevelSetSphere.h>
#include <openvdb/tools/LevelSetAdvect.h>
#include <openvdb/tools/LevelSetMeasure.h>
#include <openvdb/tools/LevelSetMorph.h>
#include <openvdb/tools/Morphology.h>
#include <openvdb/tools/PointAdvect.h>
#include <openvdb/tools/PointScatter.h>
#include <openvdb/tools/ValueTransformer.h>
#include <openvdb/tools/VectorTransformer.h>
#include <openvdb/util/Util.h>
#include <openvdb/math/Stats.h>
#include "util.h" // for unittest_util::makeSphere()

#define ASSERT_DOUBLES_EXACTLY_EQUAL(expected, actual) \
    CPPUNIT_ASSERT_DOUBLES_EQUAL((expected), (actual), /*tolerance=*/0.0);

class TestTools: public CppUnit::TestFixture
{
public:
    virtual void setUp() { openvdb::initialize(); }
    virtual void tearDown() { openvdb::uninitialize(); }

    CPPUNIT_TEST_SUITE(TestTools);
    CPPUNIT_TEST(testDilateVoxels);
    CPPUNIT_TEST(testErodeVoxels);
    CPPUNIT_TEST(testActivate);
    CPPUNIT_TEST(testFilter);
    CPPUNIT_TEST(testFloatApply);
    CPPUNIT_TEST(testLevelSetSphere);
    CPPUNIT_TEST(testLevelSetAdvect);
    CPPUNIT_TEST(testLevelSetMeasure);
    CPPUNIT_TEST(testLevelSetMorph);
    CPPUNIT_TEST(testMagnitude);
    CPPUNIT_TEST(testMaskedMagnitude);
    CPPUNIT_TEST(testNormalize);
    CPPUNIT_TEST(testMaskedNormalize);
    CPPUNIT_TEST(testPointAdvect);
    CPPUNIT_TEST(testPointScatter);
    CPPUNIT_TEST(testTransformValues);
    CPPUNIT_TEST(testVectorApply);
    CPPUNIT_TEST(testAccumulate);
    CPPUNIT_TEST(testUtil);
    CPPUNIT_TEST(testVectorTransformer);

    CPPUNIT_TEST_SUITE_END();

    void testDilateVoxels();
    void testErodeVoxels();
    void testActivate();
    void testFilter();
    void testFloatApply();
    void testLevelSetSphere();
    void testLevelSetAdvect();
    void testLevelSetMeasure();
    void testLevelSetMorph();
    void testMagnitude();
    void testMaskedMagnitude();
    void testNormalize();
    void testMaskedNormalize();
    void testPointAdvect();
    void testPointScatter();
    void testTransformValues();
    void testVectorApply();
    void testAccumulate();
    void testUtil();
    void testVectorTransformer();
};

CPPUNIT_TEST_SUITE_REGISTRATION(TestTools);


#if 0
namespace {

// Simple helper class to write out numbered vdbs
template<typename GridT>
class FrameWriter
{
public:
    FrameWriter(int version, typename GridT::Ptr grid):
        mFrame(0), mVersion(version), mGrid(grid)
    {}

    void operator()(const std::string& name, float time, size_t n)
    {
        std::ostringstream ostr;
        ostr << "/usr/pic1/tmp/" << name << "_" << mVersion << "_" << mFrame << ".vdb";
        openvdb::io::File file(ostr.str());
        openvdb::GridPtrVec grids;
        grids.push_back(mGrid);
        file.write(grids);
        std::cerr << "\nWrote \"" << ostr.str() << "\" with time = "
                  << time << " after CFL-iterations = " << n << std::endl;
        ++mFrame;
    }

private:
    int mFrame, mVersion;
    typename GridT::Ptr mGrid;
};

} // unnamed namespace
#endif


void
TestTools::testDilateVoxels()
{
    using openvdb::CoordBBox;
    using openvdb::Coord;
    using openvdb::Index32;
    using openvdb::Index64;

    typedef openvdb::tree::Tree4<float, 5, 4, 3>::Type Tree543f;

    Tree543f::Ptr tree(new Tree543f);
    tree->setBackground(/*background=*/5.0);
    CPPUNIT_ASSERT(tree->empty());

    const openvdb::Index leafDim = Tree543f::LeafNodeType::DIM;
    CPPUNIT_ASSERT_EQUAL(1 << 3, int(leafDim));

    {
        // Set and dilate a single voxel at the center of a leaf node.
        tree->clear();
        tree->setValue(Coord(leafDim >> 1), 1.0);
        CPPUNIT_ASSERT_EQUAL(Index64(1), tree->activeVoxelCount());
        openvdb::tools::dilateVoxels(*tree);
        CPPUNIT_ASSERT_EQUAL(Index64(7), tree->activeVoxelCount());
    }
    {
        // Create an active, leaf node-sized tile.
        tree->clear();
        tree->fill(CoordBBox(Coord(0), Coord(leafDim - 1)), 1.0);
        CPPUNIT_ASSERT_EQUAL(Index32(0), tree->leafCount());
        CPPUNIT_ASSERT_EQUAL(Index64(leafDim * leafDim * leafDim), tree->activeVoxelCount());

        tree->setValue(Coord(leafDim, leafDim - 1, leafDim - 1), 1.0);
        CPPUNIT_ASSERT_EQUAL(Index64(leafDim * leafDim * leafDim + 1),
                             tree->activeVoxelCount());

        openvdb::tools::dilateVoxels(*tree);

        CPPUNIT_ASSERT_EQUAL(Index64(leafDim * leafDim * leafDim + 1 + 5),
                             tree->activeVoxelCount());
    }
    {
        // Set and dilate a single voxel at each of the eight corners of a leaf node.
        for (int i = 0; i < 8; ++i) {
            tree->clear();

            openvdb::Coord xyz(
                i & 1 ? leafDim - 1 : 0,
                i & 2 ? leafDim - 1 : 0,
                i & 4 ? leafDim - 1 : 0);
            tree->setValue(xyz, 1.0);
            CPPUNIT_ASSERT_EQUAL(Index64(1), tree->activeVoxelCount());

            openvdb::tools::dilateVoxels(*tree);
            CPPUNIT_ASSERT_EQUAL(Index64(7), tree->activeVoxelCount());
        }
    }
    {
        tree->clear();
        tree->setValue(Coord(0), 1.0);
        tree->setValue(Coord( 1, 0, 0), 1.0);
        tree->setValue(Coord(-1, 0, 0), 1.0);
        CPPUNIT_ASSERT_EQUAL(Index64(3), tree->activeVoxelCount());
        openvdb::tools::dilateVoxels(*tree);
        CPPUNIT_ASSERT_EQUAL(Index64(17), tree->activeVoxelCount());
    }
    {
        struct Info { int activeVoxelCount, leafCount, nonLeafCount; };
        Info iterInfo[11] = {
            { 1,     1,  3 },
            { 7,     1,  3 },
            { 25,    1,  3 },
            { 63,    1,  3 },
            { 129,   4,  3 },
            { 231,   7,  9 },
            { 377,   7,  9 },
            { 575,   7,  9 },
            { 833,  10,  9 },
            { 1159, 16,  9 },
            { 1561, 19, 15 },
        };

        // Perform repeated dilations, starting with a single voxel.
        tree->clear();
        tree->setValue(Coord(leafDim >> 1), 1.0);
        for (int i = 0; i < 11; ++i) {
            CPPUNIT_ASSERT_EQUAL(iterInfo[i].activeVoxelCount, int(tree->activeVoxelCount()));
            CPPUNIT_ASSERT_EQUAL(iterInfo[i].leafCount,        int(tree->leafCount()));
            CPPUNIT_ASSERT_EQUAL(iterInfo[i].nonLeafCount,     int(tree->nonLeafCount()));

            openvdb::tools::dilateVoxels(*tree);
        }
    }

    {// dialte a narrow band of a sphere
        typedef openvdb::Grid<Tree543f> GridType;
        GridType grid(tree->background());
        unittest_util::makeSphere<GridType>(/*dim=*/openvdb::Coord(64, 64, 64),
                                            /*center=*/openvdb::Vec3f(0, 0, 0),
                                            /*radius=*/20, grid, /*dx=*/1.0f,
                                            unittest_util::SPHERE_DENSE_NARROW_BAND);
        const openvdb::Index64 count = grid.tree().activeVoxelCount();
        openvdb::tools::dilateVoxels(grid.tree());
        CPPUNIT_ASSERT(grid.tree().activeVoxelCount() > count);
    }

    {// dilate a fog volume of a sphere
        typedef openvdb::Grid<Tree543f> GridType;
        GridType grid(tree->background());
        unittest_util::makeSphere<GridType>(/*dim=*/openvdb::Coord(64, 64, 64),
                                            /*center=*/openvdb::Vec3f(0, 0, 0),
                                            /*radius=*/20, grid, /*dx=*/1.0f,
                                            unittest_util::SPHERE_DENSE_NARROW_BAND);
        openvdb::tools::sdfToFogVolume(grid);
        const openvdb::Index64 count = grid.tree().activeVoxelCount();
        //std::cerr << "\nBefore: active voxel count = " << count << std::endl;
        //grid.print(std::cerr,5);
        openvdb::tools::dilateVoxels(grid.tree());
        CPPUNIT_ASSERT(grid.tree().activeVoxelCount() > count);
        //std::cerr << "\nAfter: active voxel count = " << grid.tree().activeVoxelCount() << std::endl;
    }
//     {// Test a grid from a file that has proven to be challenging
//         openvdb::initialize();
//         openvdb::io::File file("/usr/home/kmuseth/Data/vdb/dilation.vdb");
//         file.open();
//         openvdb::GridBase::Ptr baseGrid = file.readGrid(file.beginName().gridName());
//         file.close();
//         openvdb::FloatGrid::Ptr grid = openvdb::gridPtrCast<openvdb::FloatGrid>(baseGrid);
//         const openvdb::Index64 count = grid->tree().activeVoxelCount();
//         //std::cerr << "\nBefore: active voxel count = " << count << std::endl;
//         //grid->print(std::cerr,5);
//         openvdb::tools::dilateVoxels(grid->tree());
//         CPPUNIT_ASSERT(grid->tree().activeVoxelCount() > count);
//         //std::cerr << "\nAfter: active voxel count = " << grid->tree().activeVoxelCount() << std::endl;
//     }
}

void
TestTools::testErodeVoxels()
{
    using openvdb::CoordBBox;
    using openvdb::Coord;
    using openvdb::Index32;
    using openvdb::Index64;

    typedef openvdb::tree::Tree4<float, 5, 4, 3>::Type TreeType;

    TreeType::Ptr tree(new TreeType);
    tree->setBackground(/*background=*/5.0);
    CPPUNIT_ASSERT(tree->empty());

    const int leafDim = TreeType::LeafNodeType::DIM;
    CPPUNIT_ASSERT_EQUAL(1 << 3, leafDim);

    {
        // Set, dilate and erode a single voxel at the center of a leaf node.
        tree->clear();
        CPPUNIT_ASSERT_EQUAL(0, int(tree->activeVoxelCount()));

        tree->setValue(Coord(leafDim >> 1), 1.0);
        CPPUNIT_ASSERT_EQUAL(1, int(tree->activeVoxelCount()));

        openvdb::tools::dilateVoxels(*tree);
        CPPUNIT_ASSERT_EQUAL(7, int(tree->activeVoxelCount()));

        openvdb::tools::erodeVoxels(*tree);
        CPPUNIT_ASSERT_EQUAL(1, int(tree->activeVoxelCount()));

        openvdb::tools::erodeVoxels(*tree);
        CPPUNIT_ASSERT_EQUAL(0, int(tree->activeVoxelCount()));
    }
    {
        // Create an active, leaf node-sized tile.
        tree->clear();
        tree->fill(CoordBBox(Coord(0), Coord(leafDim - 1)), 1.0);
        CPPUNIT_ASSERT_EQUAL(0, int(tree->leafCount()));
        CPPUNIT_ASSERT_EQUAL(leafDim * leafDim * leafDim, int(tree->activeVoxelCount()));

        tree->setValue(Coord(leafDim, leafDim - 1, leafDim - 1), 1.0);
        CPPUNIT_ASSERT_EQUAL(1, int(tree->leafCount()));
        CPPUNIT_ASSERT_EQUAL(leafDim * leafDim * leafDim + 1,int(tree->activeVoxelCount()));

        openvdb::tools::dilateVoxels(*tree);
        CPPUNIT_ASSERT_EQUAL(3, int(tree->leafCount()));
        CPPUNIT_ASSERT_EQUAL(leafDim * leafDim * leafDim + 1 + 5,int(tree->activeVoxelCount()));

        openvdb::tools::erodeVoxels(*tree);
        CPPUNIT_ASSERT_EQUAL(1, int(tree->leafCount()));
        CPPUNIT_ASSERT_EQUAL(leafDim * leafDim * leafDim + 1, int(tree->activeVoxelCount()));
    }
    {
        // Set and dilate a single voxel at each of the eight corners of a leaf node.
        for (int i = 0; i < 8; ++i) {
            tree->clear();

            openvdb::Coord xyz(
                i & 1 ? leafDim - 1 : 0,
                i & 2 ? leafDim - 1 : 0,
                i & 4 ? leafDim - 1 : 0);
            tree->setValue(xyz, 1.0);
            CPPUNIT_ASSERT_EQUAL(1, int(tree->activeVoxelCount()));

            openvdb::tools::dilateVoxels(*tree);
            CPPUNIT_ASSERT_EQUAL(7, int(tree->activeVoxelCount()));

            openvdb::tools::erodeVoxels(*tree);
            CPPUNIT_ASSERT_EQUAL(1, int(tree->activeVoxelCount()));
        }
    }
    {
        // Set three active voxels and dilate and erode
        tree->clear();
        tree->setValue(Coord(0), 1.0);
        tree->setValue(Coord( 1, 0, 0), 1.0);
        tree->setValue(Coord(-1, 0, 0), 1.0);
        CPPUNIT_ASSERT_EQUAL(3, int(tree->activeVoxelCount()));

        openvdb::tools::dilateVoxels(*tree);
        CPPUNIT_ASSERT_EQUAL(17, int(tree->activeVoxelCount()));

        openvdb::tools::erodeVoxels(*tree);
        CPPUNIT_ASSERT_EQUAL(3, int(tree->activeVoxelCount()));
    }
    {
        struct Info {
            void test(TreeType::Ptr aTree) {
                CPPUNIT_ASSERT_EQUAL(activeVoxelCount, int(aTree->activeVoxelCount()));
                CPPUNIT_ASSERT_EQUAL(leafCount,        int(aTree->leafCount()));
                CPPUNIT_ASSERT_EQUAL(nonLeafCount,     int(aTree->nonLeafCount()));
            }
            int activeVoxelCount, leafCount, nonLeafCount;
        };
        Info iterInfo[12] = {
            { 0,     0,  1 },//an empty tree only contains a root node
            { 1,     1,  3 },
            { 7,     1,  3 },
            { 25,    1,  3 },
            { 63,    1,  3 },
            { 129,   4,  3 },
            { 231,   7,  9 },
            { 377,   7,  9 },
            { 575,   7,  9 },
            { 833,  10,  9 },
            { 1159, 16,  9 },
            { 1561, 19, 15 },
        };

        // Perform repeated dilations, starting with a single voxel.
        tree->clear();
        iterInfo[0].test(tree);

        tree->setValue(Coord(leafDim >> 1), 1.0);
        iterInfo[1].test(tree);

        for (int i = 2; i < 12; ++i) {
            openvdb::tools::dilateVoxels(*tree);
            iterInfo[i].test(tree);
        }
        for (int i = 10; i >= 0; --i) {
            openvdb::tools::erodeVoxels(*tree);
            iterInfo[i].test(tree);
        }

        // Now try it using the resursive calls
        for (int i = 2; i < 12; ++i) {
            tree->clear();
            tree->setValue(Coord(leafDim >> 1), 1.0);
            openvdb::tools::dilateVoxels(*tree, i-1);
            iterInfo[i].test(tree);
        }
        for (int i = 10; i >= 0; --i) {
            tree->clear();
            tree->setValue(Coord(leafDim >> 1), 1.0);
            openvdb::tools::dilateVoxels(*tree, 10);
            openvdb::tools::erodeVoxels(*tree, 11-i);
            iterInfo[i].test(tree);
        }
    }

    {// erode a narrow band of a sphere
        typedef openvdb::Grid<TreeType> GridType;
        GridType grid(tree->background());
        unittest_util::makeSphere<GridType>(/*dim=*/openvdb::Coord(64, 64, 64),
                                            /*center=*/openvdb::Vec3f(0, 0, 0),
                                            /*radius=*/20, grid, /*dx=*/1.0f,
                                            unittest_util::SPHERE_DENSE_NARROW_BAND);
        const openvdb::Index64 count = grid.tree().activeVoxelCount();
        openvdb::tools::erodeVoxels(grid.tree());
        CPPUNIT_ASSERT(grid.tree().activeVoxelCount() < count);
    }

    {// erode a fog volume of a sphere
        typedef openvdb::Grid<TreeType> GridType;
        GridType grid(tree->background());
        unittest_util::makeSphere<GridType>(/*dim=*/openvdb::Coord(64, 64, 64),
                                            /*center=*/openvdb::Vec3f(0, 0, 0),
                                            /*radius=*/20, grid, /*dx=*/1.0f,
                                            unittest_util::SPHERE_DENSE_NARROW_BAND);
        openvdb::tools::sdfToFogVolume(grid);
        const openvdb::Index64 count = grid.tree().activeVoxelCount();
        openvdb::tools::erodeVoxels(grid.tree());
        CPPUNIT_ASSERT(grid.tree().activeVoxelCount() < count);
    }
}


void
TestTools::testActivate()
{
    using namespace openvdb;

    const Vec3s background(0.0, -1.0, 1.0), foreground(42.0);

    Vec3STree tree(background);

    const CoordBBox bbox1(Coord(-200), Coord(-181)), bbox2(Coord(51), Coord(373));

    // Set some non-background active voxels.
    tree.fill(bbox1, Vec3s(0.0), /*active=*/true);

    // Mark some background voxels as active.
    tree.fill(bbox2, background, /*active=*/true);
    CPPUNIT_ASSERT_EQUAL(bbox2.volume() + bbox1.volume(), tree.activeVoxelCount());

    // Deactivate all voxels with the background value.
    tools::deactivate(tree, background, /*tolerance=*/Vec3s(1.0e-6));
    // Verify that there are no longer any active voxels with the background value.
    CPPUNIT_ASSERT_EQUAL(bbox1.volume(), tree.activeVoxelCount());

    // Set some voxels to the foreground value but leave them inactive.
    tree.fill(bbox2, foreground, /*active=*/false);
    // Verify that there are no active voxels with the background value.
    CPPUNIT_ASSERT_EQUAL(bbox1.volume(), tree.activeVoxelCount());

    // Activate all voxels with the foreground value.
    tools::activate(tree, foreground);
    // Verify that the expected number of voxels are active.
    CPPUNIT_ASSERT_EQUAL(bbox1.volume() + bbox2.volume(), tree.activeVoxelCount());
}


void
TestTools::testFilter()
{
    openvdb::FloatGrid::Ptr referenceGrid = openvdb::FloatGrid::create(/*background=*/5.0);

    const openvdb::Coord dim(40);
    const openvdb::Vec3f center(25.0f, 20.0f, 20.0f);
    const float radius = 10.0f;
    unittest_util::makeSphere<openvdb::FloatGrid>(
        dim, center, radius, *referenceGrid, unittest_util::SPHERE_DENSE);
    const openvdb::FloatTree& sphere = referenceGrid->tree();

    CPPUNIT_ASSERT_EQUAL(dim[0]*dim[1]*dim[2], int(sphere.activeVoxelCount()));
    openvdb::Coord xyz;

    {// test Filter::offsetFilter
        openvdb::FloatGrid::Ptr grid = referenceGrid->deepCopy();
        openvdb::FloatTree& tree = grid->tree();
        openvdb::tools::Filter<openvdb::FloatGrid> filter(*grid);
        const float offset = 2.34f;
        filter.setGrainSize(0);//i.e. disable threading
        filter.offset(offset);
        for (int x=0; x<dim[0]; ++x) {
            xyz[0]=x;
            for (int y=0; y<dim[1]; ++y) {
                xyz[1]=y;
                for (int z=0; z<dim[2]; ++z) {
                    xyz[2]=z;
                    float delta = sphere.getValue(xyz) + offset - tree.getValue(xyz);
                    //if (fabs(delta)>0.0001f) std::cerr << " failed at " << xyz << std::endl;
                    CPPUNIT_ASSERT_DOUBLES_EQUAL(0.0f, delta, /*tolerance=*/0.0001);
                }
            }
        }
        filter.setGrainSize(1);//i.e. enable threading
        filter.offset(-offset);//default is multi-threaded
        for (int x=0; x<dim[0]; ++x) {
            xyz[0]=x;
            for (int y=0; y<dim[1]; ++y) {
                xyz[1]=y;
                for (int z=0; z<dim[2]; ++z) {
                    xyz[2]=z;
                    float delta = sphere.getValue(xyz) - tree.getValue(xyz);
                    //if (fabs(delta)>0.0001f) std::cerr << " failed at " << xyz << std::endl;
                    CPPUNIT_ASSERT_DOUBLES_EQUAL(0.0f, delta, /*tolerance=*/0.0001);
                }
            }
        }
        //std::cerr << "Successfully completed TestTools::testFilter offset test" << std::endl;
    }
    {// test Filter::median
        openvdb::FloatGrid::Ptr filteredGrid = referenceGrid->deepCopy();
        openvdb::FloatTree& filteredTree = filteredGrid->tree();
        const int width = 2;
        openvdb::math::DenseStencil<openvdb::FloatGrid> stencil(*referenceGrid, width);
        openvdb::tools::Filter<openvdb::FloatGrid> filter(*filteredGrid);
        filter.median(width, /*interations=*/1);
        std::vector<float> tmp;
        for (int x=0; x<dim[0]; ++x) {
            xyz[0]=x;
            for (int y=0; y<dim[1]; ++y) {
                xyz[1]=y;
                for (int z=0; z<dim[2]; ++z) {
                    xyz[2]=z;
                    for (int i = xyz[0] - width, ie= xyz[0] + width; i <= ie; ++i) {
                        openvdb::Coord ijk(i,0,0);
                        for (int j = xyz[1] - width, je = xyz[1] + width; j <= je; ++j) {
                            ijk.setY(j);
                            for (int k = xyz[2] - width, ke = xyz[2] + width; k <= ke; ++k) {
                                ijk.setZ(k);
                                tmp.push_back(sphere.getValue(ijk));
                            }
                        }
                    }
                    std::sort(tmp.begin(), tmp.end());
                    stencil.moveTo(xyz);
                    CPPUNIT_ASSERT_DOUBLES_EQUAL(
                        tmp[(tmp.size()-1)/2], stencil.median(), /*tolerance=*/0.0001);
                    CPPUNIT_ASSERT_DOUBLES_EQUAL(
                        stencil.median(), filteredTree.getValue(xyz), /*tolerance=*/0.0001);
                    tmp.clear();
                }
            }
        }
        //std::cerr << "Successfully completed TestTools::testFilter median test" << std::endl;
    }
    {// test Filter::mean
        openvdb::FloatGrid::Ptr filteredGrid = referenceGrid->deepCopy();
        openvdb::FloatTree& filteredTree = filteredGrid->tree();
        const int width = 2;
        openvdb::math::DenseStencil<openvdb::FloatGrid> stencil(*referenceGrid, width);
        openvdb::tools::Filter<openvdb::FloatGrid> filter(*filteredGrid);
        filter.mean(width,  /*interations=*/1);
        for (int x=0; x<dim[0]; ++x) {
            xyz[0]=x;
            for (int y=0; y<dim[1]; ++y) {
                xyz[1]=y;
                for (int z=0; z<dim[2]; ++z) {
                    xyz[2]=z;
                    double sum =0.0, count=0.0;
                    for (int i = xyz[0] - width, ie= xyz[0] + width; i <= ie; ++i) {
                        openvdb::Coord ijk(i,0,0);
                        for (int j = xyz[1] - width, je = xyz[1] + width; j <= je; ++j) {
                            ijk.setY(j);
                            for (int k = xyz[2] - width, ke = xyz[2] + width; k <= ke; ++k) {
                                ijk.setZ(k);
                                sum += sphere.getValue(ijk);
                                count += 1.0;
                            }
                        }
                    }
                    stencil.moveTo(xyz);
                    CPPUNIT_ASSERT_DOUBLES_EQUAL(
                        sum/count, stencil.mean(), /*tolerance=*/0.0001);
                    CPPUNIT_ASSERT_DOUBLES_EQUAL(
                        stencil.mean(), filteredTree.getValue(xyz), 0.0001);
                }
            }
        }
        //std::cerr << "Successfully completed TestTools::testFilter mean test" << std::endl;
    }
}

void
TestTools::testLevelSetSphere()
{
    const float radius = 4.3f;
    const openvdb::Vec3f center(15.8f, 13.2f, 16.7f);
    const float voxelSize = 1.5f, width = 3.25f;
    const int dim = 32;

    openvdb::FloatGrid::Ptr grid1 =
        openvdb::tools::createLevelSetSphere<openvdb::FloatGrid>(radius, center, voxelSize, width);

    /// Also test ultra slow makeSphere in unittest/util.h
    openvdb::FloatGrid::Ptr grid2 = openvdb::createLevelSet<openvdb::FloatGrid>(voxelSize, width);
    unittest_util::makeSphere<openvdb::FloatGrid>(
        openvdb::Coord(dim), center, radius, *grid2, unittest_util::SPHERE_SPARSE_NARROW_BAND);

    const float outside = grid1->background(), inside = -outside;
    for (int i=0; i<dim; ++i) {
        for (int j=0; j<dim; ++j) {
            for (int k=0; k<dim; ++k) {
                const openvdb::Vec3f p(voxelSize*i,voxelSize*j,voxelSize*k);
                const float dist = (p-center).length() - radius;
                const float val1 = grid1->tree().getValue(openvdb::Coord(i,j,k));
                const float val2 = grid2->tree().getValue(openvdb::Coord(i,j,k));
                if (dist > outside) {
                    CPPUNIT_ASSERT_DOUBLES_EQUAL( outside, val1, 0.0001);
                    CPPUNIT_ASSERT_DOUBLES_EQUAL( outside, val2, 0.0001);
                } else if (dist < inside) {
                    CPPUNIT_ASSERT_DOUBLES_EQUAL( inside, val1, 0.0001);
                    CPPUNIT_ASSERT_DOUBLES_EQUAL( inside, val2, 0.0001);
                } else {
                    CPPUNIT_ASSERT_DOUBLES_EQUAL(  dist, val1, 0.0001);
                    CPPUNIT_ASSERT_DOUBLES_EQUAL(  dist, val2, 0.0001);
                }
            }
        }
    }

    CPPUNIT_ASSERT_EQUAL(grid1->activeVoxelCount(), grid2->activeVoxelCount());
}

void
TestTools::testLevelSetAdvect()
{
    // Uncomment sections below to run this (time-consuming) test
    /*
    const int dim = 64;//256
    const openvdb::Vec3f center(0.35f, 0.35f, 0.35f);
    const float radius = 0.15f, voxelSize = 1.0f/(dim-1);

    typedef openvdb::FloatGrid GridT;
    typedef openvdb::Vec3fGrid VectT;

    */
    /*
    {//test tracker
        GridT::Ptr grid = openvdb::tools::createLevelSetSphere<GridT>(radius, center, voxelSize);
        typedef openvdb::tools::LevelSetTracker<GridT>  TrackerT;
        TrackerT tracker(*grid);
        tracker.setSpatialScheme(openvdb::math::HJWENO5_BIAS);
        tracker.setTemporalScheme(openvdb::math::TVD_RK1);

        FrameWriter<GridT> fw(dim, grid); fw("Tracker",0, 0);
        //for (float t = 0, dt = 0.005f; !grid->empty() && t < 3.0f; t += dt) {
        //    fw("Enright", t + dt, advect.advect(t, t + dt));
        //}
        for (float t = 0, dt = 0.5f; !grid->empty() && t < 1.0f; t += dt) {
            tracker.track();
            fw("Tracker", 0, 0);
        }
        }
    */
    /*
    {//test EnrightField
        GridT::Ptr grid = openvdb::tools::createLevelSetSphere<GridT>(radius, center, voxelSize);
        typedef openvdb::tools::EnrightField<float> FieldT;
        FieldT field;

        typedef openvdb::tools::LevelSetAdvection<GridT, FieldT>  AdvectT;
        AdvectT advect(*grid, field);
        advect.setSpatialScheme(openvdb::math::HJWENO5_BIAS);
        advect.setTemporalScheme(openvdb::math::TVD_RK2);
        advect.setTrackerSpatialScheme(openvdb::math::HJWENO5_BIAS);
        advect.setTrackerTemporalScheme(openvdb::math::TVD_RK1);

        FrameWriter<GridT> fw(dim, grid); fw("Enright",0, 0);
        //for (float t = 0, dt = 0.005f; !grid->empty() && t < 3.0f; t += dt) {
        //    fw("Enright", t + dt, advect.advect(t, t + dt));
        //}
        for (float t = 0, dt = 0.5f; !grid->empty() && t < 1.0f; t += dt) {
            fw("Enright", t + dt, advect.advect(t, t + dt));
        }
        }
    */
    /*
    {// test DiscreteGrid - Aligned
        GridT::Ptr grid = openvdb::tools::createLevelSetSphere<GridT>(radius, center, voxelSize);
        VectT vect(openvdb::Vec3f(1,0,0));
        typedef openvdb::tools::DiscreteField<VectT> FieldT;
        FieldT field(vect);
        typedef openvdb::tools::LevelSetAdvection<GridT, FieldT>  AdvectT;
        AdvectT advect(*grid, field);
        advect.setSpatialScheme(openvdb::math::HJWENO5_BIAS);
        advect.setTemporalScheme(openvdb::math::TVD_RK2);

        FrameWriter<GridT> fw(dim, grid); fw("Aligned",0, 0);
        //for (float t = 0, dt = 0.005f; !grid->empty() && t < 3.0f; t += dt) {
        //    fw("Aligned", t + dt, advect.advect(t, t + dt));
        //}
        for (float t = 0, dt = 0.5f; !grid->empty() && t < 1.0f; t += dt) {
            fw("Aligned", t + dt, advect.advect(t, t + dt));
        }
        }
    */
    /*
    {// test DiscreteGrid - Transformed
        GridT::Ptr grid = openvdb::tools::createLevelSetSphere<GridT>(radius, center, voxelSize);
        VectT vect(openvdb::Vec3f(0,0,0));
        VectT::Accessor acc = vect.getAccessor();
        for (openvdb::Coord ijk(0); ijk[0]<dim; ++ijk[0])
            for (ijk[1]=0; ijk[1]<dim; ++ijk[1])
                for (ijk[2]=0; ijk[2]<dim; ++ijk[2])
                    acc.setValue(ijk, openvdb::Vec3f(1,0,0));
        vect.transform().scale(2.0f);
        typedef openvdb::tools::DiscreteField<VectT> FieldT;
        FieldT field(vect);
        typedef openvdb::tools::LevelSetAdvection<GridT, FieldT>  AdvectT;
        AdvectT advect(*grid, field);
        advect.setSpatialScheme(openvdb::math::HJWENO5_BIAS);
        advect.setTemporalScheme(openvdb::math::TVD_RK2);

        FrameWriter<GridT> fw(dim, grid); fw("Xformed",0, 0);
        //for (float t = 0, dt = 0.005f; !grid->empty() && t < 3.0f; t += dt) {
        //    fw("Xformed", t + dt, advect.advect(t, t + dt));
        //}
        for (float t = 0, dt = 0.5f; !grid->empty() && t < 1.0f; t += dt) {
            fw("Xformed", t + dt, advect.advect(t, t + dt));
        }
        }
    */
}//testLevelSetAdvect


////////////////////////////////////////

void
TestTools::testLevelSetMorph()
{
    typedef openvdb::FloatGrid GridT;
    {//test morphing overlapping but aligned spheres
        const int dim = 64;
        const openvdb::Vec3f C1(0.35f, 0.35f, 0.35f), C2(0.4f, 0.4f, 0.4f);
        const float radius = 0.15f, voxelSize = 1.0f/(dim-1);

        GridT::Ptr source = openvdb::tools::createLevelSetSphere<GridT>(radius, C1, voxelSize);
        GridT::Ptr target = openvdb::tools::createLevelSetSphere<GridT>(radius, C2, voxelSize);

        typedef openvdb::tools::LevelSetMorphing<GridT>  MorphT;
        MorphT morph(*source, *target);
        morph.setSpatialScheme(openvdb::math::HJWENO5_BIAS);
        morph.setTemporalScheme(openvdb::math::TVD_RK3);
        morph.setTrackerSpatialScheme(openvdb::math::HJWENO5_BIAS);
        morph.setTrackerTemporalScheme(openvdb::math::TVD_RK2);

        const std::string name("SphereToSphere");
        //FrameWriter<GridT> fw(dim, source);
        //fw(name, 0.0f, 0);
        //unittest_util::CpuTimer timer;
        const float tMax =  0.05f/voxelSize;
        //std::cerr << "\nt-max = " << tMax << std::endl;
        //timer.start("\nMorphing");
        for (float t = 0, dt = 0.1f; !source->empty() && t < tMax; t += dt) {
            morph.advect(t, t + dt);
            //fw(name, t + dt, morph.advect(t, t + dt));
        }
        // timer.stop();

        const float invDx = 1.0f/voxelSize;
        openvdb::math::Stats s;
        for (GridT::ValueOnCIter it = source->tree().cbeginValueOn(); it; ++it) {
            s.add( invDx*(*it - target->tree().getValue(it.getCoord())) );
        }
        for (GridT::ValueOnCIter it = target->tree().cbeginValueOn(); it; ++it) {
            s.add( invDx*(*it - target->tree().getValue(it.getCoord())) );
        }
        //s.print("Morph");
        CPPUNIT_ASSERT_DOUBLES_EQUAL(0.0, s.min(), 0.50);
        CPPUNIT_ASSERT_DOUBLES_EQUAL(0.0, s.max(), 0.50);
        CPPUNIT_ASSERT_DOUBLES_EQUAL(0.0, s.avg(), 0.02);
        /*
        openvdb::math::Histogram h(s, 30);
        for (GridT::ValueOnCIter it = source->tree().cbeginValueOn(); it; ++it) {
            h.add( invDx*(*it - target->tree().getValue(it.getCoord())) );
        }
        for (GridT::ValueOnCIter it = target->tree().cbeginValueOn(); it; ++it) {
            h.add( invDx*(*it - target->tree().getValue(it.getCoord())) );
        }
        h.print("Morph");
        */
    }
    /*
    // Uncomment sections below to run this (very time-consuming) test
    {//test morphing between the bunny and the buddha models loaded from files
        unittest_util::CpuTimer timer;
        openvdb::initialize();//required whenever I/O of OpenVDB files is performed!
        openvdb::io::File sourceFile("/usr/pic1/Data/OpenVDB/LevelSetModels/bunny.vdb");
        sourceFile.open();
        GridT::Ptr source = openvdb::gridPtrCast<GridT>(sourceFile.getGrids()->at(0));

        openvdb::io::File targetFile("/usr/pic1/Data/OpenVDB/LevelSetModels/buddha.vdb");
        targetFile.open();
        GridT::Ptr target = openvdb::gridPtrCast<GridT>(targetFile.getGrids()->at(0));

        typedef openvdb::tools::LevelSetMorphing<GridT>  MorphT;
        MorphT morph(*source, *target);
        morph.setSpatialScheme(openvdb::math::FIRST_BIAS);
        //morph.setSpatialScheme(openvdb::math::HJWENO5_BIAS);
        morph.setTemporalScheme(openvdb::math::TVD_RK2);
        morph.setTrackerSpatialScheme(openvdb::math::FIRST_BIAS);
        //morph.setTrackerSpatialScheme(openvdb::math::HJWENO5_BIAS);
        morph.setTrackerTemporalScheme(openvdb::math::TVD_RK2);

        const std::string name("Bunny2Buddha");
        FrameWriter<GridT> fw(1, source);
        fw(name, 0.0f, 0);
        for (float t = 0, dt = 1.0f; !source->empty() && t < 300.0f; t += dt) {
        timer.start("Morphing");
        const int cflCount = morph.advect(t, t + dt);
        timer.stop();
        fw(name, t + dt, cflCount);
        }
    }
    */
    /*
    // Uncomment sections below to run this (very time-consuming) test
    {//test morphing between the dragon and the teapot models loaded from files
        unittest_util::CpuTimer timer;
        openvdb::initialize();//required whenever I/O of OpenVDB files is performed!
        openvdb::io::File sourceFile("/usr/pic1/Data/OpenVDB/LevelSetModels/dragon.vdb");
        sourceFile.open();
        GridT::Ptr source = openvdb::gridPtrCast<GridT>(sourceFile.getGrids()->at(0));

        openvdb::io::File targetFile("/usr/pic1/Data/OpenVDB/LevelSetModels/utahteapot.vdb");
        targetFile.open();
        GridT::Ptr target = openvdb::gridPtrCast<GridT>(targetFile.getGrids()->at(0));

        typedef openvdb::tools::LevelSetMorphing<GridT>  MorphT;
        MorphT morph(*source, *target);
        morph.setSpatialScheme(openvdb::math::FIRST_BIAS);
        //morph.setSpatialScheme(openvdb::math::HJWENO5_BIAS);
        morph.setTemporalScheme(openvdb::math::TVD_RK2);
        //morph.setTrackerSpatialScheme(openvdb::math::HJWENO5_BIAS);
        morph.setTrackerSpatialScheme(openvdb::math::FIRST_BIAS);
        morph.setTrackerTemporalScheme(openvdb::math::TVD_RK2);

        const std::string name("Dragon2Teapot");
        FrameWriter<GridT> fw(5, source);
        fw(name, 0.0f, 0);
        for (float t = 0, dt = 0.4f; !source->empty() && t < 110.0f; t += dt) {
            timer.start("Morphing");
            const int cflCount = morph.advect(t, t + dt);
            timer.stop();
            fw(name, t + dt, cflCount);
        }
        }

    */
}//testLevelSetMorph

////////////////////////////////////////

void
TestTools::testLevelSetMeasure()
{
    const double percentage = 0.1/100.0;//i.e. 0.1%
    typedef openvdb::FloatGrid GridT;
    const int dim = 256;
    openvdb::Real a, v, c, area, volume, curv;

    // First sphere
    openvdb::Vec3f C(0.35f, 0.35f, 0.35f);
    openvdb::Real r = 0.15, voxelSize = 1.0/(dim-1);
    const openvdb::Real Pi = boost::math::constants::pi<openvdb::Real>();
    GridT::Ptr sphere = openvdb::tools::createLevelSetSphere<GridT>(r, C, voxelSize);

    typedef openvdb::tools::LevelSetMeasure<GridT>  MeasureT;
    MeasureT m(*sphere);

    /// Test area and volume of sphere in world units
    m.measure(a, v);
    area = 4*Pi*r*r;
    volume = 4.0/3.0*Pi*r*r*r;
    //std::cerr << "\nArea of sphere = " << area << "  " << a << std::endl;
    //std::cerr << "\nVolume of sphere = " << volume << "  " << v << std::endl;
    // Test accuracy of computed measures to within 0.1% of the exact measure.
    CPPUNIT_ASSERT_DOUBLES_EQUAL(area,   a, percentage*area);
    CPPUNIT_ASSERT_DOUBLES_EQUAL(volume, v, percentage*volume);

    // Test all measures of sphere in world units
    m.measure(a, v, c);
    area = 4*Pi*r*r;
    volume = 4.0/3.0*Pi*r*r*r;
    curv = 1.0/r;
    //std::cerr << "\nArea of sphere = " << area << "  " << a << std::endl;
    //std::cerr << "Volume of sphere = " << volume << "  " << v << std::endl;
    //std::cerr << "Avg mean curvature of sphere = " << curv << "  " << c << std::endl;
    // Test accuracy of computed measures to within 0.1% of the exact measure.
    CPPUNIT_ASSERT_DOUBLES_EQUAL(area,   a, percentage*area);
    CPPUNIT_ASSERT_DOUBLES_EQUAL(volume, v, percentage*volume);
    CPPUNIT_ASSERT_DOUBLES_EQUAL(curv,   c, percentage*curv);

     // Test all measures of sphere in index units
    m.measure(a, v, c, false);
    r /= voxelSize;
    area = 4*Pi*r*r;
    volume = 4.0/3.0*Pi*r*r*r;
    curv = 1.0/r;
    //std::cerr << "\nArea of sphere = " << area << "  " << a << std::endl;
    //std::cerr << "Volume of sphere = " << volume << "  " << v << std::endl;
    //std::cerr << "Avg mean curvature of sphere = " << curv << "  " << c << std::endl;
    // Test accuracy of computed measures to within 0.1% of the exact measure.
    CPPUNIT_ASSERT_DOUBLES_EQUAL(area,   a, percentage*area);
    CPPUNIT_ASSERT_DOUBLES_EQUAL(volume, v, percentage*volume);
    CPPUNIT_ASSERT_DOUBLES_EQUAL(curv,   c, percentage*curv);

    // Second sphere
    C = openvdb::Vec3f(5.4f, 6.4f, 8.4f);
    r = 0.57f;
    sphere = openvdb::tools::createLevelSetSphere<GridT>(r, C, voxelSize);
    m.reinit(*sphere);

     // Test all measures of sphere in world units
    m.measure(a, v, c);
    area = 4*Pi*r*r;
    volume = 4.0/3.0*Pi*r*r*r;
    curv = 1.0/r;
    //std::cerr << "\nArea of sphere = " << area << "  " << a << std::endl;
    //std::cerr << "Volume of sphere = " << volume << "  " << v << std::endl;
    //std::cerr << "Avg mean curvature of sphere = " << curv << "  " << c << std::endl;
    // Test accuracy of computed measures to within 0.1% of the exact measure.
    CPPUNIT_ASSERT_DOUBLES_EQUAL(area,   a, percentage*area);
    CPPUNIT_ASSERT_DOUBLES_EQUAL(volume, v, percentage*volume);
    CPPUNIT_ASSERT_DOUBLES_EQUAL(curv,   c, percentage*curv);
    CPPUNIT_ASSERT_DOUBLES_EQUAL(area,  openvdb::tools::levelSetArea(*sphere),  percentage*area);
    CPPUNIT_ASSERT_DOUBLES_EQUAL(volume,openvdb::tools::levelSetVolume(*sphere),percentage*volume);

     // Test all measures of sphere in index units
    m.measure(a, v, c, false);
    r /= voxelSize;
    area = 4*Pi*r*r;
    volume = 4.0/3.0*Pi*r*r*r;
    curv = 1.0/r;
    //std::cerr << "\nArea of sphere = " << area << "  " << a << std::endl;
    //std::cerr << "Volume of sphere = " << volume << "  " << v << std::endl;
    //std::cerr << "Avg mean curvature of sphere = " << curv << "  " << c << std::endl;
    // Test accuracy of computed measures to within 0.1% of the exact measure.
    CPPUNIT_ASSERT_DOUBLES_EQUAL(area,   a, percentage*area);
    CPPUNIT_ASSERT_DOUBLES_EQUAL(volume, v, percentage*volume);
    CPPUNIT_ASSERT_DOUBLES_EQUAL(curv,   c, percentage*curv);
    CPPUNIT_ASSERT_DOUBLES_EQUAL(area,  openvdb::tools::levelSetArea(*sphere,false),
                                 percentage*area);
    CPPUNIT_ASSERT_DOUBLES_EQUAL(volume,openvdb::tools::levelSetVolume(*sphere,false),
                                 percentage*volume);

    // Read level set from file
    /*
    unittest_util::CpuTimer timer;
    openvdb::initialize();//required whenever I/O of OpenVDB files is performed!
    openvdb::io::File sourceFile("/usr/pic1/Data/OpenVDB/LevelSetModels/venusstatue.vdb");
    sourceFile.open();
    GridT::Ptr model = openvdb::gridPtrCast<GridT>(sourceFile.getGrids()->at(0));
    m.reinit(*model);

    //m.setGrainSize(1);
    timer.start("\nParallel measure of area and volume");
    m.measure(a, v, false);
    timer.stop();
    std::cerr << "Model: area = " << a << ", volume = " << v << std::endl;

    timer.start("\nParallel measure of area, volume and curvature");
    m.measure(a, v, c, false);
    timer.stop();
    std::cerr << "Model: area = " << a << ", volume = " << v
              << ", average curvature = " << c << std::endl;

    m.setGrainSize(0);
    timer.start("\nSerial measure of area and volume");
    m.measure(a, v, false);
    timer.stop();
    std::cerr << "Model: area = " << a << ", volume = " << v << std::endl;

    timer.start("\nSerial measure of area, volume and curvature");
    m.measure(a, v, c, false);
    timer.stop();
    std::cerr << "Model: area = " << a << ", volume = " << v
              << ", average curvature = " << c << std::endl;
    */
}//testLevelSetMeasure

void
TestTools::testMagnitude()
{
    openvdb::FloatGrid::Ptr grid = openvdb::FloatGrid::create(/*background=*/5.0);
    openvdb::FloatTree& tree = grid->tree();
    CPPUNIT_ASSERT(tree.empty());

    const openvdb::Coord dim(64,64,64);
    const openvdb::Vec3f center(35.0f, 30.0f, 40.0f);
    const float radius=0.0f;
    unittest_util::makeSphere<openvdb::FloatGrid>(dim,center,radius,*grid,
                                                  unittest_util::SPHERE_DENSE);

    CPPUNIT_ASSERT(!tree.empty());
    CPPUNIT_ASSERT_EQUAL(dim[0]*dim[1]*dim[2], int(tree.activeVoxelCount()));

    openvdb::VectorGrid::Ptr gradGrid = openvdb::tools::gradient(*grid);
    CPPUNIT_ASSERT_EQUAL(int(tree.activeVoxelCount()), int(gradGrid->activeVoxelCount()));

    openvdb::FloatGrid::Ptr mag = openvdb::tools::magnitude(*gradGrid);
    CPPUNIT_ASSERT_EQUAL(int(tree.activeVoxelCount()), int(mag->activeVoxelCount()));

    openvdb::FloatGrid::ConstAccessor accessor = mag->getConstAccessor();

    openvdb::Coord xyz(35,30,30);
    float v = accessor.getValue(xyz);
    CPPUNIT_ASSERT_DOUBLES_EQUAL(1.0, v, 0.01);

    xyz.reset(35,10,40);
    v = accessor.getValue(xyz);
    CPPUNIT_ASSERT_DOUBLES_EQUAL(1.0, v, 0.01);
}


void
TestTools::testMaskedMagnitude()
{
    openvdb::FloatGrid::Ptr grid = openvdb::FloatGrid::create(/*background=*/5.0);
    openvdb::FloatTree& tree = grid->tree();
    CPPUNIT_ASSERT(tree.empty());

    const openvdb::Coord dim(64,64,64);
    const openvdb::Vec3f center(35.0f, 30.0f, 40.0f);
    const float radius=0.0f;
    unittest_util::makeSphere<openvdb::FloatGrid>(dim,center,radius,*grid,
                                                  unittest_util::SPHERE_DENSE);

    CPPUNIT_ASSERT(!tree.empty());
    CPPUNIT_ASSERT_EQUAL(dim[0]*dim[1]*dim[2], int(tree.activeVoxelCount()));

    openvdb::VectorGrid::Ptr gradGrid = openvdb::tools::gradient(*grid);
    CPPUNIT_ASSERT_EQUAL(int(tree.activeVoxelCount()), int(gradGrid->activeVoxelCount()));


    // create a masking grid

    const openvdb::CoordBBox maskbbox(openvdb::Coord(35, 30, 30), openvdb::Coord(41, 41, 41));
    openvdb::BoolGrid::Ptr maskGrid = openvdb::BoolGrid::create(false);
    maskGrid->fill(maskbbox, true/*value*/, true/*activate*/);

    // compute the magnitude in masked region
    openvdb::FloatGrid::Ptr mag = openvdb::tools::magnitude(*gradGrid, *maskGrid);

    openvdb::FloatGrid::ConstAccessor accessor = mag->getConstAccessor();

    // test in the masked region
    openvdb::Coord xyz(35,30,30);
    CPPUNIT_ASSERT(maskbbox.isInside(xyz));
    float v = accessor.getValue(xyz);
    CPPUNIT_ASSERT_DOUBLES_EQUAL(1.0, v, 0.01);

    // test outside the masked region
    xyz.reset(35,10,40);
    CPPUNIT_ASSERT(!maskbbox.isInside(xyz));
    v = accessor.getValue(xyz);
    CPPUNIT_ASSERT_DOUBLES_EQUAL(0.0, v, 0.01);
}


void
TestTools::testNormalize()
{
    openvdb::FloatGrid::Ptr grid = openvdb::FloatGrid::create(5.0);
    openvdb::FloatTree& tree = grid->tree();

    const openvdb::Coord dim(64,64,64);
    const openvdb::Vec3f center(35.0f, 30.0f, 40.0f);
    const float radius=10.0f;
    unittest_util::makeSphere<openvdb::FloatGrid>(
        dim,center,radius,*grid, unittest_util::SPHERE_DENSE);

    CPPUNIT_ASSERT_EQUAL(dim[0]*dim[1]*dim[2], int(tree.activeVoxelCount()));
    openvdb::Coord xyz(10, 20, 30);

    openvdb::VectorGrid::Ptr grad = openvdb::tools::gradient(*grid);

    typedef openvdb::VectorGrid::ValueType Vec3Type;

    typedef openvdb::VectorGrid::ValueOnIter ValueIter;

    struct Local {
        static inline Vec3Type op(const Vec3Type &x) { return x * 2.0f; }
        static inline void visit(const ValueIter& it) { it.setValue(op(*it)); }
    };

    openvdb::tools::foreach(grad->beginValueOn(), Local::visit, true);

    openvdb::VectorGrid::ConstAccessor accessor = grad->getConstAccessor();

    xyz = openvdb::Coord(35,10,40);
    Vec3Type v = accessor.getValue(xyz);
    //std::cerr << "\nPassed testNormalize(" << xyz << ")=" << v.length() << std::endl;
    CPPUNIT_ASSERT_DOUBLES_EQUAL(2.0,v.length(),0.001);
    openvdb::VectorGrid::Ptr norm = openvdb::tools::normalize(*grad);

    accessor = norm->getConstAccessor();
    v = accessor.getValue(xyz);
    //std::cerr << "\nPassed testNormalize(" << xyz << ")=" << v.length() << std::endl;
    CPPUNIT_ASSERT_DOUBLES_EQUAL(1.0, v.length(), 0.0001);
}


void
TestTools::testMaskedNormalize()
{
    openvdb::FloatGrid::Ptr grid = openvdb::FloatGrid::create(5.0);
    openvdb::FloatTree& tree = grid->tree();

    const openvdb::Coord dim(64,64,64);
    const openvdb::Vec3f center(35.0f, 30.0f, 40.0f);
    const float radius=10.0f;
    unittest_util::makeSphere<openvdb::FloatGrid>(
        dim,center,radius,*grid, unittest_util::SPHERE_DENSE);

    CPPUNIT_ASSERT_EQUAL(dim[0]*dim[1]*dim[2], int(tree.activeVoxelCount()));
    openvdb::Coord xyz(10, 20, 30);

    openvdb::VectorGrid::Ptr grad = openvdb::tools::gradient(*grid);

    typedef openvdb::VectorGrid::ValueType Vec3Type;

    typedef openvdb::VectorGrid::ValueOnIter ValueIter;

    struct Local {
        static inline Vec3Type op(const Vec3Type &x) { return x * 2.0f; }
        static inline void visit(const ValueIter& it) { it.setValue(op(*it)); }
    };

    openvdb::tools::foreach(grad->beginValueOn(), Local::visit, true);

    openvdb::VectorGrid::ConstAccessor accessor = grad->getConstAccessor();

    xyz = openvdb::Coord(35,10,40);
    Vec3Type v = accessor.getValue(xyz);

    // create a masking grid

    const openvdb::CoordBBox maskbbox(openvdb::Coord(35, 30, 30), openvdb::Coord(41, 41, 41));
    openvdb::BoolGrid::Ptr maskGrid = openvdb::BoolGrid::create(false);
    maskGrid->fill(maskbbox, true/*value*/, true/*activate*/);

    CPPUNIT_ASSERT_DOUBLES_EQUAL(2.0,v.length(),0.001);

    // compute the normalized valued in the masked region
    openvdb::VectorGrid::Ptr norm = openvdb::tools::normalize(*grad, *maskGrid);

    accessor = norm->getConstAccessor();
    { // outside the masked region
        CPPUNIT_ASSERT(!maskbbox.isInside(xyz));
        v = accessor.getValue(xyz);
        CPPUNIT_ASSERT_DOUBLES_EQUAL(0.0, v.length(), 0.0001);
    }
    { // inside the masked region
        xyz.reset(35, 30, 30);
        v = accessor.getValue(xyz);
        CPPUNIT_ASSERT_DOUBLES_EQUAL(1.0, v.length(), 0.0001);
    }
}

////////////////////////////////////////


void
TestTools::testPointAdvect()
{
    {
        // Setup:    Advect a number of points in a uniform velocity field (1,1,1).
        //           over a time dt=1 with each of the 4 different advection schemes.
        //           Points initialized at latice points.
        //
        // Uses:     FloatTree (velocity), collocated sampling, advection
        //
        // Expected: All advection schemes will have the same result.  Each point will
        //           be advanced to a new latice point.  The i-th point will be at (i+1,i+1,i+1)
        //

        const size_t numPoints = 2000000;

        // create a uniform velocity field in SINGLE PRECISION
        const openvdb::Vec3f velocityBackground(1, 1, 1);
        openvdb::Vec3fGrid::Ptr velocityGrid = openvdb::Vec3fGrid::create(velocityBackground);

        // using all the default template arguments
        openvdb::tools::PointAdvect<> advectionTool(*velocityGrid);

        // create points
        std::vector<openvdb::Vec3f> pointList(numPoints);  /// larger than the tbb chunk size
        for (size_t i = 0; i < numPoints; i++) pointList[i] = openvdb::Vec3f(i, i, i);

        for (unsigned int order = 1; order < 5; ++order) {
            // check all four time integrations schemes
            // construct an advection tool.  By default the number of cpt iterations is zero
            advectionTool.setIntegrationOrder(order);
            advectionTool.advect(pointList, /*dt=*/1.0, /*iterations=*/1);

            // check locations
            for (size_t i = 0; i < numPoints; i++) {
                openvdb::Vec3f expected(i + 1, i + 1 , i + 1);
                CPPUNIT_ASSERT_EQUAL(expected, pointList[i]);
            }
            // reset values
            for (size_t i = 0; i < numPoints; i++) pointList[i] = openvdb::Vec3f(i, i, i);
        }

    }

    {
        // Setup:    Advect a number of points in a uniform velocity field (1,1,1).
        //           over a time dt=1 with each of the 4 different advection schemes.
        //           And then project the point location onto the x-y plane
        //           Points initialized at latice points.
        //
        // Uses:     DoubleTree (velocity), staggered sampling, constraint projection, advection
        //
        // Expected: All advection schemes will have the same result.  Modes 1-4: Each point will
        //           be advanced to a new latice point and projected to x-y plane.
        //           The i-th point will be at (i+1,i+1,0).  For mode 0 (no advection), i-th point
        //           will be found at (i, i, 0)

        const size_t numPoints = 4;

        // create a uniform velocity field in DOUBLE PRECISION
        const openvdb::Vec3d velocityBackground(1, 1, 1);
        openvdb::Vec3dGrid::Ptr velocityGrid = openvdb::Vec3dGrid::create(velocityBackground);

        // create a simple (horizontal) constraint field valid for a
        // (-10,10)x(-10,10)x(-10,10)
        const openvdb::Vec3d cptBackground(0, 0, 0);
        openvdb::Vec3dGrid::Ptr cptGrid = openvdb::Vec3dGrid::create(cptBackground);
        openvdb::Vec3dTree& cptTree = cptGrid->tree();

        // create points
        std::vector<openvdb::Vec3d> pointList(numPoints);
        for (unsigned int i = 0; i < numPoints; i++) pointList[i] = openvdb::Vec3d(i, i, i);

        // Initialize the constraint field in a [-10,10]x[-10,10]x[-10,10] box
        // this test will only work if the points remain in the box
        openvdb::Coord ijk(0, 0, 0);
        for (int i = -10; i < 11; i++) {
            ijk.setX(i);
            for (int j = -10; j < 11; j++) {
                ijk.setY(j);
                for (int k = -10; k < 11; k++) {
                    ijk.setZ(k);
                    // set the value as projection onto the x-y plane
                    cptTree.setValue(ijk, openvdb::Vec3d(i, j, 0));
                }
            }
        }

        // construct an advection tool.  By default the number of cpt iterations is zero
        openvdb::tools::ConstrainedPointAdvect<openvdb::Vec3dGrid,
            std::vector<openvdb::Vec3d>, true> constrainedAdvectionTool(*velocityGrid, *cptGrid, 0);
        constrainedAdvectionTool.setThreaded(false);

        // change the number of constraint interation from default 0 to 5
        constrainedAdvectionTool.setConstraintIterations(5);

        // test the pure-projection mode (order = 0)
        constrainedAdvectionTool.setIntegrationOrder(0);

        // change the number of constraint interation (from 0 to 5)
        constrainedAdvectionTool.setConstraintIterations(5);

        constrainedAdvectionTool.advect(pointList, /*dt=*/1.0, /*iterations=*/1);

        // check locations
        for (unsigned int i = 0; i < numPoints; i++) {
            openvdb::Vec3d expected(i, i, 0);  // location (i, i, i) projected on to x-y plane
            for (int n=0; n<3; ++n) {
                CPPUNIT_ASSERT_DOUBLES_EQUAL(expected[n], pointList[i][n], /*tolerance=*/1e-6);
            }
        }

        // reset values
        for (unsigned int i = 0; i < numPoints; i++) pointList[i] = openvdb::Vec3d(i, i, i);

        // test all four time integrations schemes
        for (unsigned int order = 1; order < 5; ++order) {

            constrainedAdvectionTool.setIntegrationOrder(order);

            constrainedAdvectionTool.advect(pointList, /*dt=*/1.0, /*iterations=*/1);

            // check locations
            for (unsigned int i = 0; i < numPoints; i++) {
                openvdb::Vec3d expected(i+1, i+1, 0); // location (i,i,i) projected onto x-y plane
                for (int n=0; n<3; ++n) {
                    CPPUNIT_ASSERT_DOUBLES_EQUAL(expected[n], pointList[i][n], /*tolerance=*/1e-6);
                }
            }
            // reset values
            for (unsigned int i = 0; i < numPoints; i++) pointList[i] = openvdb::Vec3d(i, i, i);
        }
    }
}


////////////////////////////////////////


struct PointList
{
    struct Point { double x,y,z; };
    std::vector<Point> list;
<<<<<<< HEAD
    void add(const openvdb::math::Vec3d &p) { Point q={p[0],p[1],p[2]}; list.push_back(q); }
=======
    void add(const openvdb::Vec3d &p) { Point q={p[0],p[1],p[2]}; list.push_back(q); }
>>>>>>> df1c8401
};


void
TestTools::testPointScatter()
{
    typedef openvdb::FloatGrid GridType;
    const openvdb::Coord dim(64, 64, 64);
    const openvdb::Vec3f center(35.0f, 30.0f, 40.0f);
    const float radius = 20.0;
    typedef boost::mt11213b RandGen;
    RandGen mtRand;

    GridType::Ptr grid = GridType::create(/*background=*/2.0);
    unittest_util::makeSphere<GridType>(dim, center, radius, *grid,
                                        unittest_util::SPHERE_DENSE_NARROW_BAND);

    {
        const int pointCount = 1000;
        PointList points;
        openvdb::tools::UniformPointScatter<PointList, RandGen> scatter(points, pointCount, mtRand);
        scatter.operator()<GridType>(*grid);
        CPPUNIT_ASSERT_EQUAL( pointCount, scatter.getPointCount() );
        CPPUNIT_ASSERT_EQUAL( pointCount, int(points.list.size()) );
    }
    {
        const float density = 1.0f;//per volume = per voxel since voxel size = 1
        PointList points;
        openvdb::tools::UniformPointScatter<PointList, RandGen> scatter(points, density, mtRand);
        scatter.operator()<GridType>(*grid);
        CPPUNIT_ASSERT_EQUAL( int(scatter.getVoxelCount()), scatter.getPointCount() );
        CPPUNIT_ASSERT_EQUAL( int(scatter.getVoxelCount()), int(points.list.size()) );
    }
    {
        const float density = 1.0f;//per volume = per voxel since voxel size = 1
        PointList points;
        openvdb::tools::NonUniformPointScatter<PointList, RandGen> scatter(points, density, mtRand);
        scatter.operator()<GridType>(*grid);
        CPPUNIT_ASSERT( int(scatter.getVoxelCount()) < scatter.getPointCount() );
        CPPUNIT_ASSERT_EQUAL( scatter.getPointCount(), int(points.list.size()) );
    }
}


////////////////////////////////////////


void
TestTools::testFloatApply()
{
    typedef openvdb::FloatTree::ValueOnIter ValueIter;

    struct Local {
        static inline float op(float x) { return x * 2.0; }
        static inline void visit(const ValueIter& it) { it.setValue(op(*it)); }
    };

    const float background = 1.0;
    openvdb::FloatTree tree(background);

    const int MIN = -1000, MAX = 1000, STEP = 50;
    openvdb::Coord xyz;
    for (int z = MIN; z < MAX; z += STEP) {
        xyz.setZ(z);
        for (int y = MIN; y < MAX; y += STEP) {
            xyz.setY(y);
            for (int x = MIN; x < MAX; x += STEP) {
                xyz.setX(x);
                tree.setValue(xyz, x + y + z);
            }
        }
    }
    /// @todo set some tile values

    openvdb::tools::foreach(tree.begin<ValueIter>(), Local::visit, /*threaded=*/true);

    float expected = Local::op(background);
    //CPPUNIT_ASSERT_DOUBLES_EQUAL(expected, tree.background(), /*tolerance=*/0.0);
    //expected = Local::op(-background);
    //CPPUNIT_ASSERT_DOUBLES_EQUAL(expected, -tree.background(), /*tolerance=*/0.0);

    for (openvdb::FloatTree::ValueOnCIter it = tree.cbeginValueOn(); it; ++it) {
        xyz = it.getCoord();
        expected = Local::op(xyz[0] + xyz[1] + xyz[2]);
        CPPUNIT_ASSERT_DOUBLES_EQUAL(expected, it.getValue(), /*tolerance=*/0.0);
    }
}


////////////////////////////////////////


namespace {

template<typename IterT>
struct MatMul {
    openvdb::math::Mat3s mat;
    MatMul(const openvdb::math::Mat3s& _mat): mat(_mat) {}
    openvdb::Vec3s xform(const openvdb::Vec3s& v) const { return mat.transform(v); }
    void operator()(const IterT& it) const { it.setValue(xform(*it)); }
};

}


void
TestTools::testVectorApply()
{
    typedef openvdb::VectorTree::ValueOnIter ValueIter;

    const openvdb::Vec3s background(1, 1, 1);
    openvdb::VectorTree tree(background);

    const int MIN = -1000, MAX = 1000, STEP = 80;
    openvdb::Coord xyz;
    for (int z = MIN; z < MAX; z += STEP) {
        xyz.setZ(z);
        for (int y = MIN; y < MAX; y += STEP) {
            xyz.setY(y);
            for (int x = MIN; x < MAX; x += STEP) {
                xyz.setX(x);
                tree.setValue(xyz, openvdb::Vec3s(x, y, z));
            }
        }
    }
    /// @todo set some tile values

    MatMul<ValueIter> op(openvdb::math::Mat3s(1, 2, 3, -1, -2, -3, 3, 2, 1));
    openvdb::tools::foreach(tree.beginValueOn(), op, /*threaded=*/true);

    openvdb::Vec3s expected;
    for (openvdb::VectorTree::ValueOnCIter it = tree.cbeginValueOn(); it; ++it) {
        xyz = it.getCoord();
        expected = op.xform(openvdb::Vec3s(xyz[0], xyz[1], xyz[2]));
        CPPUNIT_ASSERT_EQUAL(expected, it.getValue());
    }
}


////////////////////////////////////////


namespace {

struct AccumSum {
    int64_t sum; int joins;
    AccumSum(): sum(0), joins(0) {}
    void operator()(const openvdb::Int32Tree::ValueOnCIter& it)
    {
        if (it.isVoxelValue()) sum += *it;
        else sum += (*it) * it.getVoxelCount();
    }
    void join(AccumSum& other) { sum += other.sum; joins += 1 + other.joins; }
};


struct AccumLeafVoxelCount {
    typedef openvdb::tree::LeafManager<openvdb::Int32Tree>::LeafRange LeafRange;
    openvdb::Index64 count;
    AccumLeafVoxelCount(): count(0) {}
    void operator()(const LeafRange::Iterator& it) { count += it->onVoxelCount(); }
    void join(AccumLeafVoxelCount& other) { count += other.count; }
};

}


void
TestTools::testAccumulate()
{
    using namespace openvdb;

    const int value = 2;
    Int32Tree tree(/*background=*/0);
    tree.fill(CoordBBox::createCube(Coord(0), 198), value, /*active=*/true);

    const int64_t expected = tree.activeVoxelCount() * value;
    {
        AccumSum op;
        tools::accumulate(tree.cbeginValueOn(), op, /*threaded=*/false);
        CPPUNIT_ASSERT_EQUAL(expected, op.sum);
        CPPUNIT_ASSERT_EQUAL(0, op.joins);
    }
    {
        AccumSum op;
        tools::accumulate(tree.cbeginValueOn(), op, /*threaded=*/true);
        CPPUNIT_ASSERT_EQUAL(expected, op.sum);
    }
    {
        AccumLeafVoxelCount op;
        tree::LeafManager<Int32Tree> mgr(tree);
        tools::accumulate(mgr.leafRange().begin(), op, /*threaded=*/true);
        CPPUNIT_ASSERT_EQUAL(tree.activeLeafVoxelCount(), op.count);
    }
}


////////////////////////////////////////


namespace {

template<typename InIterT, typename OutTreeT>
struct FloatToVec
{
    typedef typename InIterT::ValueT ValueT;
    typedef typename openvdb::tree::ValueAccessor<OutTreeT> Accessor;

    // Transform a scalar value into a vector value.
    static openvdb::Vec3s toVec(const ValueT& v) { return openvdb::Vec3s(v, v*2, v*3); }

    FloatToVec() { numTiles = 0; }

    void operator()(const InIterT& it, Accessor& acc)
    {
        if (it.isVoxelValue()) { // set a single voxel
            acc.setValue(it.getCoord(), toVec(*it));
        } else { // fill an entire tile
            numTiles.fetch_and_increment();
            openvdb::CoordBBox bbox;
            it.getBoundingBox(bbox);
            acc.tree().fill(bbox, toVec(*it));
        }
    }

    tbb::atomic<int> numTiles;
};

}


void
TestTools::testTransformValues()
{
    using openvdb::CoordBBox;
    using openvdb::Coord;
    using openvdb::Vec3s;

    typedef openvdb::tree::Tree4<float, 3, 2, 3>::Type Tree323f;
    typedef openvdb::tree::Tree4<Vec3s, 3, 2, 3>::Type Tree323v;

    const float background = 1.0;
    Tree323f ftree(background);

    const int MIN = -1000, MAX = 1000, STEP = 80;
    Coord xyz;
    for (int z = MIN; z < MAX; z += STEP) {
        xyz.setZ(z);
        for (int y = MIN; y < MAX; y += STEP) {
            xyz.setY(y);
            for (int x = MIN; x < MAX; x += STEP) {
                xyz.setX(x);
                ftree.setValue(xyz, x + y + z);
            }
        }
    }
    // Set some tile values.
    ftree.fill(CoordBBox(Coord(1024), Coord(1024 + 8 - 1)), 3 * 1024); // level-1 tile
    ftree.fill(CoordBBox(Coord(2048), Coord(2048 + 32 - 1)), 3 * 2048); // level-2 tile
    ftree.fill(CoordBBox(Coord(3072), Coord(3072 + 256 - 1)), 3 * 3072); // level-3 tile

    for (int shareOp = 0; shareOp <= 1; ++shareOp) {
        FloatToVec<Tree323f::ValueOnCIter, Tree323v> op;
        Tree323v vtree;
        openvdb::tools::transformValues(ftree.cbeginValueOn(), vtree, op,
            /*threaded=*/true, shareOp);

        // The tile count is accurate only if the functor is shared.  Otherwise,
        // it is initialized to zero in the main thread and never changed.
        CPPUNIT_ASSERT_EQUAL(shareOp ? 3 : 0, int(op.numTiles));

        Vec3s expected;
        for (Tree323v::ValueOnCIter it = vtree.cbeginValueOn(); it; ++it) {
            xyz = it.getCoord();
            expected = op.toVec(xyz[0] + xyz[1] + xyz[2]);
            CPPUNIT_ASSERT_EQUAL(expected, it.getValue());
        }
        // Check values inside the tiles.
        CPPUNIT_ASSERT_EQUAL(op.toVec(3 * 1024), vtree.getValue(Coord(1024 + 4)));
        CPPUNIT_ASSERT_EQUAL(op.toVec(3 * 2048), vtree.getValue(Coord(2048 + 16)));
        CPPUNIT_ASSERT_EQUAL(op.toVec(3 * 3072), vtree.getValue(Coord(3072 + 128)));
    }
}


////////////////////////////////////////


void
TestTools::testUtil()
{
    using openvdb::CoordBBox;
    using openvdb::Coord;
    using openvdb::Vec3s;

    typedef openvdb::tree::Tree4<bool, 3, 2, 3>::Type CharTree;

    // Test boolean operators
    CharTree treeA(false), treeB(false);

    treeA.fill(CoordBBox(Coord(-10), Coord(10)), true);
    treeA.voxelizeActiveTiles();

    treeB.fill(CoordBBox(Coord(-10), Coord(10)), true);
    treeB.voxelizeActiveTiles();

    const size_t voxelCountA = treeA.activeVoxelCount();
    const size_t voxelCountB = treeB.activeVoxelCount();

    CPPUNIT_ASSERT_EQUAL(voxelCountA, voxelCountB);

    CharTree::Ptr tree = openvdb::util::leafTopologyDifference(treeA, treeB);
    CPPUNIT_ASSERT(tree->activeVoxelCount() == 0);

    tree = openvdb::util::leafTopologyIntersection(treeA, treeB);
    CPPUNIT_ASSERT(tree->activeVoxelCount() == voxelCountA);

    treeA.fill(CoordBBox(Coord(-10), Coord(22)), true);
    treeA.voxelizeActiveTiles();

    const size_t voxelCount = treeA.activeVoxelCount();

    tree = openvdb::util::leafTopologyDifference(treeA, treeB);
    CPPUNIT_ASSERT(tree->activeVoxelCount() == (voxelCount - voxelCountA));

    tree = openvdb::util::leafTopologyIntersection(treeA, treeB);
    CPPUNIT_ASSERT(tree->activeVoxelCount() == voxelCountA);
}


////////////////////////////////////////


void
TestTools::testVectorTransformer()
{
    using namespace openvdb;

    Mat4d xform = Mat4d::identity();
    xform.preTranslate(Vec3d(0.1, -2.5, 3));
    xform.preScale(Vec3d(0.5, 1.1, 2));
    xform.preRotate(math::X_AXIS, 30.0 * M_PI / 180.0);
    xform.preRotate(math::Y_AXIS, 300.0 * M_PI / 180.0);

    Mat4d invXform = xform.inverse();
    invXform = invXform.transpose();

    {
        // Set some vector values in a grid, then verify that tools::transformVectors()
        // transforms them as expected for each VecType.

        const Vec3s refVec0(0, 0, 0), refVec1(1, 0, 0), refVec2(0, 1, 0), refVec3(0, 0, 1);

        Vec3SGrid grid;
        Vec3SGrid::Accessor acc = grid.getAccessor();

#define resetGrid() \
    { \
        grid.clear(); \
        acc.setValue(Coord(0), refVec0); \
        acc.setValue(Coord(1), refVec1); \
        acc.setValue(Coord(2), refVec2); \
        acc.setValue(Coord(3), refVec3); \
    }

        resetGrid();
        grid.setVectorType(VEC_INVARIANT);
        tools::transformVectors(grid, xform);
        CPPUNIT_ASSERT(acc.getValue(Coord(0)).eq(refVec0));
        CPPUNIT_ASSERT(acc.getValue(Coord(1)).eq(refVec1));
        CPPUNIT_ASSERT(acc.getValue(Coord(2)).eq(refVec2));
        CPPUNIT_ASSERT(acc.getValue(Coord(3)).eq(refVec3));

        resetGrid();
        grid.setVectorType(VEC_COVARIANT);
        tools::transformVectors(grid, xform);
        CPPUNIT_ASSERT(acc.getValue(Coord(0)).eq(invXform.transform3x3(refVec0)));
        CPPUNIT_ASSERT(acc.getValue(Coord(1)).eq(invXform.transform3x3(refVec1)));
        CPPUNIT_ASSERT(acc.getValue(Coord(2)).eq(invXform.transform3x3(refVec2)));
        CPPUNIT_ASSERT(acc.getValue(Coord(3)).eq(invXform.transform3x3(refVec3)));

        resetGrid();
        grid.setVectorType(VEC_COVARIANT_NORMALIZE);
        tools::transformVectors(grid, xform);
        CPPUNIT_ASSERT_EQUAL(refVec0, acc.getValue(Coord(0)));
        CPPUNIT_ASSERT(acc.getValue(Coord(1)).eq(invXform.transform3x3(refVec1).unit()));
        CPPUNIT_ASSERT(acc.getValue(Coord(2)).eq(invXform.transform3x3(refVec2).unit()));
        CPPUNIT_ASSERT(acc.getValue(Coord(3)).eq(invXform.transform3x3(refVec3).unit()));

        resetGrid();
        grid.setVectorType(VEC_CONTRAVARIANT_RELATIVE);
        tools::transformVectors(grid, xform);
        CPPUNIT_ASSERT(acc.getValue(Coord(0)).eq(xform.transform3x3(refVec0)));
        CPPUNIT_ASSERT(acc.getValue(Coord(1)).eq(xform.transform3x3(refVec1)));
        CPPUNIT_ASSERT(acc.getValue(Coord(2)).eq(xform.transform3x3(refVec2)));
        CPPUNIT_ASSERT(acc.getValue(Coord(3)).eq(xform.transform3x3(refVec3)));

        resetGrid();
        grid.setVectorType(VEC_CONTRAVARIANT_ABSOLUTE);
        /// @todo This doesn't really test the behavior w.r.t. homogeneous coords.
        tools::transformVectors(grid, xform);
        CPPUNIT_ASSERT(acc.getValue(Coord(0)).eq(xform.transformH(refVec0)));
        CPPUNIT_ASSERT(acc.getValue(Coord(1)).eq(xform.transformH(refVec1)));
        CPPUNIT_ASSERT(acc.getValue(Coord(2)).eq(xform.transformH(refVec2)));
        CPPUNIT_ASSERT(acc.getValue(Coord(3)).eq(xform.transformH(refVec3)));

#undef resetGrid
    }
    {
        // Verify that transformVectors() operates only on vector-valued grids.
        FloatGrid scalarGrid;
        CPPUNIT_ASSERT_THROW(tools::transformVectors(scalarGrid, xform), TypeError);
    }
}

// Copyright (c) 2012-2013 DreamWorks Animation LLC
// All rights reserved. This software is distributed under the
// Mozilla Public License 2.0 ( http://www.mozilla.org/MPL/2.0/ )<|MERGE_RESOLUTION|>--- conflicted
+++ resolved
@@ -1330,11 +1330,7 @@
 {
     struct Point { double x,y,z; };
     std::vector<Point> list;
-<<<<<<< HEAD
-    void add(const openvdb::math::Vec3d &p) { Point q={p[0],p[1],p[2]}; list.push_back(q); }
-=======
     void add(const openvdb::Vec3d &p) { Point q={p[0],p[1],p[2]}; list.push_back(q); }
->>>>>>> df1c8401
 };
 
 
