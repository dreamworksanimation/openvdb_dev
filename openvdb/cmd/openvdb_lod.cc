// Copyright Contributors to the OpenVDB Project
// SPDX-License-Identifier: MPL-2.0

#include <openvdb/openvdb.h>
#include <openvdb/tools/MultiResGrid.h>
#include <openvdb/util/CpuTimer.h>
#include <openvdb/util/logging.h>
#include <openvdb/util/Name.h>
#include <cstdlib> // for std::atof()
#include <iomanip> // for std::setprecision()
#include <iostream>
#include <set>
#include <sstream>
#include <stdexcept> // for std::runtime_error
#include <string>


namespace {

const char* gProgName = "";

inline void
usage [[noreturn]] (int exitStatus = EXIT_FAILURE)
{
    std::cerr <<
"Usage: " << gProgName << " in.vdb out.vdb -range FROM[-TO[:STEP]] [options]\n" <<
"Which: generates a volume mipmap from an OpenVDB grid\n" <<
"Where:\n" <<
"    FROM  is the highest-resolution mip level to be generated\n" <<
"    TO    is the lowest-resolution mip level to be generated (default: FROM)\n" <<
"    STEP  is the mip level step size (default: 1)\n" <<
"Options:\n" <<
"    -name S[,S,S,...]  name(s) of the grid(s) to be processed\n" <<
"                       (default: process all grids of supported types)\n" <<
"    -keep              pass through grids that were not processed\n" <<
"                       (default: discard grids that were not processed)\n" <<
"    -nokeep            cancel an earlier -keep option\n" <<
"    -p, -preserve      if only one mip level is generated, give it the same\n" <<
"                       name as the original grid (default: name each level\n" <<
"                       \"NAME_level_N\", where NAME is the original grid name\n" <<
"                       and N is the level number, e.g., \"density_level_0\")\n" <<
"    -nopreserve        cancel an earlier -p or -preserve option\n" <<
"    -version           print version information\n" <<
"\n" <<
"Mip level 0 is the input grid.  Each successive integer level is half\n" <<
"the resolution of the previous level.  Fractional levels are supported.\n" <<
"\n" <<
"Examples:\n" <<
"    Generate levels 0, 1, and 2 (full resolution, half resolution,\n" <<
"    and quarter resolution, respectively) for all grids of supported types\n" <<
"    and ignore all other grids:\n" <<
"\n" <<
"        " << gProgName << " in.vdb out.vdb -range 0-2\n" <<
"\n" <<
"    Generate levels 0, 0.5, and 1 for all grids of supported types\n" <<
"    and pass through all other grids:\n" <<
"\n" <<
"        " << gProgName << " in.vdb out.vdb -range 0-1:0.5 -keep\n" <<
"\n" <<
"    Generate level 3 for the first of multiple grids named \"density\":\n" <<
"\n" <<
"        " << gProgName << " in.vdb out.vdb -range 3 -name 'density[0]'\n" <<
"\n" <<
"    Generate level 1.5 for the second of multiple unnamed grids and for\n" <<
"    the grid named \"velocity\" and give the resulting grids the same names\n"<<
"    as the original grids:\n" <<
"\n" <<
"        " << gProgName << " in.vdb out.vdb -range 1.5 -name '[1],velocity' -p\n" <<
"\n";
    exit(exitStatus);
}


struct Options
{
    Options(): from(0.0), to(0.0), step(1.0), keep(false), preserve(false) {}

    double from, to, step;
    bool keep, preserve;
};

/// @brief Parse a string of the form "from-to:step" and populate the given @a opts
/// with the resulting values.
/// @throw std::runtime_error if parsing fails for any reason
inline void
parseRangeSpec(const std::string& rangeSpec, Options& opts)
{
    // Split on the "-" character, of which there should be at most one.
    std::vector<std::string> rangeItems;
    openvdb::string::split(rangeItems, rangeSpec, '-');
    if (rangeItems.empty() || rangeItems.size() > 2) throw std::runtime_error("");

    // Extract the "from" value, and default "to" to "from" and "step" to 1.
    opts.from = opts.to = std::atof(rangeItems[0].c_str());
    opts.step = 1.0;

    if (rangeItems.size() > 1) {
        // Split on the ":" character, of which there should be at most one.
        const std::string item = rangeItems[1];
        openvdb::string::split(rangeItems, item, ':');
        if (rangeItems.empty() || rangeItems.size() > 2) throw std::runtime_error("");

        // Extract the "to" value.
        opts.to = std::atof(rangeItems[0].c_str());
        if (rangeItems.size() > 1) {
            // Extract the "step" value.
            opts.step = std::atof(rangeItems[1].c_str());
        }
    }

    if (opts.from < 0.0 || opts.to < opts.from || opts.step <= 0.0) throw std::runtime_error("");
}


/// @brief Mipmap a single grid of a fully-resolved type.
/// @return a vector of pointers to the member grids of the mipmap
template<typename GridType>
inline openvdb::GridPtrVec
mip(const GridType& inGrid, const Options& opts)
{
    OPENVDB_LOG_INFO("processing grid \"" << inGrid.getName() << "\"");

    // MultiResGrid requires at least two mipmap levels, starting from level 0.
    const int levels = std::max(2, openvdb::math::Ceil(opts.to) + 1);

    openvdb::util::CpuTimer timer;
    timer.start();

    // Initialize the mipmap.
    typedef typename GridType::TreeType TreeT;
    openvdb::tools::MultiResGrid<TreeT> mrg(levels, inGrid);

    openvdb::GridPtrVec outGrids;
    for (double level = opts.from; level <= opts.to; level += opts.step) {
        // Request a level from the mipmap.
        if (openvdb::GridBase::Ptr levelGrid =
            mrg.template createGrid</*sampling order=*/1>(static_cast<float>(level)))
        {
            outGrids.push_back(levelGrid);
        }
    }

    if (outGrids.size() == 1 && opts.preserve) {
        // If -preserve is in effect and there is only one output grid,
        // give it the same name as the input grid.
        outGrids[0]->setName(inGrid.getName());
    }

    OPENVDB_LOG_INFO("processed grid \"" << inGrid.getName() << "\" in "
        << std::setprecision(3) << timer.seconds() << " sec");

    return outGrids;
}


/// @brief Mipmap a single grid and append the resulting grids to @a outGrids.
inline void
process(const openvdb::GridBase::Ptr& baseGrid, openvdb::GridPtrVec& outGrids, const Options& opts)
{
    using namespace openvdb;

    if (!baseGrid) return;

    GridPtrVec mipmap;
    if (FloatGrid::Ptr g0 = GridBase::grid<FloatGrid>(baseGrid)) { mipmap = mip(*g0, opts); }
    else if (DoubleGrid::Ptr g1 = GridBase::grid<DoubleGrid>(baseGrid)) { mipmap = mip(*g1, opts); }
    else if (Vec3SGrid::Ptr  g2 = GridBase::grid<Vec3SGrid>(baseGrid))  { mipmap = mip(*g2, opts); }
    else if (Vec3DGrid::Ptr  g3 = GridBase::grid<Vec3DGrid>(baseGrid))  { mipmap = mip(*g3, opts); }
    else if (Vec3IGrid::Ptr  g4 = GridBase::grid<Vec3IGrid>(baseGrid))  { mipmap = mip(*g4, opts); }
    else if (Int32Grid::Ptr  g5 = GridBase::grid<Int32Grid>(baseGrid))  { mipmap = mip(*g5, opts); }
    else if (Int64Grid::Ptr  g6 = GridBase::grid<Int64Grid>(baseGrid))  { mipmap = mip(*g6, opts); }
    else if (BoolGrid::Ptr   g7 = GridBase::grid<BoolGrid>(baseGrid))   { mipmap = mip(*g7, opts); }
    else if (MaskGrid::Ptr   g8 = GridBase::grid<MaskGrid>(baseGrid))   { mipmap = mip(*g8, opts); }
    else {
        std::string operation = "skipped";
        if (opts.keep) {
            operation = "passed through";
            outGrids.push_back(baseGrid);
        };
        OPENVDB_LOG_WARN(operation << " grid \"" << baseGrid->getName()
            << "\" of unsupported type " << baseGrid->type());
    }
    outGrids.insert(outGrids.end(), mipmap.begin(), mipmap.end());
}

} // unnamed namespace


int
main(int argc, char *argv[])
{
    OPENVDB_START_THREADSAFE_STATIC_WRITE
    gProgName = argv[0];
    if (const char* ptr = ::strrchr(gProgName, '/')) gProgName = ptr + 1;
    OPENVDB_FINISH_THREADSAFE_STATIC_WRITE

    int exitStatus = EXIT_SUCCESS;

    if (argc == 1) usage();

    openvdb::logging::initialize(argc, argv);
    openvdb::initialize();

    // Parse command-line arguments.
    Options opts;
    bool version = false;
    std::string inFilename, outFilename, gridNameStr, rangeSpec;
    for (int i = 1; i < argc; ++i) {
        const std::string arg = argv[i];
        if (arg[0] == '-') {
            if (arg == "-name") {
                if (i + 1 < argc && argv[i + 1]) {
                    gridNameStr = argv[i + 1];
                    ++i;
                } else {
                    OPENVDB_LOG_FATAL("missing grid name(s) after -name");
                    usage();
                }
            } else if (arg == "-keep") {
                opts.keep = true;
            } else if (arg == "-nokeep") {
                opts.keep = false;
            } else if (arg == "-p" || arg == "-preserve") {
                opts.preserve = true;
            } else if (arg == "-nopreserve") {
                opts.preserve = false;
            } else if (arg == "-range") {
                if (i + 1 < argc && argv[i + 1]) {
                    rangeSpec = argv[i + 1];
                    ++i;
                } else {
                    OPENVDB_LOG_FATAL("missing level range specification after -range");
                    usage();
                }
            } else if (arg == "-h" || arg == "-help" || arg == "--help") {
                usage(EXIT_SUCCESS);
            } else if (arg == "-version" || arg == "--version") {
                version = true;
            } else {
                OPENVDB_LOG_FATAL("\"" << arg << "\" is not a valid option");
                usage();
            }
        } else if (!arg.empty()) {
            if (inFilename.empty()) {
                inFilename = arg;
            } else if (outFilename.empty()) {
                outFilename = arg;
            } else {
                OPENVDB_LOG_FATAL("unrecognized argument \"" << arg << "\"");
                usage();
            }
        }
    }

    if (version) {
        std::cout << "OpenVDB library version: "
            << openvdb::getLibraryAbiVersionString() << "\n";
        std::cout << "OpenVDB file format version: "
            << openvdb::OPENVDB_FILE_VERSION << std::endl;
        if (outFilename.empty()) return EXIT_SUCCESS;
    }

    if (inFilename.empty()) {
        OPENVDB_LOG_FATAL("missing input OpenVDB filename");
        usage();
    }
    if (outFilename.empty()) {
        OPENVDB_LOG_FATAL("missing output OpenVDB filename");
        usage();
    }
    if (rangeSpec.empty()) {
        OPENVDB_LOG_FATAL("missing level range specification");
        usage();
    }

    try {
        parseRangeSpec(rangeSpec, opts);
    } catch (...) {
        OPENVDB_LOG_FATAL("invalid level range specification \"" << rangeSpec << "\"");
        usage();
    }

<<<<<<< HEAD
    // If -name was specified, generate a white list of names of grids to be processed.
    // Otherwise (if the white list is empty), process all grids of supported types.
    std::set<std::string> whitelist;
    openvdb::string::split(whitelist, gridNameStr, ',');
=======
    // If -name was specified, generate a accept list of names of grids to be processed.
    // Otherwise (if the accept list is empty), process all grids of supported types.
    std::set<std::string> acceptlist;
    if (!gridNameStr.empty()) {
        boost::split(acceptlist, gridNameStr, boost::is_any_of(","));
    }
>>>>>>> f709ac60

    // Process the input file.
    try {
        openvdb::io::File file(inFilename);
        file.open();

        const openvdb::MetaMap::ConstPtr fileMetadata = file.getMetadata();

        openvdb::GridPtrVec outGrids;

        // For each input grid...
        for (openvdb::io::File::NameIterator nameIter = file.beginName();
            nameIter != file.endName(); ++nameIter)
        {
            const std::string& name = nameIter.gridName();
            // If there is a white list, check if the grid is on the list.
            const bool skip = (!acceptlist.empty() && (acceptlist.find(name) == acceptlist.end()));

            if (skip && !opts.keep) {
                OPENVDB_LOG_INFO("skipped grid \"" << name << "\"");
            } else {
                // If the grid's name is on the white list or if -keep is in effect, read the grid.
                openvdb::GridBase::Ptr baseGrid = file.readGrid(name);
                if (!baseGrid) {
                    OPENVDB_LOG_WARN("failed to read grid \"" << name << "\"");
                } else {
                    if (skip) {
                        OPENVDB_LOG_INFO("passed through grid \"" << name << "\"");
                        outGrids.push_back(baseGrid);
                    } else {
                        process(baseGrid, outGrids, opts);
                    }
                }
            }
        }
        file.close();

        openvdb::util::CpuTimer timer;
        timer.start();

        openvdb::io::File outFile(outFilename);
        if (fileMetadata) {
            outFile.write(outGrids, *fileMetadata);
        } else {
            outFile.write(outGrids);
        }

        const double msec = timer.milliseconds(); // elapsed time

        if (outGrids.empty()) {
            OPENVDB_LOG_WARN("wrote empty file " << outFilename << " in "
                << std::setprecision(3) << (msec / 1000.0) << " sec");
        } else {
            OPENVDB_LOG_INFO("wrote file " << outFilename << " in "
                << std::setprecision(3) << (msec / 1000.0) << " sec");
        }
    }
    catch (const std::exception& e) {
        OPENVDB_LOG_FATAL(e.what());
        exitStatus = EXIT_FAILURE;
    }
    catch (...) {
        OPENVDB_LOG_FATAL("Exception caught (unexpected type)");
        std::terminate();
    }

    return exitStatus;
}<|MERGE_RESOLUTION|>--- conflicted
+++ resolved
@@ -280,19 +280,10 @@
         usage();
     }
 
-<<<<<<< HEAD
-    // If -name was specified, generate a white list of names of grids to be processed.
-    // Otherwise (if the white list is empty), process all grids of supported types.
-    std::set<std::string> whitelist;
-    openvdb::string::split(whitelist, gridNameStr, ',');
-=======
     // If -name was specified, generate a accept list of names of grids to be processed.
     // Otherwise (if the accept list is empty), process all grids of supported types.
     std::set<std::string> acceptlist;
-    if (!gridNameStr.empty()) {
-        boost::split(acceptlist, gridNameStr, boost::is_any_of(","));
-    }
->>>>>>> f709ac60
+    openvdb::string::split(acceptlist, gridNameStr, ',');
 
     // Process the input file.
     try {
