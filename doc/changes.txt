--- conflicted
+++ resolved
@@ -28,14 +28,11 @@
 - Upgraded CMake minimum version support to 3.12.
 - Removed OPENVDB_STATIC_SPECIALIZATION macro which is no longer required.
 - Fixed various compiler warnings for GCC 9.1.
-<<<<<<< HEAD
+- Moved to CMake doxygen commands and removed the doxygen-config files for
+  doxygen documentation.
 - Added USE_ZLIB compiler flag that enables zlib compression and defaults
   to on.
-=======
-- Moved to CMake doxygen commands and removed the doxygen-config files for
-  doxygen documentation.
-
->>>>>>> 064606e7
+
 
 @htmlonly <a name="v7_1_0_changes"></a>@endhtmlonly
 @par
