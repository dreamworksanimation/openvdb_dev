--- conflicted
+++ resolved
@@ -1032,14 +1032,10 @@
         mLabelName = mPolicy->getLabelName(factory);
         mIconName = mPolicy->getIconName(factory);
         mHelpUrl = mPolicy->getHelpURL(factory);
-<<<<<<< HEAD
         mParentName = mPolicy->getParentName(factory);
         mFirstName = mPolicy->getFirstName(factory);
 
         mHidePolicy = getOpHidePolicy();
-=======
-        mFirstName = mPolicy->getFirstName(factory);
->>>>>>> 9ec0085d
     }
 
     OP_OperatorDW* get(std::string labelSuffix = "")
@@ -1082,15 +1078,11 @@
     OpPolicyPtr mPolicy; // polymorphic, so stored by pointer
     OpFactory::OpFlavor mFlavor;
     std::string mEnglish, mName, mLabelName, mIconName, mHelpUrl, mDoc, mOperatorTableName;
-<<<<<<< HEAD
     std::string mParentName;
     std::string mFirstName;
     OpFactory::OpHidePolicy mHidePolicy;
     unsigned mHideFlags = 0;
     unsigned mHideParentFlags = 0;
-=======
-    std::string mFirstName;
->>>>>>> 9ec0085d
     OP_Constructor mConstruct;
     OP_OperatorTable* mTable;
     PRM_Template *mParms, *mObsoleteParms;
@@ -1141,7 +1133,6 @@
     if (!mImpl->mFirstName.empty()) {
         mImpl->mTable->setOpFirstName(mImpl->mName.c_str(), mImpl->mFirstName.c_str());
     }
-<<<<<<< HEAD
 
     // set the hidden state(s) in the operator table
 
@@ -1153,8 +1144,6 @@
             mImpl->mTable->addOpHidden(mImpl->mParentName.c_str());
         }
     }
-=======
->>>>>>> 9ec0085d
 }
 
 
