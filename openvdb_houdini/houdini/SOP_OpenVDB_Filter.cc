--- conflicted
+++ resolved
@@ -80,17 +80,6 @@
 protected:
     struct FilterParms {
         FilterParms(Operation _op)
-<<<<<<< HEAD
-	    : op(_op)
-	    , iterations(1)
-	    , radius(1)
-#ifndef SESI_OPENVDB
-	    , offset(0.0)
-#endif
-	{
-	}
-
-=======
             : op(_op)
             , iterations(1)
             , radius(1)
@@ -99,7 +88,6 @@
 #endif
         {
         }
->>>>>>> 95866ae2
         Operation op;
         int iterations;
         int radius;
