///////////////////////////////////////////////////////////////////////////
//
// Copyright (c) 2012-2018 DreamWorks Animation LLC
//
// All rights reserved. This software is distributed under the
// Mozilla Public License 2.0 ( http://www.mozilla.org/MPL/2.0/ )
//
// Redistributions of source code must retain the above copyright
// and license notice and the following restrictions and disclaimer.
//
// *     Neither the name of DreamWorks Animation nor the names of
// its contributors may be used to endorse or promote products derived
// from this software without specific prior written permission.
//
// THIS SOFTWARE IS PROVIDED BY THE COPYRIGHT HOLDERS AND CONTRIBUTORS
// "AS IS" AND ANY EXPRESS OR IMPLIED WARRANTIES, INCLUDING, BUT NOT
// LIMITED TO, THE IMPLIED WARRANTIES OF MERCHANTABILITY AND FITNESS FOR
// A PARTICULAR PURPOSE ARE DISCLAIMED. IN NO EVENT SHALL THE COPYRIGHT
// OWNER OR CONTRIBUTORS BE LIABLE FOR ANY INDIRECT, INCIDENTAL,
// SPECIAL, EXEMPLARY, OR CONSEQUENTIAL DAMAGES (INCLUDING, BUT NOT
// LIMITED TO, PROCUREMENT OF SUBSTITUTE GOODS OR SERVICES; LOSS OF USE,
// DATA, OR PROFITS; OR BUSINESS INTERRUPTION) HOWEVER CAUSED AND ON ANY
// THEORY OF LIABILITY, WHETHER IN CONTRACT, STRICT LIABILITY, OR TORT
// (INCLUDING NEGLIGENCE OR OTHERWISE) ARISING IN ANY WAY OUT OF THE USE
// OF THIS SOFTWARE, EVEN IF ADVISED OF THE POSSIBILITY OF SUCH DAMAGE.
// IN NO EVENT SHALL THE COPYRIGHT HOLDERS' AND CONTRIBUTORS' AGGREGATE
// LIABILITY FOR ALL CLAIMS REGARDLESS OF THEIR BASIS EXCEED US$250.00.
//
///////////////////////////////////////////////////////////////////////////
//
/// @file SOP_OpenVDB_Advect_Points.cc
///
/// @author FX R&D OpenVDB team
///
/// @brief SOP to perform advection of points through a velocity field.

#include <houdini_utils/ParmFactory.h>
#include <openvdb_houdini/Utils.h>
#include <openvdb_houdini/SOP_NodeVDB.h>
#include <openvdb/tools/PointAdvect.h>

#include <GA/GA_PageIterator.h>
#include <GU/GU_PrimPoly.h>
#include <UT/UT_Interrupt.h>
#include <UT/UT_Version.h>

#if UT_VERSION_INT >= 0x10050000 // 16.5.0 or later
#include <hboost/algorithm/string/case_conv.hpp>
#include <hboost/algorithm/string/trim.hpp>
#else
#include <boost/algorithm/string/case_conv.hpp>
#include <boost/algorithm/string/trim.hpp>
#endif

#include <memory>
#include <stdexcept>
#include <string>
#include <vector>

#if UT_VERSION_INT >= 0x0f050000 // 15.5.0 or later
#include <UT/UT_UniquePtr.h>
#else
template<typename T> using UT_UniquePtr = std::unique_ptr<T>;
#endif

#if UT_MAJOR_VERSION_INT >= 16
#define VDB_COMPILABLE_SOP 1
#else
#define VDB_COMPILABLE_SOP 0
#endif


namespace hvdb = openvdb_houdini;
namespace hutil = houdini_utils;
#if UT_VERSION_INT < 0x10050000 // earlier than 16.5.0
namespace hboost = boost;
#endif


////////////////////////////////////////

// Utilities

namespace {

// Add new items to the *end* of this list, and update NUM_PROPAGATION_TYPES.
enum PropagationType {
    PROPAGATION_TYPE_UNKNOWN = -1,
    PROPAGATION_TYPE_ADVECTION = 0,
    PROPAGATION_TYPE_PROJECTION,
    PROPAGATION_TYPE_CONSTRAINED_ADVECTION
};

enum { NUM_PROPAGATION_TYPES = PROPAGATION_TYPE_CONSTRAINED_ADVECTION + 1 };

std::string
propagationTypeToString(PropagationType pt)
{
    std::string ret;
    switch (pt) {
        case PROPAGATION_TYPE_ADVECTION:             ret = "advection";  break;
        case PROPAGATION_TYPE_PROJECTION:            ret = "projection"; break;
        case PROPAGATION_TYPE_CONSTRAINED_ADVECTION: ret = "cadvection"; break;
        case PROPAGATION_TYPE_UNKNOWN:               ret = "unknown";    break;
    }
    return ret;
}

std::string
propagationTypeToMenuName(PropagationType pt)
{
    std::string ret;
    switch (pt) {
        case PROPAGATION_TYPE_ADVECTION:             ret = "Advection";              break;
        case PROPAGATION_TYPE_PROJECTION:            ret = "Projection";             break;
        case PROPAGATION_TYPE_CONSTRAINED_ADVECTION: ret = "Constrained Advection";  break;
        case PROPAGATION_TYPE_UNKNOWN:               ret = "Unknown";                break;
    }
    return ret;
}

PropagationType
stringToPropagationType(const std::string& s)
{
    PropagationType ret = PROPAGATION_TYPE_UNKNOWN;

    std::string str = s;
    hboost::trim(str);
    hboost::to_lower(str);

    if (str == propagationTypeToString(PROPAGATION_TYPE_ADVECTION)) {
        ret = PROPAGATION_TYPE_ADVECTION;
    } else if (str == propagationTypeToString(PROPAGATION_TYPE_PROJECTION)) {
        ret = PROPAGATION_TYPE_PROJECTION;
    } else if (str == propagationTypeToString(PROPAGATION_TYPE_CONSTRAINED_ADVECTION)) {
        ret = PROPAGATION_TYPE_CONSTRAINED_ADVECTION;
    }

    return ret;
}


// Add new items to the *end* of this list, and update NUM_INTEGRATION_TYPES.
enum IntegrationType {
    INTEGRATION_TYPE_UNKNOWN = -1,
    INTEGRATION_TYPE_FWD_EULER = 0,
    INTEGRATION_TYPE_RK_2ND,
    INTEGRATION_TYPE_RK_3RD,
    INTEGRATION_TYPE_RK_4TH
};

enum { NUM_INTEGRATION_TYPES = INTEGRATION_TYPE_RK_4TH + 1 };

std::string
integrationTypeToString(IntegrationType it)
{
    std::string ret;
    switch (it) {
        case INTEGRATION_TYPE_FWD_EULER:    ret = "fwd euler";  break;
        case INTEGRATION_TYPE_RK_2ND:       ret = "2nd rk";     break;
        case INTEGRATION_TYPE_RK_3RD:       ret = "3rd rk";     break;
        case INTEGRATION_TYPE_RK_4TH:       ret = "4th rk";     break;
        case INTEGRATION_TYPE_UNKNOWN:      ret = "unknown";    break;
    }
    return ret;
}

std::string
integrationTypeToMenuName(IntegrationType it)
{
    std::string ret;
    switch (it) {
        case INTEGRATION_TYPE_FWD_EULER:    ret = "Forward Euler";            break;
        case INTEGRATION_TYPE_RK_2ND:       ret = "Second-Order Runge-Kutta"; break;
        case INTEGRATION_TYPE_RK_3RD:       ret = "Third-Order Runge-Kutta";  break;
        case INTEGRATION_TYPE_RK_4TH:       ret = "Fourth-Order Runge-Kutta"; break;
        case INTEGRATION_TYPE_UNKNOWN:      ret = "Unknown";                  break;
    }
    return ret;
}

IntegrationType
stringToIntegrationType(const std::string& s)
{
    IntegrationType ret = INTEGRATION_TYPE_UNKNOWN;

    std::string str = s;
    hboost::trim(str);
    hboost::to_lower(str);

    if (str == integrationTypeToString(INTEGRATION_TYPE_FWD_EULER)) {
        ret = INTEGRATION_TYPE_FWD_EULER;
    } else if (str == integrationTypeToString(INTEGRATION_TYPE_RK_2ND)) {
        ret = INTEGRATION_TYPE_RK_2ND;
    } else if (str == integrationTypeToString(INTEGRATION_TYPE_RK_3RD)) {
        ret = INTEGRATION_TYPE_RK_3RD;
    } else if (str == integrationTypeToString(INTEGRATION_TYPE_RK_4TH)) {
        ret = INTEGRATION_TYPE_RK_4TH;
    }

    return ret;
}


struct AdvectionParms
{
    AdvectionParms(GU_Detail *outputGeo)
        : mOutputGeo(outputGeo)
        , mPointGeo(nullptr)
        , mPointGroup(nullptr)
        , mVelPrim(nullptr)
        , mCptPrim(nullptr)
        , mPropagationType(PROPAGATION_TYPE_ADVECTION)
        , mIntegrationType(INTEGRATION_TYPE_FWD_EULER)
        , mTimeStep(1.0)
        , mIterations(1)
        , mSteps(1)
        , mStaggered(false)
        , mStreamlines(false)
    {
    }

    GU_Detail* mOutputGeo;
    const GU_Detail* mPointGeo;
    const GA_PointGroup* mPointGroup;
    const GU_PrimVDB *mVelPrim;
    const GU_PrimVDB *mCptPrim;
    PropagationType mPropagationType;
    IntegrationType mIntegrationType;
    double mTimeStep;
    int mIterations, mSteps;
    bool mStaggered, mStreamlines;
};


/// @brief Creates a new line segment for each point in @c ptnGeo
/// @note The lines will only have one node.
void
createNewLines(GU_Detail& geo, const GA_PointGroup* group)
{
    GA_SplittableRange ptnRange(geo.getPointRange(group));
    GA_Offset start, end, pt;

    for (GA_PageIterator pIt = ptnRange.beginPages(); !pIt.atEnd(); ++pIt) {
        for (GA_Iterator it(pIt.begin()); it.blockAdvance(start, end); ) {
            for (GA_Offset i = start; i < end; ++i) {

                pt = geo.appendPointOffset();
                geo.setPos3(pt, geo.getPos3(i));

                GU_PrimPoly& prim = *GU_PrimPoly::build(&geo, 0, GU_POLY_OPEN, 0);
                prim.appendVertex(pt);
            }
        }
    }
}


/// @brief Append a new node to each line.
/// @note The numbers of lines and points have to match.
void
appendLineNodes(GU_Detail& geo, GA_Size firstline, const GU_Detail& ptnGeo)
{
    GA_SplittableRange ptnRange(ptnGeo.getPointRange());
    GA_Offset start, end, pt;

    GA_Size n = firstline, N = geo.getNumPrimitives();


    for (GA_PageIterator pIt = ptnRange.beginPages(); !pIt.atEnd(); ++pIt) {
        for (GA_Iterator it(pIt.begin()); it.blockAdvance(start, end); ) {
            for (GA_Offset i = start; i < end; ++i) {

                pt = geo.appendPointOffset();
                geo.setPos3(pt, ptnGeo.getPos3(i));

                GA_Offset offset = geo.primitiveOffset(n);
                GU_PrimPoly& prim = *static_cast<GU_PrimPoly*>(
                    geo.getPrimitiveList().get(offset));

                prim.appendVertex(pt);

                if (++n == N) break;
            }
            if (n == N) break;
        }
        if (n == N) break;
    }
}


// Threaded closest point projection
template<typename GridType>
class ProjectionOp
{
    using ProjectorType = openvdb::tools::ClosestPointProjector<GridType>;
    using VectorType = typename GridType::ValueType;
    using ElementType = typename VectorType::ValueType;

public:

    ProjectionOp(const GridType& cptGrid, int cptIterations, GU_Detail& geo,
        hvdb::Interrupter& boss)
        : mProjector(cptGrid, cptIterations)
        , mGeo(geo)
        , mBoss(boss)
    {
    }

    void operator()(const GA_SplittableRange &range) const
    {
        GA_Offset start, end;
        UT_Vector3 p;
        VectorType w;

        for (GA_PageIterator pIt = range.beginPages(); !pIt.atEnd(); ++pIt) {

            if (mBoss.wasInterrupted()) return;

            for (GA_Iterator it(pIt.begin()); it.blockAdvance(start, end); ) {

                if (mBoss.wasInterrupted()) return;

                for (GA_Offset i = start; i < end; ++i) {

                    p = mGeo.getPos3(i);
                    w[0] = ElementType(p[0]);
                    w[1] = ElementType(p[1]);
                    w[2] = ElementType(p[2]);

                    mProjector.projectToConstraintSurface(w);

                    p[0] = UT_Vector3::value_type(w[0]);
                    p[1] = UT_Vector3::value_type(w[1]);
                    p[2] = UT_Vector3::value_type(w[2]);
                    mGeo.setPos3(i, p);
                }
            }
        }
    }

private:
    ProjectorType mProjector;
    GU_Detail& mGeo;
    hvdb::Interrupter& mBoss;
};


class Projection
{
public:
    Projection(AdvectionParms& parms, hvdb::Interrupter& boss)
        : mParms(parms)
        , mBoss(boss)
    {
    }

    template<typename GridType>
    void operator()(const GridType& grid)
    {
        if (mBoss.wasInterrupted()) return;

        ProjectionOp<GridType> op(grid, mParms.mIterations, *mParms.mOutputGeo, mBoss);
        UTparallelFor(GA_SplittableRange(mParms.mOutputGeo->getPointRange(mParms.mPointGroup)), op);
    }

private:
    AdvectionParms& mParms;
    hvdb::Interrupter& mBoss;
};


// Threaded point advection
template<typename GridType, int IntegrationOrder, bool StaggeredVelocity, bool Constrained = false>
class AdvectionOp
{
    using IntegrationType = openvdb::tools::VelocityIntegrator<GridType, StaggeredVelocity>;
    using ProjectorType =
        openvdb::tools::ClosestPointProjector<GridType>; // Used for constrained advection

    using VectorType = typename GridType::ValueType;
    using ElementType = typename VectorType::ValueType;

public:

    AdvectionOp(const GridType& velocityGrid, GU_Detail& geo, hvdb::Interrupter& boss,
        double timeStep, GA_ROHandleF traillen, int steps)
        : mVelocityGrid(velocityGrid)
        , mCptGrid(nullptr)
        , mGeo(geo)
        , mBoss(boss)
        , mTimeStep(timeStep)
        , mTrailLen(traillen)
        , mSteps(steps)
        , mCptIterations(0)
    {
    }

    AdvectionOp(const GridType& velocityGrid, const GridType& cptGrid, GU_Detail& geo,
        hvdb::Interrupter& boss, double timeStep, int steps, int cptIterations)
        : mVelocityGrid(velocityGrid)
        , mCptGrid(&cptGrid)
        , mGeo(geo)
        , mBoss(boss)
        , mTimeStep(timeStep)
        , mSteps(steps)
        , mCptIterations(cptIterations)
    {
    }

    void operator()(const GA_SplittableRange &range) const
    {
        GA_Offset start, end;
        UT_Vector3 p;
        VectorType w;

        IntegrationType integrator(mVelocityGrid);

        // Constrained-advection compiled out if Constrained == false
        UT_UniquePtr<ProjectorType> projector;
        if (Constrained && mCptGrid != nullptr) {
            projector.reset(new ProjectorType(*mCptGrid, mCptIterations));
        }

        for (GA_PageIterator pIt = range.beginPages(); !pIt.atEnd(); ++pIt) {

            if (mBoss.wasInterrupted()) return;

            for (GA_Iterator it(pIt.begin()); it.blockAdvance(start, end); ) {

                if (mBoss.wasInterrupted()) return;

                for (GA_Offset i = start; i < end; ++i) {

                    p = mGeo.getPos3(i);
                    w[0] = ElementType(p[0]);
                    w[1] = ElementType(p[1]);
                    w[2] = ElementType(p[2]);

                    ElementType timestep = static_cast<ElementType>(mTimeStep);
                    if (mTrailLen.isValid()) {
                        timestep *= static_cast<ElementType>(mTrailLen.get(i));
                    }

                    for (int n = 0; n < mSteps; ++n) {
                        integrator.template rungeKutta<IntegrationOrder, VectorType>(timestep, w);

                        if (Constrained) projector->projectToConstraintSurface(w);
                    }

                    p[0] = UT_Vector3::value_type(w[0]);
                    p[1] = UT_Vector3::value_type(w[1]);
                    p[2] = UT_Vector3::value_type(w[2]);
                    mGeo.setPos3(i, p);
                }
            }
        }
    }

private:
    const GridType& mVelocityGrid;
    const GridType* mCptGrid;
    GU_Detail& mGeo;
    hvdb::Interrupter& mBoss;
    double mTimeStep;
    GA_ROHandleF mTrailLen;
    const int mSteps, mCptIterations;
};


class Advection
{
public:
    Advection(AdvectionParms& parms, hvdb::Interrupter& boss)
        : mParms(parms)
        , mBoss(boss)
    {
    }

    template<typename GridType, int IntegrationOrder, bool StaggeredVelocity>
    void advection(const GridType& velocityGrid)
    {
        if (mBoss.wasInterrupted()) return;

        if (!mParms.mStreamlines) { // Advect points

            GA_ROHandleF traillen_h(mParms.mOutputGeo, GA_ATTRIB_POINT, "traillen");

            AdvectionOp<GridType, IntegrationOrder, StaggeredVelocity>
                op(velocityGrid, *mParms.mOutputGeo, mBoss, mParms.mTimeStep,
                    traillen_h, mParms.mSteps);

            UTparallelFor(
                GA_SplittableRange(mParms.mOutputGeo->getPointRange(mParms.mPointGroup)), op);

        } else { // Advect points and generate streamlines.

            GA_Index firstline = mParms.mOutputGeo->getNumPrimitives();

            GU_Detail geo;
            geo.mergePoints(*mParms.mOutputGeo, mParms.mPointGroup);

            createNewLines(*mParms.mOutputGeo, mParms.mPointGroup);

            for (int n = 0; n < mParms.mSteps; ++n) {

                if (mBoss.wasInterrupted()) return;

                GA_ROHandleF traillen_h(&geo, GA_ATTRIB_POINT, "traillen");

                AdvectionOp<GridType, IntegrationOrder, StaggeredVelocity>
                    op(velocityGrid, geo, mBoss, mParms.mTimeStep, traillen_h, 1);

                UTparallelFor(GA_SplittableRange(geo.getPointRange()), op);

                appendLineNodes(*mParms.mOutputGeo, firstline, geo);
            }
        }
    }

    template<typename GridType, int IntegrationOrder, bool StaggeredVelocity>
    void constrainedAdvection(const GridType& velocityGrid)
    {
        const GridType& cptGrid = static_cast<const GridType&>(mParms.mCptPrim->getGrid());
        using AdvectionOp =
            AdvectionOp<GridType, IntegrationOrder, StaggeredVelocity, /*Constrained*/true>;

        if (mBoss.wasInterrupted()) return;

        if (!mParms.mStreamlines) { // Advect points
            AdvectionOp op(velocityGrid, cptGrid, *mParms.mOutputGeo, mBoss,
                mParms.mTimeStep, mParms.mSteps, mParms.mIterations);

            UTparallelFor(
                GA_SplittableRange(mParms.mOutputGeo->getPointRange(mParms.mPointGroup)), op);

        } else { // Advect points and generate streamlines.

            GA_Index firstline = mParms.mOutputGeo->getNumPrimitives();

            GU_Detail geo;
            geo.mergePoints(*mParms.mOutputGeo, mParms.mPointGroup);

            createNewLines(*mParms.mOutputGeo, mParms.mPointGroup);

            for (int n = 0; n < mParms.mSteps; ++n) {

                if (mBoss.wasInterrupted()) return;

                AdvectionOp op(velocityGrid, cptGrid, geo, mBoss,
                    mParms.mTimeStep, 1, mParms.mIterations);

                UTparallelFor(GA_SplittableRange(geo.getPointRange()), op);

                appendLineNodes(*mParms.mOutputGeo, firstline, geo);
            }
        }
    }

    // Resolves velocity representation and advection type
    template<typename GridType, int IntegrationOrder>
    void resolveAdvection(const GridType& velocityGrid)
    {
        if (mBoss.wasInterrupted()) return;

        if (mParms.mPropagationType == PROPAGATION_TYPE_ADVECTION) {
            if (!mParms.mStaggered) advection<GridType, IntegrationOrder, false>(velocityGrid);
            else advection<GridType, IntegrationOrder, true>(velocityGrid);
        } else if (mParms.mCptPrim != nullptr) { // constrained
            if (!mParms.mStaggered) {
                constrainedAdvection<GridType, IntegrationOrder, false>(velocityGrid);
            } else {
                constrainedAdvection<GridType, IntegrationOrder, true>(velocityGrid);
            }
        }
    }

    template<typename GridType>
    void operator()(const GridType& velocityGrid)
    {
        if (mBoss.wasInterrupted()) return;

        // Resolve integration order
        switch (mParms.mIntegrationType) {
            case INTEGRATION_TYPE_FWD_EULER: resolveAdvection<GridType, 1>(velocityGrid); break;
            case INTEGRATION_TYPE_RK_2ND:    resolveAdvection<GridType, 2>(velocityGrid); break;
            case INTEGRATION_TYPE_RK_3RD:    resolveAdvection<GridType, 3>(velocityGrid); break;
            case INTEGRATION_TYPE_RK_4TH:    resolveAdvection<GridType, 4>(velocityGrid); break;
            case INTEGRATION_TYPE_UNKNOWN: break;
        }
    }

private:
    AdvectionParms&    mParms;
    hvdb::Interrupter& mBoss;
};

} // namespace


////////////////////////////////////////

// SOP Declaration

class SOP_OpenVDB_Advect_Points: public hvdb::SOP_NodeVDB
{
public:
    SOP_OpenVDB_Advect_Points(OP_Network*, const char* name, OP_Operator*);
    ~SOP_OpenVDB_Advect_Points() override {}

    static OP_Node* factory(OP_Network*, const char* name, OP_Operator*);

    int isRefInput(unsigned i ) const override { return (i > 0); }

#if VDB_COMPILABLE_SOP
    class Cache: public SOP_VDBCacheOptions
    {
#endif
    protected:
        OP_ERROR cookVDBSop(OP_Context&) override;
        bool evalAdvectionParms(OP_Context&, AdvectionParms&);
#if VDB_COMPILABLE_SOP
    }; // class Cache
#endif

protected:
    void resolveObsoleteParms(PRM_ParmList*) override;
    bool updateParmsFlags() override;
};


////////////////////////////////////////

// Build UI and register this operator

void
newSopOperator(OP_OperatorTable* table)
{
    if (table == nullptr) return;

    hutil::ParmList parms;

    // Points to process
    parms.add(hutil::ParmFactory(PRM_STRING, "group", "Point Group")
        .setChoiceList(&SOP_Node::pointGroupMenu)
        .setTooltip("A subset of points in the first input to move using the velocity field"));

    // Velocity grid
    parms.add(hutil::ParmFactory(PRM_STRING, "velgroup", "Velocity VDB")
        .setChoiceList(&hutil::PrimGroupMenuInput2)
        .setTooltip("Velocity grid")
        .setDocumentation(
            "The name of a VDB primitive in the second input to use as"
            " the velocity field (see [specifying volumes|/model/volumes#group])\n\n"
            "This must be a vector-valued VDB primitive."
            " You can use the [Vector Merge node|Node:sop/DW_OpenVDBVectorMerge]"
            " to turn a `vel.[xyz]` triple into a single primitive."));

    // Closest point grid
    parms.add(hutil::ParmFactory(PRM_STRING, "cptgroup", "Closest-Point VDB")
        .setChoiceList(&hutil::PrimGroupMenuInput3)
        .setTooltip("Vector grid that in each voxel stores the closest point on a surface.")
        .setDocumentation(
            "The name of a VDB primitive in the third input to use for"
            " the closest point values (see [specifying volumes|/model/volumes#group])"));

    // Propagation scheme
    {
        std::vector<std::string> items;
        for (int i = 0; i < NUM_PROPAGATION_TYPES; ++i) {
            PropagationType pt = PropagationType(i);
            items.push_back(propagationTypeToString(pt)); // token
            items.push_back(propagationTypeToMenuName(pt)); // label
        }

        parms.add(hutil::ParmFactory(PRM_STRING, "operation", "Operation")
            .setChoiceListItems(PRM_CHOICELIST_SINGLE, items)
            .setDefault(items[0])
            .setTooltip(
                "Advection: Move the point along the velocity field.\n"
                "Projection: Move the point to the nearest surface point.\n"
                "Constrained Advection: Advect, then project to the nearest surface point.")
            .setDocumentation(
                "How to use the velocity field to move the points\n\n"
                "Advection:\n"
                "    Move each point along the velocity field.\n"
                "Projection:\n"
                "    Move each point to the nearest surface point using the closest point field.\n"
                "Constrained Advection:\n"
                "    Move the along the velocity field, and then project using the"
                "    closest point field. This forces the particles to remain on a surface."));
    }

    // Integration scheme
    {
        std::vector<std::string> items;
        for (int i = 0; i < NUM_INTEGRATION_TYPES; ++i) {
            IntegrationType it = IntegrationType(i);
            items.push_back(integrationTypeToString(it)); // token
            items.push_back(integrationTypeToMenuName(it)); // label
        }

        parms.add(hutil::ParmFactory(PRM_STRING, "integration", "Integration")
            .setChoiceListItems(PRM_CHOICELIST_SINGLE, items)
            .setDefault(items[0])
            .setTooltip("Lower order means faster performance, "
                "but the points will not follow the velocity field closely.")
            .setDocumentation("Algorithm to use to move the points\n\n"
                "Later options in the list are slower but better follow the velocity field."));
    }

    // Closest point iterations
    parms.add(hutil::ParmFactory(PRM_INT_J, "iterations", "Iterations")
        .setDefault(PRMzeroDefaults)
        .setRange(PRM_RANGE_RESTRICTED, 1, PRM_RANGE_UI, 10)
        .setTooltip("The interpolation step when sampling nearest points introduces\n"
            "error so that the result of a single sample may not lie exactly\n"
            "on the surface. Multiple iterations help minimize this error.")
        .setDocumentation(
            "Number of times to try projecting to the nearest point on the surface\n\n"
            "Projecting might not move exactly to the surface on the first try."
            " More iterations are slower but give more accurate projection."));

    // Time step
    parms.add(hutil::ParmFactory(PRM_FLT, "timestep", "Timestep")
        .setDefault(1, "1.0/$FPS")
        .setRange(PRM_RANGE_UI, 0, PRM_RANGE_UI, 10)
        .setDocumentation(
            "Number of seconds of movement to apply to the input points\n\n"
            "The default is `1/$FPS` (one frame's worth of time)."
            " You can use negative values to move the points backwards through"
            " the velocity field.\n\n"
            "If the attribute `traillen` is present, it is multiplied by this"
            " time step allowing per-particle variation in trail length."));

    // Steps
    parms.add(hutil::ParmFactory(PRM_INT_J, "steps", "Substeps")
        .setDefault(1)
        .setRange(PRM_RANGE_RESTRICTED, 1, PRM_RANGE_UI, 10)
        .setTooltip("Number of timesteps to take per frame.")
        .setDocumentation(
            "How many times to repeat the advection step\n\n"
            "This will produce a more accurate motion, especially if large"
            " time steps or high velocities are present."));

    // Output streamlines
    parms.add(hutil::ParmFactory(PRM_TOGGLE, "outputstreamlines", "Output Streamlines")
        .setDefault(PRMzeroDefaults)
        .setTooltip("Output the particle path as line segments.")
        .setDocumentation(
            "Generate polylines instead of moving points.\n\n"
            "This is useful for visualizing the effect of the node."
            " It may also be useful for special effects (see also the"
            " [Trail SOP|Node:sop/trail])."));

    // Obsolete parameters
    hutil::ParmList obsoleteParms;
    obsoleteParms.add(hutil::ParmFactory(PRM_TOGGLE, "staggered", "Staggered Velocities"));
    obsoleteParms.add(hutil::ParmFactory(PRM_SEPARATOR, "sep1", "Sep"));
    obsoleteParms.add(hutil::ParmFactory(PRM_SEPARATOR, "sep2", "Sep"));
    obsoleteParms.add(hutil::ParmFactory(PRM_STRING, "ptnGroup", "Point Group"));
    obsoleteParms.add(hutil::ParmFactory(PRM_STRING, "velGroup", "Velocity VDB"));
    obsoleteParms.add(hutil::ParmFactory(PRM_STRING, "cptGroup", "Closest-Point VDB"));
    obsoleteParms.add(hutil::ParmFactory(PRM_STRING, "propagation", "Operation")
        .setDefault("advection"));
    obsoleteParms.add(hutil::ParmFactory(PRM_INT_J, "cptIterations", "Iterations")
        .setDefault(PRMzeroDefaults));
    obsoleteParms.add(hutil::ParmFactory(PRM_FLT, "timeStep", "Time Step")
        .setDefault(1, "1.0/$FPS"));
    obsoleteParms.add(hutil::ParmFactory(PRM_TOGGLE, "outputStreamlines", "Output Streamlines")
        .setDefault(PRMzeroDefaults));

    // Register this operator.
    hvdb::OpenVDBOpFactory("OpenVDB Advect Points",
        SOP_OpenVDB_Advect_Points::factory, parms, *table)
        .setObsoleteParms(obsoleteParms)
        .addInput("Points to Advect")
        .addOptionalInput("Velocity VDB")
        .addOptionalInput("Closest Point VDB")
#if VDB_COMPILABLE_SOP
        .setVerb(SOP_NodeVerb::COOK_DUPLICATE,
            []() { return new SOP_OpenVDB_Advect_Points::Cache; })
#endif
        .setDocumentation("\
#icon: COMMON/openvdb\n\
#tags: vdb\n\
\n\
\"\"\"Move points in the input geometry along a VDB velocity field.\"\"\"\n\
\n\
@overview\n\
\n\
This node has different functions based on the value of the __Operation__ parameter.\n\
* Move geometry points according to a VDB velocity field.\n\
* Move points onto a surface using a VDB field storing the nearest surface point at each voxel.\n\
  # Convert the \"sticky\" surface to a VDB SDF using the\n\
    [OpenVDB From Polygons node|Node:sop/DW_OpenVDBFromPolygons].\n\
  # Generate a \"nearest point\" VDB using the \n\
    [OpenVDB Analysis node|Node:sop/DW_OpenVDBAnalysis].\n\
  # Connect the points you want to stick, and the \"nearest point\" field,\n\
    into this node.\n\
* Move geometry points according to a VDB velocity field _and_ stick them\n\
  to a surface using a \"nearest point\" field (combine the first two operations).\n\
  This lets you advect points through a velocity field while keeping them\n\
  stuck to a surface.\n\
\n\
NOTE:\n\
    The `traillen` float attribute can be used to control how far particles\n\
    move on a per-particle basis.\n\
\n\
@animation Animating advection\n\
\n\
*This node is not a feedback loop*.\n\
 It moves the points it finds in the input geometry.  It _cannot_ modify\n\
 the point locations over time.  (That is, if you hook this node up to do advection\n\
 and press play, the points will not animate.)\n\
\n\
To set up a feedback loop, where the advection at each frame affects\n\
 the advected point positions from the previous frame, do one of the following:\n\
\n\
* Do the advection inside a [SOP Solver|Node:sop/solver].\n\
* Set __Substeps__ to `$F` and the __Time Step__ to `$T`\n\
\n\
  This will cause the node to recalculate, _at every frame_, the path\n\
  of every particle through _every previous frame_ to get the current one.\n\
  This is obviously not very practical, however the calculations are fast\n\
  so it may be useful as a quick \"hack\" to animate the advection\n\
  for small numbers of particles.\n\
\n\
@inputs\n\
Points to Advect:\n\
    The points to advect are copied from this input.\n\
Velocity VDB:\n\
    The VDB that stores the velocity at each location\n\
Closest Point VDB:\n\
    The VDB that stores the closest point to each location\n\
\n\
@related\n\
- [OpenVDB Advect|Node:sop/DW_OpenVDBAdvect]\n\
- [OpenVDB From Particles|Node:sop/DW_OpenVDBFromParticles]\n\
- [Node:sop/vdbadvectpoints]\n\
\n\
@examples\n\
\n\
See [openvdb.org|http://www.openvdb.org/download/] for source code\n\
and usage examples.\n");
}


void
SOP_OpenVDB_Advect_Points::resolveObsoleteParms(PRM_ParmList* obsoleteParms)
{
    if (!obsoleteParms) return;

    resolveRenamedParm(*obsoleteParms, "cptGroup", "cptgroup");
    resolveRenamedParm(*obsoleteParms, "cptIterations", "iterations");
    resolveRenamedParm(*obsoleteParms, "outputStreamlines", "outputstreamlines");
    resolveRenamedParm(*obsoleteParms, "propagation", "operation");
    resolveRenamedParm(*obsoleteParms, "ptnGroup", "group");
    resolveRenamedParm(*obsoleteParms, "timeStep", "timestep");
    resolveRenamedParm(*obsoleteParms, "velGroup", "velgroup");

    // Delegate to the base class.
    hvdb::SOP_NodeVDB::resolveObsoleteParms(obsoleteParms);
}


// Enable/disable or show/hide parameters in the UI.
bool
SOP_OpenVDB_Advect_Points::updateParmsFlags()
{
    bool changed = false;

    const auto op = stringToPropagationType(evalStdString("operation", 0));

    changed |= enableParm("iterations", op != PROPAGATION_TYPE_ADVECTION);
    changed |= enableParm("integration", op != PROPAGATION_TYPE_PROJECTION);
    changed |= enableParm("timestep", op != PROPAGATION_TYPE_PROJECTION);
    changed |= enableParm("steps", op != PROPAGATION_TYPE_PROJECTION);
    changed |= enableParm("outputstreamlines", op != PROPAGATION_TYPE_PROJECTION);

    changed |= setVisibleState("iterations", getEnableState("iterations"));
    changed |= setVisibleState("integration", getEnableState("integration"));
    changed |= setVisibleState("timestep", getEnableState("timestep"));
    changed |= setVisibleState("steps", getEnableState("steps"));
    changed |= setVisibleState("outputstreamlines", getEnableState("outputstreamlines"));

    return changed;
}


////////////////////////////////////////


OP_Node*
SOP_OpenVDB_Advect_Points::factory(OP_Network* net,
    const char* name, OP_Operator* op)
{
    return new SOP_OpenVDB_Advect_Points(net, name, op);
}


SOP_OpenVDB_Advect_Points::SOP_OpenVDB_Advect_Points(OP_Network* net,
    const char* name, OP_Operator* op):
    hvdb::SOP_NodeVDB(net, name, op)
{
}


////////////////////////////////////////


OP_ERROR
VDB_NODE_OR_CACHE(VDB_COMPILABLE_SOP, SOP_OpenVDB_Advect_Points)::cookVDBSop(OP_Context& context)
{
    try {
#if !VDB_COMPILABLE_SOP
        hutil::ScopedInputLock lock(*this, context);

        duplicateSource(0, context);
#endif

        // Evaluate UI parameters
        AdvectionParms parms(gdp);
        if (!evalAdvectionParms(context, parms)) return error();

        hvdb::Interrupter boss("Processing points");

        switch (parms.mPropagationType) {

            case PROPAGATION_TYPE_ADVECTION:
            case PROPAGATION_TYPE_CONSTRAINED_ADVECTION:
            {
                Advection advection(parms, boss);
                GEOvdbProcessTypedGridVec3(*parms.mVelPrim, advection);
                break;
            }
            case PROPAGATION_TYPE_PROJECTION:
            {
                Projection projection(parms, boss);
                GEOvdbProcessTypedGridVec3(*parms.mCptPrim, projection);
                break;
            }
            case PROPAGATION_TYPE_UNKNOWN: break;
        }

        if (boss.wasInterrupted()) addWarning(SOP_MESSAGE, "processing was interrupted");
        boss.end();

    } catch (std::exception& e) {
        addError(SOP_MESSAGE, e.what());
    }

    return error();
}


////////////////////////////////////////


bool
VDB_NODE_OR_CACHE(VDB_COMPILABLE_SOP, SOP_OpenVDB_Advect_Points)::evalAdvectionParms(
    OP_Context& context, AdvectionParms& parms)
{
    fpreal now = context.getTime();

    parms.mPointGeo = inputGeo(0);

    if (!parms.mPointGeo) {
        addError(SOP_MESSAGE, "Missing point input");
        return false;
    }

    UT_String ptGroupStr;
    evalString(ptGroupStr, "group", 0, now);

    parms.mPointGroup = parsePointGroups(ptGroupStr, GroupCreator(gdp));

    if (!parms.mPointGroup && ptGroupStr.length() > 0) {
        addWarning(SOP_MESSAGE, "Point group not found");
        return false;
    }

    parms.mPropagationType = stringToPropagationType(evalStdString("operation", now));
    if (parms.mPropagationType == PROPAGATION_TYPE_UNKNOWN) {
        addError(SOP_MESSAGE, "Unknown propargation scheme");
        return false;
    }

    if (parms.mPropagationType == PROPAGATION_TYPE_ADVECTION ||
        parms.mPropagationType == PROPAGATION_TYPE_CONSTRAINED_ADVECTION) {

        const GU_Detail* velGeo = inputGeo(1);

        if (!velGeo) {
            addError(SOP_MESSAGE, "Missing velocity grid input");
            return false;
        }

<<<<<<< HEAD
        evalString(str, "velGroup", 0, now);
        const GA_PrimitiveGroup *velGroup =
            matchGroup(*velGeo, str.toStdString());
=======
        const GA_PrimitiveGroup* velGroup = matchGroup(*velGeo, evalStdString("velgroup", now));
>>>>>>> 4eed5d97

        hvdb::VdbPrimCIterator it(velGeo, velGroup);
        parms.mVelPrim = *it;

        if (!parms.mVelPrim) {
            addError(SOP_MESSAGE, "Missing velocity grid");
            return false;
        }
        if (parms.mVelPrim->getStorageType() != UT_VDB_VEC3F) {
            addError(SOP_MESSAGE, "Expected velocity grid to be of type Vec3f");
            return false;
        }

        // Check if the velocity grid uses a staggered representation.
        parms.mStaggered =
            parms.mVelPrim->getGrid().getGridClass() == openvdb::GRID_STAGGERED;

        parms.mTimeStep = static_cast<float>(evalFloat("timestep", 0, now));
        parms.mSteps = static_cast<int>(evalInt("steps", 0, now));
        // The underlying code will accumulate, so to make it substeps
        // we need to divide out.
        parms.mTimeStep /= static_cast<float>(parms.mSteps);
        parms.mStreamlines  = bool(evalInt("outputstreamlines", 0, now));

        parms.mIntegrationType = stringToIntegrationType(evalStdString("integration", now));
        if (parms.mIntegrationType == INTEGRATION_TYPE_UNKNOWN) {
            addError(SOP_MESSAGE, "Unknown integration scheme");
            return false;
        }

    }

    if (parms.mPropagationType == PROPAGATION_TYPE_PROJECTION ||
        parms.mPropagationType == PROPAGATION_TYPE_CONSTRAINED_ADVECTION) {

        const GU_Detail* cptGeo = inputGeo(2);

        if (!cptGeo) {
            addError(SOP_MESSAGE, "Missing closest point grid input");
            return false;
        }

<<<<<<< HEAD
        evalString(str, "cptGroup", 0, now);
        const GA_PrimitiveGroup *cptGroup =
            matchGroup(*cptGeo, str.toStdString());
=======
        const GA_PrimitiveGroup *cptGroup = matchGroup(*cptGeo, evalStdString("cptgroup", now));
>>>>>>> 4eed5d97

        hvdb::VdbPrimCIterator it(cptGeo, cptGroup);
        parms.mCptPrim = *it;

        if (!parms.mCptPrim) {
            addError(SOP_MESSAGE, "Missing closest point grid");
            return false;
        }
        if (parms.mCptPrim->getStorageType() != UT_VDB_VEC3F) {
            addError(SOP_MESSAGE, "Expected closest point grid to be of type Vec3f");
            return false;
        }

        parms.mIterations = static_cast<int>(evalInt("iterations", 0, now));
    }

    return true;
}

// Copyright (c) 2012-2018 DreamWorks Animation LLC
// All rights reserved. This software is distributed under the
// Mozilla Public License 2.0 ( http://www.mozilla.org/MPL/2.0/ )<|MERGE_RESOLUTION|>--- conflicted
+++ resolved
@@ -996,13 +996,7 @@
             return false;
         }
 
-<<<<<<< HEAD
-        evalString(str, "velGroup", 0, now);
-        const GA_PrimitiveGroup *velGroup =
-            matchGroup(*velGeo, str.toStdString());
-=======
         const GA_PrimitiveGroup* velGroup = matchGroup(*velGeo, evalStdString("velgroup", now));
->>>>>>> 4eed5d97
 
         hvdb::VdbPrimCIterator it(velGeo, velGroup);
         parms.mVelPrim = *it;
@@ -1045,13 +1039,7 @@
             return false;
         }
 
-<<<<<<< HEAD
-        evalString(str, "cptGroup", 0, now);
-        const GA_PrimitiveGroup *cptGroup =
-            matchGroup(*cptGeo, str.toStdString());
-=======
         const GA_PrimitiveGroup *cptGroup = matchGroup(*cptGeo, evalStdString("cptgroup", now));
->>>>>>> 4eed5d97
 
         hvdb::VdbPrimCIterator it(cptGeo, cptGroup);
         parms.mCptPrim = *it;
