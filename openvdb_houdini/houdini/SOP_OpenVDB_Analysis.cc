///////////////////////////////////////////////////////////////////////////
//
// Copyright (c) 2012-2013 DreamWorks Animation LLC
//
// All rights reserved. This software is distributed under the
// Mozilla Public License 2.0 ( http://www.mozilla.org/MPL/2.0/ )
//
// Redistributions of source code must retain the above copyright
// and license notice and the following restrictions and disclaimer.
//
// *     Neither the name of DreamWorks Animation nor the names of
// its contributors may be used to endorse or promote products derived
// from this software without specific prior written permission.
//
// THIS SOFTWARE IS PROVIDED BY THE COPYRIGHT HOLDERS AND CONTRIBUTORS
// "AS IS" AND ANY EXPRESS OR IMPLIED WARRANTIES, INCLUDING, BUT NOT
// LIMITED TO, THE IMPLIED WARRANTIES OF MERCHANTABILITY AND FITNESS FOR
// A PARTICULAR PURPOSE ARE DISCLAIMED. IN NO EVENT SHALL THE COPYRIGHT
// OWNER OR CONTRIBUTORS BE LIABLE FOR ANY INDIRECT, INCIDENTAL,
// SPECIAL, EXEMPLARY, OR CONSEQUENTIAL DAMAGES (INCLUDING, BUT NOT
// LIMITED TO, PROCUREMENT OF SUBSTITUTE GOODS OR SERVICES; LOSS OF USE,
// DATA, OR PROFITS; OR BUSINESS INTERRUPTION) HOWEVER CAUSED AND ON ANY
// THEORY OF LIABILITY, WHETHER IN CONTRACT, STRICT LIABILITY, OR TORT
// (INCLUDING NEGLIGENCE OR OTHERWISE) ARISING IN ANY WAY OUT OF THE USE
// OF THIS SOFTWARE, EVEN IF ADVISED OF THE POSSIBILITY OF SUCH DAMAGE.
// IN NO EVENT SHALL THE COPYRIGHT HOLDERS' AND CONTRIBUTORS' AGGREGATE
// LIABILITY FOR ALL CLAIMS REGARDLESS OF THEIR BASIS EXCEED US$250.00.
//
///////////////////////////////////////////////////////////////////////////
//
/// @file SOP_OpenVDB_Analysis.cc
///
/// @author FX R&D OpenVDB team
///
/// @brief Compute gradient fields and other differential properties from VDB volumes

#include <houdini_utils/ParmFactory.h>
#include <openvdb_houdini/Utils.h>
#include <openvdb_houdini/SOP_NodeVDB.h>

#include <openvdb/tools/GridOperators.h>
#include <openvdb/tools/LevelSetUtil.h>
#include <openvdb/tools/GridTransformer.h>

#include <UT/UT_Interrupt.h>
#if (UT_VERSION_INT >= 0x0c050157) // 12.5.343 or later
#include <GEO/GEO_PrimVDB.h> // for GEOvdbProcessTypedGridScalar(), etc.
#endif

namespace cvdb = openvdb;
namespace hvdb = openvdb_houdini;
namespace hutil = houdini_utils;


class SOP_OpenVDB_Analysis: public hvdb::SOP_NodeVDB
{
public:
    SOP_OpenVDB_Analysis(OP_Network*, const char* name, OP_Operator*);
    virtual ~SOP_OpenVDB_Analysis() {}

    static OP_Node* factory(OP_Network*, const char* name, OP_Operator*);

    virtual int isRefInput(unsigned i ) const { return (i == 1); }

    static const char* sOpName[];

    enum OpId {
        OP_GRADIENT   = 0,
        OP_CURVATURE  = 1,
        OP_LAPLACIAN  = 2,
        OP_CPT        = 3,
        OP_DIVERGENCE = 4,
        OP_CURL       = 5,
        OP_MAGNITUDE  = 6,
        OP_NORMALIZE  = 7
    };

protected:
    virtual OP_ERROR cookMySop(OP_Context&);
    virtual bool updateParmsFlags();
};


////////////////////////////////////////


const char* SOP_OpenVDB_Analysis::sOpName[] = {
    "gradient",
    "curvature",
    "laplacian",
    "closest point transform",
    "divergence",
    "curl",
    "magnitude",
    "normalize"
};


////////////////////////////////////////


void
newSopOperator(OP_OperatorTable* table)
{
    if (table == NULL) return;

    hutil::ParmList parms;

    // Group pattern
    parms.add(hutil::ParmFactory(PRM_STRING, "group", "Group")
        .setHelpText("Specify a subset of the input VDB grids to be processed.")
        .setChoiceList(&hutil::PrimGroupMenu));

    // Operator
    {
        const char* items[] = {
            "gradient",     "Gradient       (Scalar->Vector)",
            "curvature",    "Curvature     (Scalar->Scalar)",
            "laplacian",    "Laplacian      (Scalar->Scalar)",
            "closestpoint", "Closest Point (Scalar->Vector)",
            "divergence",   "Divergence    (Vector->Scalar)",
            "curl",         "Curl             (Vector->Vector)",
            "length",       "Length         (Vector->Scalar)",
            "normalize",    "Normalize     (Vector->Vector)",
            NULL
        };
        parms.add(hutil::ParmFactory(PRM_ORD, "operator", "Operator")
            .setDefault(PRMzeroDefaults)
            .setChoiceListItems(PRM_CHOICELIST_SINGLE, items));
    }

    parms.add(hutil::ParmFactory(PRM_STRING, "maskname", "Mask VDB")
        .setHelpText("VDB (from the second input) used to define the iteration space")
<<<<<<< HEAD
                  .setSpareData(&SOP_Node::theSecondInput)
                  .setChoiceList(&hutil::PrimGroupMenu));
=======
        .setSpareData(&SOP_Node::theSecondInput)
        .setChoiceList(&hutil::PrimGroupMenu));
>>>>>>> 95866ae2

    { // Output name
        const char* items[] = {
            "keep",     "Keep Incoming VDB Names",
            "append",   "Append Operation Name",
            "custom",   "Custom Name",
            NULL
        };
        parms.add(hutil::ParmFactory(PRM_ORD, "outputName", "Output Name")
            .setDefault(PRMzeroDefaults)
            .setHelpText("Rename output grid(s)")
            .setChoiceListItems(PRM_CHOICELIST_SINGLE, items));
    }

    parms.add(hutil::ParmFactory(PRM_STRING, "customName", "Custom Name")
        .setHelpText("Renames all output grids with this custom name"));


    // Obsolete parameters
    hutil::ParmList obsoleteParms;
    obsoleteParms.add(hutil::ParmFactory(PRM_TOGGLE, "threaded", "Multithreaded"));

    // Register this operator.
    hvdb::OpenVDBOpFactory("OpenVDB Analysis", SOP_OpenVDB_Analysis::factory, parms, *table)
        .setObsoleteParms(obsoleteParms)
        .addInput("VDBs to Analyze")
        .addOptionalInput("Optional VDB mask input");
}


////////////////////////////////////////


OP_Node*
SOP_OpenVDB_Analysis::factory(OP_Network* net, const char* name, OP_Operator* op)
{
    return new SOP_OpenVDB_Analysis(net, name, op);
}


SOP_OpenVDB_Analysis::SOP_OpenVDB_Analysis(OP_Network* net,
    const char* name, OP_Operator* op):
    hvdb::SOP_NodeVDB(net, name, op)
{
}


////////////////////////////////////////


namespace {

template<template<typename GridT, typename MaskType, typename InterruptT> class ToolT>
struct ToolOp
{
    ToolOp(bool t, hvdb::Interrupter& boss, const cvdb::BoolGrid *mask = NULL)
        : mThreaded(t)
        , mBoss(boss)
        , mMaskGrid(mask)
    {
    }

    template<typename GridType>
    void operator()(const GridType& inGrid)
    {
        if (mMaskGrid) {

            // match transform
            cvdb::BoolGrid regionMask;
            regionMask.setTransform(inGrid.transform().copy());
            openvdb::tools::resampleToMatch<openvdb::tools::PointSampler>(*mMaskGrid, regionMask, mBoss);

            ToolT<GridType, cvdb::BoolGrid, hvdb::Interrupter> tool(inGrid, regionMask, &mBoss);
            mOutGrid = tool.process(mThreaded);

        } else {
            ToolT<GridType, cvdb::BoolGrid, hvdb::Interrupter> tool(inGrid, &mBoss);
            mOutGrid = tool.process(mThreaded);
        }
    }

    const cvdb::BoolGrid    *mMaskGrid;
    hvdb::GridPtr           mOutGrid;
    bool                    mThreaded;
    hvdb::Interrupter&      mBoss;
};


struct MaskOp
{
    template<typename GridType>
    void operator()(const GridType& grid)
    {
        if (openvdb::GRID_LEVEL_SET == grid.getGridClass()) {
            mMaskGrid = openvdb::tools::sdfInteriorMask(grid);
        } else {
            mMaskGrid = cvdb::BoolGrid::create(false);
            mMaskGrid->setTransform(grid.transform().copy());
            mMaskGrid->tree().topologyUnion(grid.tree());
        }
    }

    cvdb::BoolGrid::Ptr mMaskGrid;
};


} // unnamed namespace


////////////////////////////////////////


// Enable or disable parameters in the UI.
bool
SOP_OpenVDB_Analysis::updateParmsFlags()
{
    bool changed = false;

    bool useCustomName = evalInt("outputName", 0, 0) == 2;

    changed |= enableParm("customName", useCustomName);
#ifndef SESI_OPENVDB
    changed |= setVisibleState("customName", useCustomName);
#endif

    const bool hasMask = (2 == nInputs());
    changed |= enableParm("maskname", hasMask);

    return changed;
}


////////////////////////////////////////


OP_ERROR
SOP_OpenVDB_Analysis::cookMySop(OP_Context& context)
{
    try {
        hutil::ScopedInputLock lock(*this, context);

        const fpreal time = context.getTime();

        // This does a shallow copy of VDB-grids and deep copy of native Houdini primitives.
        duplicateSource(0, context);

        // Get the group of grids to be transformed.
        UT_String groupStr;
        evalString(groupStr, "group", 0, time);
        const GA_PrimitiveGroup* group = matchGroup(*gdp, groupStr.toStdString());

        const int whichOp = evalInt("operator", 0, time);
        if (whichOp < 0 || whichOp > 7) {
            std::ostringstream ostr;
            ostr << "expected 0 <= operator <= 7, got " << whichOp;
            throw std::runtime_error(ostr.str().c_str());
        }

        const bool threaded = true;

        hvdb::Interrupter boss(
            (std::string("Computing ") + sOpName[whichOp] + " of VDB grids").c_str());


        // Check mask input
        const GU_Detail* maskGeo = inputGeo(1);
        cvdb::BoolGrid::Ptr maskGrid;

        if (maskGeo) {

            UT_String maskStr;
            evalString(maskStr, "maskname", 0, time);

            const GA_PrimitiveGroup * maskGroup =
                parsePrimitiveGroups(maskStr.buffer(), const_cast<GU_Detail*>(maskGeo));

            hvdb::VdbPrimCIterator maskIt(maskGeo, maskGroup);
            if (maskIt) {
                MaskOp op;
                UTvdbProcessTypedGridScalar(maskIt->getStorageType(), maskIt->getGrid(), op);
                maskGrid = op.mMaskGrid;
            }

            if (!maskGrid) addWarning(SOP_MESSAGE, "Mask VDB not found.");
        }


        // For each VDB primitive (with a non-null grid pointer) in the given group...
        std::string operationName;
        for (hvdb::VdbPrimIterator it(gdp, group); it; ++it) {
            if (boss.wasInterrupted()) throw std::runtime_error("was interrupted");

            GU_PrimVDB* vdb = *it;

            hvdb::GridPtr outGrid;
            bool ok = true;
            switch (whichOp)
            {
                case OP_GRADIENT: // gradient of scalar field
                {
                    ToolOp<cvdb::tools::Gradient> op(threaded, boss, maskGrid.get());
                    ok = GEOvdbProcessTypedGridScalar(*vdb, op, /*makeUnique=*/false);
                    if (ok) outGrid = op.mOutGrid;
                    operationName = "_gradient";
                    break;
                }
                case OP_CURVATURE: // mean curvature of scalar field
                {
                    ToolOp<cvdb::tools::MeanCurvature> op(threaded, boss, maskGrid.get());
                    ok = GEOvdbProcessTypedGridScalar(*vdb, op, /*makeUnique=*/false);
                    if (ok) outGrid = op.mOutGrid;
                    operationName = "_curvature";
                    break;
                }
                case OP_LAPLACIAN: // Laplacian of scalar field
                {
                    ToolOp<cvdb::tools::Laplacian> op(threaded, boss, maskGrid.get());
                    ok = GEOvdbProcessTypedGridScalar(*vdb, op, /*makeUnique=*/false);
                    if (ok) outGrid = op.mOutGrid;
                    operationName = "_laplacian";
                    break;
                }
                case OP_CPT: // closest point transform of scalar level set
                {
                    ToolOp<cvdb::tools::Cpt> op(threaded, boss, maskGrid.get());
                    ok = GEOvdbProcessTypedGridScalar(*vdb, op, /*makeUnique=*/false);
                    if (ok) outGrid = op.mOutGrid;
                    operationName = "_cpt";
                    break;
                }
                case OP_DIVERGENCE: // divergence of vector field
                {
                    ToolOp<cvdb::tools::Divergence> op(threaded, boss, maskGrid.get());
                    ok = GEOvdbProcessTypedGridVec3(*vdb, op, /*makeUnique=*/false);
                    if (ok) outGrid = op.mOutGrid;
                    operationName = "_divergence";
                    break;
                }
                case OP_CURL: // curl (rotation) of vector field
                {
                    ToolOp<cvdb::tools::Curl> op(threaded, boss, maskGrid.get());
                    ok = GEOvdbProcessTypedGridVec3(*vdb, op, /*makeUnique=*/false);
                    if (ok) outGrid = op.mOutGrid;
                    operationName = "_curl";
                    break;
                }
                case OP_MAGNITUDE: // magnitude of vector field
                {
                    ToolOp<cvdb::tools::Magnitude> op(threaded, boss, maskGrid.get());
                    ok = GEOvdbProcessTypedGridVec3(*vdb, op, /*makeUnique=*/false);
                    if (ok) outGrid = op.mOutGrid;
                    operationName = "_magnitude";
                    break;
                }
                case OP_NORMALIZE: // normalize vector field
                {
                    ToolOp<cvdb::tools::Normalize> op(threaded, boss, maskGrid.get());
                    ok = GEOvdbProcessTypedGridVec3(*vdb, op, /*makeUnique=*/false);
                    if (ok) outGrid = op.mOutGrid;
                    operationName = "_normalize";
                    break;
                }
            }

            if (!ok) {
                UT_String inGridName = it.getPrimitiveNameOrIndex();
                std::ostringstream ss;
                ss << "Can't compute " << sOpName[whichOp] << " from grid";
                if (inGridName.isstring()) ss << " " << inGridName;
                ss << " of type " << vdb->getGrid().valueType();
                addWarning(SOP_MESSAGE, ss.str().c_str());
            }

            // Rename grid
            std::string gridName = vdb->getGridName();
            const int renaming = evalInt("outputName", 0, time);
            if (renaming == 1) {
                if (operationName.size() > 0) gridName += operationName;
            } else if (renaming == 2) {
                UT_String customName;
                evalString(customName, "customName", 0, time);
                if (customName.length() > 0) gridName = customName.toStdString();
            }

            // Replace the original VDB primitive with a new primitive that contains
            // the output grid and has the same attributes and group membership.
            hvdb::replaceVdbPrimitive(*gdp, outGrid, *vdb, true, gridName.c_str());
        }
    } catch (std::exception& e) {
        addError(SOP_MESSAGE, e.what());
    }
    return error();
}

// Copyright (c) 2012-2013 DreamWorks Animation LLC
// All rights reserved. This software is distributed under the
// Mozilla Public License 2.0 ( http://www.mozilla.org/MPL/2.0/ )<|MERGE_RESOLUTION|>--- conflicted
+++ resolved
@@ -131,13 +131,8 @@
 
     parms.add(hutil::ParmFactory(PRM_STRING, "maskname", "Mask VDB")
         .setHelpText("VDB (from the second input) used to define the iteration space")
-<<<<<<< HEAD
-                  .setSpareData(&SOP_Node::theSecondInput)
-                  .setChoiceList(&hutil::PrimGroupMenu));
-=======
         .setSpareData(&SOP_Node::theSecondInput)
         .setChoiceList(&hutil::PrimGroupMenu));
->>>>>>> 95866ae2
 
     { // Output name
         const char* items[] = {
