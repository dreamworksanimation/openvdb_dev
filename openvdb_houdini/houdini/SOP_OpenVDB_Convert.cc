///////////////////////////////////////////////////////////////////////////
//
// Copyright (c) 2012-2013 DreamWorks Animation LLC
//
// All rights reserved. This software is distributed under the
// Mozilla Public License 2.0 ( http://www.mozilla.org/MPL/2.0/ )
//
// Redistributions of source code must retain the above copyright
// and license notice and the following restrictions and disclaimer.
//
// *     Neither the name of DreamWorks Animation nor the names of
// its contributors may be used to endorse or promote products derived
// from this software without specific prior written permission.
//
// THIS SOFTWARE IS PROVIDED BY THE COPYRIGHT HOLDERS AND CONTRIBUTORS
// "AS IS" AND ANY EXPRESS OR IMPLIED WARRANTIES, INCLUDING, BUT NOT
// LIMITED TO, THE IMPLIED WARRANTIES OF MERCHANTABILITY AND FITNESS FOR
// A PARTICULAR PURPOSE ARE DISCLAIMED. IN NO EVENT SHALL THE COPYRIGHT
// OWNER OR CONTRIBUTORS BE LIABLE FOR ANY INDIRECT, INCIDENTAL,
// SPECIAL, EXEMPLARY, OR CONSEQUENTIAL DAMAGES (INCLUDING, BUT NOT
// LIMITED TO, PROCUREMENT OF SUBSTITUTE GOODS OR SERVICES; LOSS OF USE,
// DATA, OR PROFITS; OR BUSINESS INTERRUPTION) HOWEVER CAUSED AND ON ANY
// THEORY OF LIABILITY, WHETHER IN CONTRACT, STRICT LIABILITY, OR TORT
// (INCLUDING NEGLIGENCE OR OTHERWISE) ARISING IN ANY WAY OUT OF THE USE
// OF THIS SOFTWARE, EVEN IF ADVISED OF THE POSSIBILITY OF SUCH DAMAGE.
// IN NO EVENT SHALL THE COPYRIGHT HOLDERS' AND CONTRIBUTORS' AGGREGATE
// LIABILITY FOR ALL CLAIMS REGARDLESS OF THEIR BASIS EXCEED US$250.00.
//
///////////////////////////////////////////////////////////////////////////
//
/// @file SOP_OpenVDB_Convert.cc
///
/// @author SESI and FX R&D OpenVDB team

#include <houdini_utils/ParmFactory.h>
#include <openvdb_houdini/SOP_NodeVDB.h>
#include <openvdb_houdini/GeometryUtil.h>
#include <openvdb_houdini/AttributeTransferUtil.h>
#include <openvdb_houdini/Utils.h>

#include <openvdb/tools/LevelSetUtil.h>
#include <openvdb/tools/MeshToVolume.h>
#include <openvdb/tools/VolumeToMesh.h>
#include <openvdb/tree/ValueAccessor.h>

#include <CH/CH_Manager.h>
#include <GA/GA_PageIterator.h>
#include <GU/GU_ConvertParms.h>
#include <GU/GU_PrimPoly.h>
#include <UT/UT_Interrupt.h>
#include <UT/UT_Version.h>
#include <UT/UT_VoxelArray.h>
#include <SYS/SYS_Math.h>

#include <boost/algorithm/string/join.hpp>
#include <boost/math/special_functions/round.hpp>

#include <list>

#if (UT_VERSION_INT >= 0x0c050000) // 12.5.0 or later
#define HAVE_POLYSOUP 1
#include <GU/GU_PrimPolySoup.h>
#else
#define HAVE_POLYSOUP 0
#endif

<<<<<<< HEAD
#include <list>
=======
#if (UT_VERSION_INT >= 0x0d000000) // 13.0.0 or later
#define HAVE_SPLITTING 1
#else
#define HAVE_SPLITTING 0
#endif
>>>>>>> 95866ae2


namespace hvdb = openvdb_houdini;
namespace hutil = houdini_utils;

namespace {
#if HAVE_POLYSOUP
enum ConvertTo { HVOLUME, OPENVDB, POLYGONS, POLYSOUP, /*SIMDATA*/ };
#else
enum ConvertTo { HVOLUME, OPENVDB, POLYGONS, /*SIMDATA*/ };
#endif
enum ConvertClass { CLASS_NO_CHANGE, CLASS_SDF, CLASS_FOG_VOLUME };
}


class SOP_OpenVDB_Convert: public hvdb::SOP_NodeVDB
{
public:
    SOP_OpenVDB_Convert(OP_Network*, const char* name, OP_Operator*);
    virtual ~SOP_OpenVDB_Convert() {};

    static OP_Node* factory(OP_Network*, const char* name, OP_Operator*);

    // Return true for a given input if the connector to the input
    // should be drawn dashed rather than solid.
    virtual int isRefInput(unsigned idx) const { return (idx == 1); }

    void checkActivePart(float time);

protected:
    virtual OP_ERROR cookMySop(OP_Context&);
    virtual bool updateParmsFlags();

private:
    void convertToPoly(
        fpreal time,
        GA_PrimitiveGroup *group,
        bool buildpolysoup,
        hvdb::Interrupter &boss);

    template <class GridType>
    void referenceMeshing(
        std::list<openvdb::GridBase::ConstPtr>& grids,
        std::list<const GU_PrimVDB*> vdbs,
        GA_PrimitiveGroup *group,
        openvdb::tools::VolumeToMesh& mesher,
        const GU_Detail* refGeo,
        bool computeNormals,
        hvdb::Interrupter& boss,
        const fpreal time);
};


////////////////////////////////////////


namespace {

// Callback to check partition limit
int
checkActivePartCB(void* data, int /*idx*/, float time, const PRM_Template*)
{
    SOP_OpenVDB_Convert* sop = static_cast<SOP_OpenVDB_Convert*>(data);
    if (sop == NULL) return 0;
    sop->checkActivePart(time);
    return 1;
}

} // namespace


void
SOP_OpenVDB_Convert::checkActivePart(float time)
{
    const int partitions = evalInt("automaticpartitions", 0, time);
    const int activepart = evalInt("activepart", 0, time);

    if (activepart > partitions) {
        setInt("activepart", 0, time, partitions);
    }
}


////////////////////////////////////////


// Build UI and register this operator.
void
newSopOperator(OP_OperatorTable* table)
{
    if (table == NULL) return;

    hutil::ParmList parms;

    parms.add(hutil::ParmFactory(PRM_STRING, "group", "Group")
        .setHelpText("Specify a subset of the input VDB grids to surface.")
        .setChoiceList(&hutil::PrimGroupMenu));


    { // Convert To Menu
        const char* items[] = {
            "volume",   "Volume",
            "vdb",      "VDB",
            "poly",     "Polygons",
#if HAVE_POLYSOUP
            "polysoup", "Polygon Soup",
#endif
            NULL
        };

        parms.add(hutil::ParmFactory(PRM_ORD, "conversion", "Convert To")
            .setDefault(PRMzeroDefaults)
            .setChoiceListItems(PRM_CHOICELIST_SINGLE, items));
    }

    { // Grid Class Menu
        const char* class_items[] = {
            "none", "No Change",
            "sdf",  "Convert Fog to SDF",
            "fog",  "Convert SDF to Fog",
            NULL
        };

        parms.add(hutil::ParmFactory(PRM_ORD, "vdbclass", "VDB Class")
            .setDefault(PRMzeroDefaults)
            .setChoiceListItems(PRM_CHOICELIST_SINGLE, class_items));
    }

    //////////

    // Parms for converting to volumes

<<<<<<< HEAD
    parms.add(hutil::ParmFactory(PRM_TOGGLE,
		"splitdisjointvolumes", "Split Disjoint Volumes")
        .setHelpText("When converting to volumes, create multiple  "
            "volume primitives per VDB for unconnected regions where "
	    "possible. This allows very large and sparse VDBs to be converted "
	    "with less memory usage."));
=======
#if HAVE_SPLITTING
    parms.add(hutil::ParmFactory(PRM_TOGGLE, "splitdisjointvolumes", "Split Disjoint Volumes")
        .setHelpText("When converting to volumes, create multiple "
            "volume primitives per VDB for unconnected regions where "
            "possible. This allows very large and sparse VDBs to be converted "
            "with less memory usage."));
#endif
>>>>>>> 95866ae2

    //////////

    // Parms for converting to polygons

    parms.add(hutil::ParmFactory(PRM_FLT_J, "isoValue", "Isovalue")
        .setRange(PRM_RANGE_UI, -1.0, PRM_RANGE_UI, 1.0)
        .setHelpText("The crossing point of the VDB values that is considered "
            "the surface. The zero default value works for signed distance "
            "fields while fog volumes require a larger positive value, 0.5 is "
            "a good initial guess."));

    parms.add(hutil::ParmFactory(PRM_FLT_J, "adaptivity", "Adaptivity")
        .setRange(PRM_RANGE_RESTRICTED, 0.0, PRM_RANGE_RESTRICTED, 2.0)
        .setHelpText("When converting to polygons the adaptivity threshold determines "
            "how closely the isosurface is matched by the resulting mesh. Higher "
            "thresholds will allow more variation in polygon size, using fewer "
            "polygons to express the surface."));

    parms.add(hutil::ParmFactory(PRM_TOGGLE, "computenormals", "Compute Vertex Normals")
        .setHelpText("Computes edge preserving vertex normals."));

    parms.add(hutil::ParmFactory(PRM_INT_J, "automaticpartitions", "Automatic Partitions")
        .setRange(PRM_RANGE_RESTRICTED, 1, PRM_RANGE_UI, 20)
        .setHelpText("Subdivide volume and mesh into disjoint parts.")
        .setDefault(PRMoneDefaults)
        .setCallbackFunc(&checkActivePartCB));

    parms.add(hutil::ParmFactory(PRM_INT_J, "activepart", "Active Partition")
        .setRange(PRM_RANGE_RESTRICTED, 1, PRM_RANGE_UI, 20)
        .setHelpText("Specific partition to mesh.")
        .setDefault(PRMzeroDefaults)
        .setCallbackFunc(&checkActivePartCB));


    //////////

    // Reference input options

    parms.add(hutil::ParmFactory(PRM_FLT_J, "internaladaptivity", "Internal Adaptivity")
        .setRange(PRM_RANGE_RESTRICTED, 0.0, PRM_RANGE_RESTRICTED, 1.0)
        .setHelpText("When converting to polygons with a second input, this overrides "
            "the adaptivity threshold for all internal surfaces."));

    parms.add(hutil::ParmFactory(PRM_TOGGLE, "transferattributes", "Transfer Surface Attributes")
        .setHelpText("When converting to polygons with a second input, this transfers "
            "all attributes (primitive, vertex and point) from the reference surface. "
            "Will override computed vertex normals for primitives in the surface group."));

    parms.add(hutil::ParmFactory(PRM_TOGGLE, "sharpenfeatures", "Sharpen Features")
        .setHelpText("Sharpen edges and corners."));

    parms.add(hutil::ParmFactory(PRM_FLT_J, "edgetolerance", "Edge Tolerance")
        .setDefault(0.5)
        .setRange(PRM_RANGE_RESTRICTED, 0.0, PRM_RANGE_RESTRICTED, 1.0)
        .setHelpText("Controls the edge adaptivity mask."));

    parms.add(hutil::ParmFactory(PRM_STRING, "surfacegroup", "Surface Group")
        .setDefault("surface_polygons")
        .setHelpText("When converting to polygons with a second input, this "
            "specifies a group for all polygons that are coincident with the "
            "reference surface. This group is useful for transferring attributes such "
            "as uv coordinates, normals etc. from the reference surface."));

    parms.add(hutil::ParmFactory(PRM_STRING, "interiorgroup", "Interior Group")
        .setDefault("interior_polygons")
        .setHelpText("When converting to polygons with a second input, this "
            "specifies a group for all polygons that are interior to the "
            "reference surface. This group can be used to identify surface regions "
            "that might require projected uv coordinates or new materials."));

    parms.add(hutil::ParmFactory(PRM_STRING, "seamlinegroup", "Seam Line Group")
        .setDefault("seam_polygons")
        .setHelpText("When converting to polygons with a second input, this "
            "specifies a group for all polygons that are in proximity to "
            "the seam lines. This group can be used to drive secondary elements such "
            "as debris and dust."));

    parms.add(hutil::ParmFactory(PRM_STRING, "seampoints", "Seam Points")
        .setDefault("seam_points")
        .setHelpText("When converting to polygons with a second input, this "
            "specifies a group of the fracture seam points. This can be "
            "used to drive local pre-fracture dynamics e.g. local surface buckling."));

    //////////

    // Mask input options


   parms.add(hutil::ParmFactory(PRM_TOGGLE, "surfacemask", "")
        .setDefault(PRMoneDefaults)
        .setTypeExtended(PRM_TYPE_TOGGLE_JOIN)
        .setHelpText("Enable / disable the surface mask."));

    parms.add(hutil::ParmFactory(PRM_STRING, "surfacemaskname", "Surface Mask")
        .setHelpText("A single level-set or sdf grid whose interior defines the region to mesh.")
        .setSpareData(&SOP_Node::theThirdInput)
        .setChoiceList(&hutil::PrimGroupMenu));

    parms.add(hutil::ParmFactory(PRM_FLT_J, "surfacemaskoffset", "Mask Offset")
        .setDefault(PRMzeroDefaults)
        .setHelpText("Isovalue used to offset the interior region of the surface mask.")
        .setRange(PRM_RANGE_UI, -1.0, PRM_RANGE_UI, 1.0));

    parms.add(hutil::ParmFactory(PRM_TOGGLE, "invertmask", "Invert Surface Mask")
        .setHelpText("Used to mesh the complement of the mask."));


    parms.add(hutil::ParmFactory(PRM_TOGGLE, "adaptivityfield", "")
        .setTypeExtended(PRM_TYPE_TOGGLE_JOIN)
        .setHelpText("Enable / disable the the adaptivity field."));

    parms.add(hutil::ParmFactory(PRM_STRING, "adaptivityfieldname", "Adaptivity Field")
<<<<<<< HEAD
        .setHelpText("A single scalar grid used as an spatial multiplier for the adaptivity threshold.")
=======
        .setHelpText(
            "A single scalar grid used as a spatial multiplier for the adaptivity threshold.")
>>>>>>> 95866ae2
        .setSpareData(&SOP_Node::theThirdInput)
        .setChoiceList(&hutil::PrimGroupMenu));



    //////////

    // Parms for converting to volumes

    parms.add(hutil::ParmFactory(PRM_TOGGLE, "prune", "")
        .setDefault(PRMoneDefaults)
        .setTypeExtended(PRM_TYPE_TOGGLE_JOIN)
        .setHelpText("Collapse regions of constant value in output grids. "
            "Voxel values are considered equal if they differ "
            "by less than the specified threshold."));

    parms.add(hutil::ParmFactory(PRM_FLT_J, "tolerance", "Prune Tolerance")
        .setDefault(PRMzeroDefaults)
        .setRange(PRM_RANGE_RESTRICTED, 0, PRM_RANGE_UI, 1));

    parms.add(hutil::ParmFactory(PRM_TOGGLE, "flood", "Signed-Flood Fill Output")
        .setDefault(PRMoneDefaults)
        .setHelpText("Reclassify inactive output voxels as either inside or outside."));

    //////////

    // Obsolete parameters
    hutil::ParmList obsoleteParms;
    obsoleteParms.add(hutil::ParmFactory(PRM_SEPARATOR,"sep1", ""));
    obsoleteParms.add(hutil::ParmFactory(PRM_TOGGLE, "smoothseams", "Smooth Seams"));

    // Register this operator.
    hvdb::OpenVDBOpFactory("OpenVDB Convert",
        SOP_OpenVDB_Convert::factory, parms, *table)
        .setObsoleteParms(obsoleteParms)
        .addInput("VDBs to convert")
        .addOptionalInput("Optional reference surface. Can be used "
            "to transfer attributes, sharpen features and to "
            "eliminate seams from fractured pieces.")
        .addOptionalInput("Optional VDB masks");
}


////////////////////////////////////////


OP_Node*
SOP_OpenVDB_Convert::factory(OP_Network* net,
    const char* name, OP_Operator* op)
{
    return new SOP_OpenVDB_Convert(net, name, op);
}


SOP_OpenVDB_Convert::SOP_OpenVDB_Convert(OP_Network* net,
    const char* name, OP_Operator* op):
    hvdb::SOP_NodeVDB(net, name, op)
{
}


////////////////////////////////////////


namespace {

/// @brief Convert a collection of OpenVDB grids into Houdini volumes.
/// @return @c true if all grids were successfully converted, @c false if one
/// or more grids were skipped due to unrecognized grid types.
void
convertToVolumes(
    GU_Detail& dst,
    GA_PrimitiveGroup* group,
    bool split_disjoint = false)
{
    GU_ConvertParms parms;

#if UT_VERSION_INT < 0x0d0000b1 // 13.0.177 or earlier
    parms.toType = GEO_PrimTypeCompat::GEOPRIMVOLUME;
#else
    parms.setToType(GEO_PrimTypeCompat::GEOPRIMVOLUME);
#endif
    parms.primGroup = group;
    parms.preserveGroups = true;
<<<<<<< HEAD
    GU_PrimVDB::convertVDBs(
        dst, dst, parms, 0, /*keep_original*/false, split_disjoint);
=======
#if HAVE_SPLITTING
    GU_PrimVDB::convertVDBs(dst, dst, parms,
        /*adaptivity=*/0, /*keep_original*/false , split_disjoint);
#else
    GU_PrimVDB::convertVDBs(dst, dst, parms, /*adaptivity=*/0, /*keep_original*/false);
#endif
>>>>>>> 95866ae2
}


////////////////////////////////////////


void
convertToOpenVDB(
    GU_Detail& dst,
    GA_PrimitiveGroup* group,
    bool flood,
    bool prune,
    fpreal tolerance)
{
    GU_ConvertParms parms;
    parms.primGroup = group;
    parms.preserveGroups = true;
    GU_PrimVDB::convertVolumesToVDBs(
        dst, dst, parms, flood, prune, tolerance, /*keep_original*/false);
}


////////////////////////////////////////


void
convertVDBClass(
    GU_Detail& dst,
    GA_PrimitiveGroup* group,
    openvdb::GridClass new_class,
    float isovalue)
{
    using namespace openvdb;

    for (hvdb::VdbPrimIterator it(&dst, group); it; ++it) {

        if (it->getStorageType() != UT_VDB_FLOAT)
            continue;
        if (it->getGrid().getGridClass() == new_class)
            continue;

        switch (new_class) {
            case GRID_LEVEL_SET: { // from fog volume
                // *** FIXME:TODO: Hack until we have a good method ***
                // Convert to polygons
                FloatGrid &grid = UTvdbGridCast<FloatGrid>(it->getGrid());
                tools::VolumeToMesh mesher(0.5);
                mesher(grid);
                // Convert to SDF
                math::Transform::Ptr transform = grid.transformPtr();
                std::vector<Vec3s> points;
                points.reserve(mesher.pointListSize());
                for (size_t i = 0, n = mesher.pointListSize(); i < n; i++) {
                    // The MeshToVolume conversion further down, requires the
                    // points to be in grid index space.
                    points.push_back(
                        transform->worldToIndex(mesher.pointList()[i]));
                }

                openvdb::tools::PolygonPoolList& polygonPoolList = mesher.polygonPoolList();

                std::vector<Vec4I> primitives;
                size_t numPrimitives = 0;
                for (size_t n = 0, N = mesher.polygonPoolListSize(); n < N; ++n) {
                    const openvdb::tools::PolygonPool& polygons = polygonPoolList[n];
                    numPrimitives += polygons.numQuads();
                    numPrimitives += polygons.numTriangles();
                }
                primitives.reserve(numPrimitives);

                for (size_t n = 0, N = mesher.polygonPoolListSize(); n < N; ++n) {

                    const openvdb::tools::PolygonPool& polygons = polygonPoolList[n];

                    // Copy quads
                    for (size_t i = 0, I = polygons.numQuads(); i < I; ++i) {
                        primitives.push_back(polygons.quad(i));
                    }

                    // Copy triangles (adaptive mesh)
                    if (polygons.numTriangles() != 0) {
                        openvdb::Vec4I quad;
                        quad[3] = openvdb::util::INVALID_IDX;
                        for (size_t i = 0, I = polygons.numTriangles(); i < I; ++i) {
                            const openvdb::Vec3I& triangle = polygons.triangle(i);
                            quad[0] = triangle[0];
                            quad[1] = triangle[1];
                            quad[2] = triangle[2];
                            primitives.push_back(quad);
                        }
                    }
                }

                tools::MeshToVolume<FloatGrid> vol(transform);
                vol.convertToLevelSet(points, primitives, 1.0, 1.0);

                // Set grid and visualization
                it->setGrid(*vol.distGridPtr());
                it->setVisualization(
                    GEO_VOLUMEVIS_ISO, it->getVisIso(), it->getVisDensity());
                break;
             } case GRID_FOG_VOLUME: { // from level set
                 it->makeGridUnique();
                 FloatGrid &grid = UTvdbGridCast<FloatGrid>(it->getGrid());
                 tools::sdfToFogVolume(grid, std::numeric_limits<float>::max());
                 it->setVisualization(GEO_VOLUMEVIS_SMOKE, it->getVisIso(), it->getVisDensity());
                 break;
             } default: {
                 // ignore everything else
                 break;
             }
        }
    }
}


////////////////////////////////////////


void
copyMesh(
    GU_Detail& detail,
    const GU_PrimVDB* srcvdb,
    GA_PrimitiveGroup* delgroup,
    openvdb::tools::VolumeToMesh& mesher,
    bool toPolySoup,
    GA_PrimitiveGroup* surfaceGroup = NULL,
    GA_PrimitiveGroup* interiorGroup = NULL,
    GA_PrimitiveGroup* seamGroup = NULL,
    GA_PointGroup* seamPointGroup = NULL)
{
    const openvdb::tools::PointList& points = mesher.pointList();
    openvdb::tools::PolygonPoolList& polygonPoolList = mesher.polygonPoolList();

    const char exteriorFlag = char(openvdb::tools::POLYFLAG_EXTERIOR);
    const char seamLineFlag = char(openvdb::tools::POLYFLAG_FRACTURE_SEAM);

#if (UT_VERSION_INT < 0x0c0500F5) // earlier than 12.5.245
    const GA_Offset lastIdx(detail.getPointMap().lastOffset()+1);

    for (size_t n = 0, N = mesher.pointListSize(); n < N; ++n) {
        GA_Offset ptoff = detail.appendPointOffset();
        detail.setPos3(ptoff, points[n].x(), points[n].y(), points[n].z());

        if (seamPointGroup && mesher.pointFlags()[n]) {
            seamPointGroup->addOffset(ptoff);
        }
    }

    GU_ConvertMarker marker(detail);

    for (size_t n = 0, N = mesher.polygonPoolListSize(); n < N; ++n) {

        openvdb::tools::PolygonPool& polygons = polygonPoolList[n];

        // Copy quads
        for (size_t i = 0, I = polygons.numQuads(); i < I; ++i) {

            openvdb::Vec4I& quad = polygons.quad(i);
            GEO_PrimPoly& prim = *GU_PrimPoly::build(&detail, 4, GU_POLY_CLOSED, 0);

            for (int v = 0; v < 4; ++v) {
                prim(v).setPointOffset(lastIdx + quad[v]);
            }

            const bool surfacePrim = polygons.quadFlags(i) & exteriorFlag;
            if (surfaceGroup && surfacePrim) surfaceGroup->add(&prim);
            else if (interiorGroup && !surfacePrim) interiorGroup->add(&prim);

            if (seamGroup && (polygons.quadFlags(i) & seamLineFlag)) {
                seamGroup->add(&prim);
            }
        }


        // Copy triangles (if adaptive mesh.)
        for (size_t i = 0, I = polygons.numTriangles(); i < I; ++i) {

            openvdb::Vec3I& triangle = polygons.triangle(i);
            GEO_PrimPoly& prim = *GU_PrimPoly::build(&detail, 3, GU_POLY_CLOSED, 0);

            for (int v = 0; v < 3; ++v) {
                prim(v).setPointOffset(lastIdx + triangle[v]);
            }

            const bool surfacePrim = (polygons.triangleFlags(i) & exteriorFlag);
            if (surfaceGroup && surfacePrim) surfaceGroup->add(&prim);
            else if (interiorGroup && !surfacePrim) interiorGroup->add(&prim);

            if (seamGroup && (polygons.triangleFlags(i) & seamLineFlag)) {
                seamGroup->add(&prim);
            }
        }
    }

    GA_Range primRange = marker.getPrimitives();
    GA_Range pntRange = marker.getPoints();
    GU_ConvertParms parms;
    parms.preserveGroups = true;
    GUconvertCopySingleVertexPrimAttribsAndGroups(parms,
        *srcvdb->getParent(), srcvdb->getMapOffset(), detail,
        primRange, pntRange);

#else // 12.5.245 or later
    GA_Size npoints = mesher.pointListSize();
    const GA_Offset startpt = detail.appendPointBlock(npoints);
    UT_ASSERT_COMPILETIME(sizeof(openvdb::tools::PointList::element_type) == sizeof(UT_Vector3));
    GA_RWHandleV3 pthandle(detail.getP());
    pthandle.setBlock(startpt, npoints, (UT_Vector3 *)points.get());

    // group fracture seam points
    if (seamPointGroup) {
        GA_Offset ptoff = startpt;
        for (GA_Size i = 0; i < npoints; ++i) {

            if (mesher.pointFlags()[i]) {
                seamPointGroup->addOffset(ptoff);
            }
            ++ptoff;
        }
    }

    // index 0 --> interior, not on seam
    // index 1 --> interior, on seam
    // index 2 --> surface,  not on seam
    // index 3 --> surface,  on seam
    GA_Size nquads[4] = {0, 0, 0, 0};
    GA_Size ntris[4]  = {0, 0, 0, 0};
    for (size_t n = 0, N = mesher.polygonPoolListSize(); n < N; ++n) {
        const openvdb::tools::PolygonPool& polygons = polygonPoolList[n];
        for (size_t i = 0, I = polygons.numQuads(); i < I; ++i) {
            int flags = (((polygons.quadFlags(i) & exteriorFlag)!=0) << 1)
                       | ((polygons.quadFlags(i) & seamLineFlag)!=0);
            ++nquads[flags];
        }
        for (size_t i = 0, I = polygons.numTriangles(); i < I; ++i) {
            int flags = (((polygons.triangleFlags(i) & exteriorFlag)!=0) << 1)
                       | ((polygons.triangleFlags(i) & seamLineFlag)!=0);
            ++ntris[flags];
        }
    }

    GA_Size nverts[4] = {
        nquads[0]*4 + ntris[0]*3,
        nquads[1]*4 + ntris[1]*3,
        nquads[2]*4 + ntris[2]*3,
        nquads[3]*4 + ntris[3]*3
    };
    UT_IntArray verts[4];
    for (int flags = 0; flags < 4; ++flags) {
#if (UT_VERSION_INT >= 0x0d000000) // 13.0.0 or later
        verts[flags].setCapacity(nverts[flags]);
#else
        verts[flags].resize(nverts[flags]);
#endif
        verts[flags].entries(nverts[flags]);
    }

    GA_Size iquad[4] = {0, 0, 0, 0};
    GA_Size itri[4]  = {nquads[0]*4, nquads[1]*4, nquads[2]*4, nquads[3]*4};

    for (size_t n = 0, N = mesher.polygonPoolListSize(); n < N; ++n) {
        const openvdb::tools::PolygonPool& polygons = polygonPoolList[n];

        // Copy quads
        for (size_t i = 0, I = polygons.numQuads(); i < I; ++i) {
            const openvdb::Vec4I& quad = polygons.quad(i);
            int flags = (((polygons.quadFlags(i) & exteriorFlag)!=0) << 1)
                       | ((polygons.quadFlags(i) & seamLineFlag)!=0);
            verts[flags](iquad[flags]++) = quad[0];
            verts[flags](iquad[flags]++) = quad[1];
            verts[flags](iquad[flags]++) = quad[2];
            verts[flags](iquad[flags]++) = quad[3];
        }

        // Copy triangles (adaptive mesh)
        for (size_t i = 0, I = polygons.numTriangles(); i < I; ++i) {
            const openvdb::Vec3I& triangle = polygons.triangle(i);
            int flags = (((polygons.triangleFlags(i) & exteriorFlag)!=0) << 1)
                       | ((polygons.triangleFlags(i) & seamLineFlag)!=0);
            verts[flags](itri[flags]++) = triangle[0];
            verts[flags](itri[flags]++) = triangle[1];
            verts[flags](itri[flags]++) = triangle[2];
        }
    }

    bool shared_vertices = true;
    if (toPolySoup) {
        // NOTE: Since we could be using the same points for multiple
        //       polysoups, and the shared vertices option assumes that
        //       the points are only used by this polysoup, we have to
        //       use the unique vertices option.
        int num_prims = 0;
        for (int flags = 0; flags < 4; ++flags) {
            if (!nquads[flags] && !ntris[flags]) continue;
            num_prims++;
        }
        shared_vertices = (num_prims <= 1);
    }

    for (int flags = 0; flags < 4; ++flags) {
        if (!nquads[flags] && !ntris[flags]) continue;

        GEO_PolyCounts sizelist;
        if (nquads[flags]) sizelist.append(4, nquads[flags]);
        if (ntris[flags])  sizelist.append(3, ntris[flags]);

#if (UT_VERSION_INT >= 0x0d050013) // 13.5.19 or later
        GA_Detail::OffsetMarker marker(detail);
#else
        GU_ConvertMarker marker(detail);
#endif

        if (toPolySoup) {
            GU_PrimPolySoup::build(
                &detail, startpt, npoints, sizelist, verts[flags].array(), shared_vertices);
        } else {
            GU_PrimPoly::buildBlock(&detail, startpt, npoints, sizelist, verts[flags].array());
        }

#if (UT_VERSION_INT >= 0x0d050013) // 13.5.19 or later
        GA_Range range(marker.primitiveRange());
        GA_Range pntRange(marker.pointRange());
#else
        GA_Range range(marker.getPrimitives());
        GA_Range pntRange(marker.getPoints());
#endif
        GU_ConvertParms parms;
        parms.preserveGroups = true;
        GUconvertCopySingleVertexPrimAttribsAndGroups(parms,
            *srcvdb->getParent(), srcvdb->getMapOffset(), detail,
            range, pntRange);

        if (delgroup)                       delgroup->removeRange(range);
        if (seamGroup && (flags & 1))       seamGroup->addRange(range);
        if (surfaceGroup && (flags & 2))    surfaceGroup->addRange(range);
        if (interiorGroup && !(flags & 2))  interiorGroup->addRange(range);
    }
#endif // 12.5.245 or later
}

} // unnamed namespace


////////////////////////////////////////


// Enable or disable parameters in the UI.
bool
SOP_OpenVDB_Convert::updateParmsFlags()
{
    bool changed = false;
    const fpreal time = CHgetEvalTime();

    ConvertTo target = static_cast<ConvertTo>(evalInt("conversion", 0, time));
<<<<<<< HEAD
    bool toVolume = (target == HVOLUME);
=======
#if HAVE_SPLITTING
    bool toVolume = (target == HVOLUME);
#endif
>>>>>>> 95866ae2
    bool toOpenVDB = (target == OPENVDB);
    bool toPoly = (target == POLYGONS);
    bool toPolySoup = false;
#if HAVE_POLYSOUP
    toPolySoup = (target == POLYSOUP);
    toPoly |= toPolySoup;
#endif

    bool toSDF = (evalInt("vdbclass", 0, time) == CLASS_SDF);

    changed |= enableParm("adaptivity", toPoly);
    changed |= enableParm("isoValue", toPoly || (toOpenVDB && toSDF));

    if (toOpenVDB) {
        changed |= enableParm("tolerance", evalInt("prune",  0, time));
    }

    bool refexists = (nInputs() == 2);
    changed |= enableParm("computenormals", toPoly && !toPolySoup);
    changed |= enableParm("internaladaptivity", toPoly && refexists);
    changed |= enableParm("surfacegroup", toPoly && refexists);
    changed |= enableParm("interiorgroup", toPoly && refexists);
    changed |= enableParm("seamlinegroup", toPoly && refexists);
    changed |= enableParm("seampoints", toPoly && refexists);
    changed |= enableParm("transferattributes", toPoly && refexists);
    changed |= enableParm("sharpenfeatures", toPoly && refexists);
    changed |= enableParm("edgetolerance", toPoly && refexists);


    const bool maskexists = (nInputs() == 3);


    changed |= enableParm("surfacemask", toPoly && maskexists);
    changed |= enableParm("adaptivityfield", toPoly && maskexists);

    const bool surfacemask = bool(evalInt("surfacemask", 0, 0));
    changed |= enableParm("surfacemaskname", toPoly && maskexists && surfacemask);
    changed |= enableParm("surfacemaskoffset", toPoly && maskexists && surfacemask);
    changed |= enableParm("invertmask", toPoly && maskexists && surfacemask);


    changed |= enableParm("adaptivityfield", toPoly && maskexists);

    const bool adaptivityfield = bool(evalInt("adaptivityfield", 0, 0));
    changed |= enableParm("adaptivityfieldname", toPoly && maskexists && adaptivityfield);

    const bool partition = evalInt("automaticpartitions", 0, 0) > 1;
    changed |= enableParm("activepart", partition);

<<<<<<< HEAD
    changed |= setVisibleState("splitdisjointvolumes", toVolume);
=======
#if HAVE_SPLITTING
    changed |= setVisibleState("splitdisjointvolumes", toVolume);
#endif
>>>>>>> 95866ae2

    changed |= setVisibleState("adaptivity", toPoly);
    changed |= setVisibleState("isoValue", toPoly || toOpenVDB);
    changed |= setVisibleState("computenormals", toPoly);
    changed |= setVisibleState("automaticpartitions", toPoly);
    changed |= setVisibleState("activepart", toPoly);

    changed |= setVisibleState("internaladaptivity", toPoly);
    changed |= setVisibleState("transferattributes", toPoly);
    changed |= setVisibleState("sharpenfeatures", toPoly);
    changed |= setVisibleState("edgetolerance", toPoly);
    changed |= setVisibleState("surfacegroup", toPoly);
    changed |= setVisibleState("interiorgroup", toPoly);
    changed |= setVisibleState("seamlinegroup", toPoly);
    changed |= setVisibleState("seampoints", toPoly);

    changed |= setVisibleState("surfacemask", toPoly);
    changed |= setVisibleState("surfacemaskname", toPoly);
    changed |= setVisibleState("surfacemaskoffset", toPoly);
    changed |= setVisibleState("invertmask", toPoly);
    changed |= setVisibleState("adaptivityfield", toPoly);
    changed |= setVisibleState("adaptivityfieldname", toPoly);

    changed |= setVisibleState("flood", toOpenVDB);
    changed |= setVisibleState("prune", toOpenVDB);
    changed |= setVisibleState("tolerance", toOpenVDB);
    changed |= setVisibleState("vdbclass", toOpenVDB);

    return changed;
}


////////////////////////////////////////


template <class GridType>
void
SOP_OpenVDB_Convert::referenceMeshing(
    std::list<openvdb::GridBase::ConstPtr>& grids,
    std::list<const GU_PrimVDB*> vdbs,
    GA_PrimitiveGroup* delgroup,
    openvdb::tools::VolumeToMesh& mesher,
    const GU_Detail* refGeo,
    bool computeNormals,
    hvdb::Interrupter& boss,
    const fpreal time)
{
    if (refGeo == NULL) return;

    typedef typename GridType::TreeType TreeType;
    typedef typename GridType::ValueType ValueType;

    const bool transferAttributes = evalInt("transferattributes", 0, time);
    const bool sharpenFeatures = evalInt("sharpenfeatures", 0, time);

    // Get the first grid's transform and background value.
    openvdb::math::Transform::Ptr transform = grids.front()->transform().copy();

    typename GridType::ConstPtr firstGrid = openvdb::gridConstPtrCast<GridType>(grids.front());

    if (!firstGrid) {
        addError(SOP_MESSAGE, "Unsupported grid type.");
        return;
    }

    const ValueType backgroundValue = firstGrid->background();
    const openvdb::GridClass gridClass = firstGrid->getGridClass();

    typename GridType::ConstPtr refGrid;
    typedef typename openvdb::tools::MeshToVolume<GridType>::IntGridT IntGridT;
    typename IntGridT::Ptr indexGrid;
    openvdb::tools::MeshToVoxelEdgeData edgeData;

    boost::shared_ptr<GU_Detail> geoPtr;
    if (!refGrid) {
        std::string warningStr;
        geoPtr = hvdb::validateGeometry(*refGeo, warningStr, &boss);

        if (geoPtr) {
            refGeo = geoPtr.get();
            if (!warningStr.empty()) addWarning(SOP_MESSAGE, warningStr.c_str());
        }

        std::vector<openvdb::Vec3s> pointList;
        std::vector<openvdb::Vec4I> primList;

        pointList.resize(refGeo->getNumPoints());
        primList.resize(refGeo->getNumPrimitives());

        UTparallelFor(GA_SplittableRange(refGeo->getPointRange()),
            hvdb::TransformOp(refGeo, *transform, pointList));

        UTparallelFor(GA_SplittableRange(refGeo->getPrimitiveRange()),
            hvdb::PrimCpyOp(refGeo, primList));

        if (boss.wasInterrupted()) return;

        openvdb::tools::MeshToVolume<GridType, hvdb::Interrupter>
            converter(transform, openvdb::tools::GENERATE_PRIM_INDEX_GRID, &boss);

        if (gridClass == openvdb::GRID_LEVEL_SET) {
            converter.convertToLevelSet(pointList, primList);
        } else {
            const ValueType bandWidth = backgroundValue / transform->voxelSize()[0];
            converter.convertToLevelSet(pointList, primList, bandWidth, bandWidth);
        }

        refGrid = converter.distGridPtr();
        indexGrid = converter.indexGridPtr();
        if (sharpenFeatures) edgeData.convert(pointList, primList);
    }

    if (boss.wasInterrupted()) return;

    typedef typename TreeType::template ValueConverter<bool>::Type BoolTreeType;
    typename BoolTreeType::Ptr maskTree;

    if (sharpenFeatures) {

	const double edgetolerance = double(evalFloat("edgetolerance", 0, time));

        maskTree = typename BoolTreeType::Ptr(new BoolTreeType(false));
        maskTree->topologyUnion(indexGrid->tree());
        openvdb::tree::LeafManager<BoolTreeType> maskLeafs(*maskTree);

        hvdb::GenAdaptivityMaskOp<typename IntGridT::TreeType, BoolTreeType>
            op(*refGeo, indexGrid->tree(), maskLeafs, edgetolerance);
        op.run();

        maskTree->pruneInactive();

        openvdb::tools::dilateVoxels(*maskTree, 2);

        mesher.setAdaptivityMask(maskTree);
    }


    if (boss.wasInterrupted()) return;

    const double iadaptivity = double(evalFloat("internaladaptivity", 0, time));
    mesher.setRefGrid(refGrid, iadaptivity);


    std::vector<std::string> badTransformList, badBackgroundList, badTypeList;

    GA_PrimitiveGroup *surfaceGroup = NULL, *interiorGroup = NULL, *seamGroup = NULL;
    GA_PointGroup* seamPointGroup = NULL;

    {
        UT_String newGropStr;
        evalString(newGropStr, "surfacegroup", 0, time);
        if(newGropStr.length() > 0) {
            surfaceGroup = gdp->findPrimitiveGroup(newGropStr);
            if (!surfaceGroup) surfaceGroup = gdp->newPrimitiveGroup(newGropStr);
        }

        evalString(newGropStr, "interiorgroup", 0, time);
        if(newGropStr.length() > 0) {
            interiorGroup = gdp->findPrimitiveGroup(newGropStr);
            if (!interiorGroup) interiorGroup = gdp->newPrimitiveGroup(newGropStr);
        }

        evalString(newGropStr, "seamlinegroup", 0, time);
        if(newGropStr.length() > 0) {
            seamGroup = gdp->findPrimitiveGroup(newGropStr);
            if (!seamGroup) seamGroup = gdp->newPrimitiveGroup(newGropStr);
        }

        evalString(newGropStr, "seampoints", 0, time);
        if(newGropStr.length() > 0) {
            seamPointGroup = gdp->findPointGroup(newGropStr);
            if (!seamPointGroup) seamPointGroup = gdp->newPointGroup(newGropStr);
        }
    }

    std::vector<typename GridType::ConstPtr> fragments;
    std::vector<const GU_PrimVDB*> fragment_vdbs;
    std::list<openvdb::GridBase::ConstPtr>::iterator it = grids.begin();
    std::list<const GU_PrimVDB*>::iterator vdbit = vdbs.begin();

    for (; it != grids.end(); ++it, ++vdbit) {

        if (boss.wasInterrupted()) break;

        typename GridType::ConstPtr grid = openvdb::gridConstPtrCast<GridType>(*it);

        if (!grid) {
            badTypeList.push_back(grid->getName());
            continue;
        }

        if (grid->transform() != *transform) {
            badTransformList.push_back(grid->getName());
            continue;
        }

        if (!openvdb::math::isApproxEqual(grid->background(), backgroundValue)) {
            badBackgroundList.push_back(grid->getName());
            continue;
        }

        fragments.push_back(grid);
        fragment_vdbs.push_back(*vdbit);
    }

    grids.clear();

    for (size_t i = 0, I = fragments.size(); i < I; ++i) {
        mesher(*fragments[i]);
#if HAVE_POLYSOUP
        ConvertTo target = static_cast<ConvertTo>(evalInt("conversion", 0, time));
        bool toPolySoup = (target == POLYSOUP);
#else
        bool toPolySoup = false;
#endif
        copyMesh(*gdp, fragment_vdbs[i], delgroup, mesher, toPolySoup,
            surfaceGroup, interiorGroup, seamGroup, seamPointGroup);
    }

    // Sharpen Features
    if (!boss.wasInterrupted() && sharpenFeatures) {
        UTparallelFor(GA_SplittableRange(gdp->getPointRange()),
            hvdb::SharpenFeaturesOp(*gdp, *refGeo, edgeData, *transform,
                surfaceGroup, maskTree.get()));
    }

    // Compute vertex normals
    if (!boss.wasInterrupted() && computeNormals) {

        UTparallelFor(GA_SplittableRange(gdp->getPrimitiveRange()),
            hvdb::VertexNormalOp(*gdp, interiorGroup, (transferAttributes ? -1.0 : 0.7) ));

        if (!interiorGroup) {
            addWarning(SOP_MESSAGE, "More accurate vertex normals can be generated "
                "if the interior polygon group is enabled.");
        }
    }

    // Transfer Primitive Attributes
    if (!boss.wasInterrupted() && transferAttributes && refGeo && indexGrid) {
        hvdb::transferPrimitiveAttributes(*refGeo, *gdp, *indexGrid, boss, surfaceGroup);
    }


    if (!badTransformList.empty()) {
        std::string s = "The following grids were skipped: '" +
            boost::algorithm::join(badTransformList, ", ") +
            "' because they don't match the transform of the first grid.";
        addWarning(SOP_MESSAGE, s.c_str());
    }

    if (!badBackgroundList.empty()) {
        std::string s = "The following grids were skipped: '" +
            boost::algorithm::join(badBackgroundList, ", ") +
            "' because they don't match the background value of the first grid.";
        addWarning(SOP_MESSAGE, s.c_str());
    }

    if (!badTypeList.empty()) {
        std::string s = "The following grids were skipped: '" +
            boost::algorithm::join(badTypeList, ", ") +
            "' because they don't have the same data type as the first grid.";
        addWarning(SOP_MESSAGE, s.c_str());
    }
}

void
SOP_OpenVDB_Convert::convertToPoly(
    fpreal time,
    GA_PrimitiveGroup *group,
    bool buildpolysoup,
    hvdb::Interrupter &boss)
{

    hvdb::VdbPrimCIterator vdbIt(gdp, group);
    if (!vdbIt) {
        addWarning(SOP_MESSAGE, "No VDB primitives found.");
        return;
    }


    const bool      computeNormals = !buildpolysoup && (evalInt("computenormals", 0, time) != 0);
    const bool      invertmask = evalInt("invertmask", 0, time);
    const fpreal    adaptivity = evalFloat("adaptivity", 0, time);
    const fpreal    iso = evalFloat("isoValue", 0, time);
    const fpreal    maskoffset = evalFloat("surfacemaskoffset", 0, time);


    openvdb::tools::VolumeToMesh mesher(iso, adaptivity);

    // Slicing options
    mesher.partition(evalInt("automaticpartitions", 0, time), evalInt("activepart", 0, time) - 1);

    // Check mask input
    const GU_Detail* maskGeo = inputGeo(2);
    if (maskGeo) {

        if (evalInt("surfacemask", 0, time)) {
            UT_String maskStr;
            evalString(maskStr, "surfacemaskname", 0, time);

            const GA_PrimitiveGroup * maskGroup =
                parsePrimitiveGroups(maskStr.buffer(), const_cast<GU_Detail*>(maskGeo));

            if (!maskGroup && maskStr.length() > 0) {
                addWarning(SOP_MESSAGE, "Surface mask not found.");
            } else {
                hvdb::VdbPrimCIterator maskIt(maskGeo, maskGroup);
                if (maskIt) {
                    const openvdb::GridClass gridClass = maskIt->getGrid().getGridClass();
                    if (gridClass == openvdb::GRID_LEVEL_SET) {

                        openvdb::FloatGrid::ConstPtr grid =
                            openvdb::gridConstPtrCast<openvdb::FloatGrid>(maskIt->getGridPtr());

                        mesher.setSurfaceMask(
                            openvdb::tools::sdfInteriorMask(*grid, maskoffset), invertmask);
                    } else {
                        addWarning(SOP_MESSAGE, "Currently only supporting level set masks.");
                    }
                }
            }

        }


        if (evalInt("adaptivityfield", 0, time)) {
            UT_String maskStr;
            evalString(maskStr, "adaptivityfieldname", 0, time);

            const GA_PrimitiveGroup *maskGroup =
                matchGroup(const_cast<GU_Detail&>(*maskGeo), maskStr.toStdString());

            if (!maskGroup && maskStr.length() > 0) {
                addWarning(SOP_MESSAGE, "Adaptivity field not found.");
            } else {
                hvdb::VdbPrimCIterator maskIt(maskGeo, maskGroup);
                if (maskIt) {
                    openvdb::FloatGrid::ConstPtr grid =
                        openvdb::gridConstPtrCast<openvdb::FloatGrid>(maskIt->getGridPtr());

                    mesher.setSpatialAdaptivity(grid);
                }
            }
        }
    }


    const GU_Detail* refGeo = inputGeo(1);
    GU_ConvertParms parms;
    GA_PrimitiveGroup *delGroup = parms.getDeletePrimitives(gdp);

    if (refGeo) {
        // Collect all level set grids.
        std::list<openvdb::GridBase::ConstPtr> grids;
        std::list<const GU_PrimVDB*> vdbs;
        std::vector<std::string> nonLevelSetList, nonLinearList;
        for (; vdbIt; ++vdbIt) {
            if (boss.wasInterrupted()) break;

            const openvdb::GridClass gridClass = vdbIt->getGrid().getGridClass();
            if (gridClass != openvdb::GRID_LEVEL_SET) {
                nonLevelSetList.push_back(vdbIt.getPrimitiveNameOrIndex().toStdString());
                continue;
            }

            if (!vdbIt->getGrid().transform().isLinear()) {
                nonLinearList.push_back(vdbIt.getPrimitiveNameOrIndex().toStdString());
                continue;
            }

            delGroup->addOffset(vdbIt.getOffset());
            grids.push_back(vdbIt->getConstGridPtr());
            vdbs.push_back(*vdbIt);
        }

        if (!nonLevelSetList.empty()) {
            std::string s = "Reference meshing is only supported for "
                "Level Set grids, the following grids were skipped: '" +
                boost::algorithm::join(nonLevelSetList, ", ") + "'.";
            addWarning(SOP_MESSAGE, s.c_str());
        }

        if (!nonLinearList.empty()) {
            std::string s = "The following grids were skipped: '" +
                boost::algorithm::join(nonLinearList, ", ") +
                "' because they don't have a linear/affine transform.";
            addWarning(SOP_MESSAGE, s.c_str());
        }

        // Mesh using a reference surface
        if (!grids.empty() && !boss.wasInterrupted()) {

            if (grids.front()->isType<openvdb::FloatGrid>()) {
                referenceMeshing<openvdb::FloatGrid>(
                    grids, vdbs, delGroup, mesher, refGeo, computeNormals, boss, time);
            } else if (grids.front()->isType<openvdb::DoubleGrid>()) {
                referenceMeshing<openvdb::DoubleGrid>(
                    grids, vdbs, delGroup, mesher, refGeo, computeNormals, boss, time);
            } else {
                addError(SOP_MESSAGE, "Unsupported grid type.");
            }

            // Delete old VDB primitives
            if (error() < UT_ERROR_ABORT)
                gdp->destroyPrimitives(gdp->getPrimitiveRange(delGroup), /*and_points*/true);
        }

        if (delGroup) gdp->destroyGroup(delGroup);

    } else {

#if HAVE_POLYSOUP
        ConvertTo target = static_cast<ConvertTo>(evalInt("conversion", 0, time));
        bool toPolySoup = (target == POLYSOUP);
#else
        bool toPolySoup = false;
#endif

        // Mesh each VDB primitive independently
        for (; vdbIt; ++vdbIt) {

            if (boss.wasInterrupted()) break;
            GEOvdbProcessTypedGridScalar(*vdbIt.getPrimitive(), mesher);

            delGroup->addOffset(vdbIt.getOffset());

            copyMesh(*gdp, *vdbIt, delGroup, mesher, toPolySoup);

        }

        // Delete old VDB primitives
        if (error() < UT_ERROR_ABORT)
            gdp->destroyPrimitives(gdp->getPrimitiveRange(delGroup), /*and_points*/true);

        if (!boss.wasInterrupted() && computeNormals) {
            UTparallelFor(GA_SplittableRange(gdp->getPrimitiveRange()),
                hvdb::VertexNormalOp(*gdp));
        }

        if (delGroup) gdp->destroyGroup(delGroup);

    }
}


////////////////////////////////////////


OP_ERROR
SOP_OpenVDB_Convert::cookMySop(OP_Context& context)
{
    try {
        hutil::ScopedInputLock lock(*this, context);

        duplicateSource(0, context);

        const fpreal t = context.getTime();

#if HAVE_SPLITTING
        const bool splitDisjointVols = (evalInt("splitdisjointvolumes", 0, t) != 0);
#else
        const bool splitDisjointVols = false;
#endif

        UT_String group_str;
        evalString(group_str, "group", 0, t);
        GA_PrimitiveGroup* group = parsePrimitiveGroupsCopy(group_str, gdp);

        hvdb::Interrupter interrupter("Convert");

        switch (evalInt("conversion",  0, t))
        {
            case HVOLUME: {
<<<<<<< HEAD
                convertToVolumes(*gdp, group,
			         (evalInt("splitdisjointvolumes", 0, t) != 0));
=======
                convertToVolumes(*gdp, group, splitDisjointVols);
>>>>>>> 95866ae2
                break;
            }
            case OPENVDB: {
                convertToOpenVDB(*gdp, group,
                    (evalInt("flood", 0, t) != 0),
                    (evalInt("prune", 0, t) != 0),
                    evalFloat("tolerance", 0, t));

                switch (evalInt("vdbclass", 0, t)) {
                    case CLASS_SDF:
                        convertVDBClass(*gdp, group, openvdb::GRID_LEVEL_SET,
                            evalFloat("isoValue", 0, t));
                        break;
                    case CLASS_FOG_VOLUME:
                        convertVDBClass(*gdp, group, openvdb::GRID_FOG_VOLUME,
                            evalFloat("isoValue", 0, t));
                        break;
                    default:
                        // ignore
                        break;
                }
                break;
            }
            case POLYGONS: {
                convertToPoly(t, group, false, interrupter);
                break;
            }

#if HAVE_POLYSOUP
            case POLYSOUP: {
                convertToPoly(t, group, true, interrupter);
                break;
            }
#endif

            default: {
                addWarning(SOP_MESSAGE, "Unrecognized conversion type");
                break;
            }
        }

        if (interrupter.wasInterrupted()) {
            addWarning(SOP_MESSAGE, "Process was interrupted");
        }

        interrupter.end();

    } catch (std::exception& e) {
        addError(SOP_MESSAGE, e.what());
    }
    return error();
}

// Copyright (c) 2012-2013 DreamWorks Animation LLC
// All rights reserved. This software is distributed under the
// Mozilla Public License 2.0 ( http://www.mozilla.org/MPL/2.0/ )<|MERGE_RESOLUTION|>--- conflicted
+++ resolved
@@ -64,15 +64,11 @@
 #define HAVE_POLYSOUP 0
 #endif
 
-<<<<<<< HEAD
-#include <list>
-=======
 #if (UT_VERSION_INT >= 0x0d000000) // 13.0.0 or later
 #define HAVE_SPLITTING 1
 #else
 #define HAVE_SPLITTING 0
 #endif
->>>>>>> 95866ae2
 
 
 namespace hvdb = openvdb_houdini;
@@ -205,14 +201,6 @@
 
     // Parms for converting to volumes
 
-<<<<<<< HEAD
-    parms.add(hutil::ParmFactory(PRM_TOGGLE,
-		"splitdisjointvolumes", "Split Disjoint Volumes")
-        .setHelpText("When converting to volumes, create multiple  "
-            "volume primitives per VDB for unconnected regions where "
-	    "possible. This allows very large and sparse VDBs to be converted "
-	    "with less memory usage."));
-=======
 #if HAVE_SPLITTING
     parms.add(hutil::ParmFactory(PRM_TOGGLE, "splitdisjointvolumes", "Split Disjoint Volumes")
         .setHelpText("When converting to volumes, create multiple "
@@ -220,7 +208,6 @@
             "possible. This allows very large and sparse VDBs to be converted "
             "with less memory usage."));
 #endif
->>>>>>> 95866ae2
 
     //////////
 
@@ -334,12 +321,8 @@
         .setHelpText("Enable / disable the the adaptivity field."));
 
     parms.add(hutil::ParmFactory(PRM_STRING, "adaptivityfieldname", "Adaptivity Field")
-<<<<<<< HEAD
-        .setHelpText("A single scalar grid used as an spatial multiplier for the adaptivity threshold.")
-=======
         .setHelpText(
             "A single scalar grid used as a spatial multiplier for the adaptivity threshold.")
->>>>>>> 95866ae2
         .setSpareData(&SOP_Node::theThirdInput)
         .setChoiceList(&hutil::PrimGroupMenu));
 
@@ -424,17 +407,12 @@
 #endif
     parms.primGroup = group;
     parms.preserveGroups = true;
-<<<<<<< HEAD
-    GU_PrimVDB::convertVDBs(
-        dst, dst, parms, 0, /*keep_original*/false, split_disjoint);
-=======
 #if HAVE_SPLITTING
     GU_PrimVDB::convertVDBs(dst, dst, parms,
         /*adaptivity=*/0, /*keep_original*/false , split_disjoint);
 #else
     GU_PrimVDB::convertVDBs(dst, dst, parms, /*adaptivity=*/0, /*keep_original*/false);
 #endif
->>>>>>> 95866ae2
 }
 
 
@@ -790,13 +768,9 @@
     const fpreal time = CHgetEvalTime();
 
     ConvertTo target = static_cast<ConvertTo>(evalInt("conversion", 0, time));
-<<<<<<< HEAD
-    bool toVolume = (target == HVOLUME);
-=======
 #if HAVE_SPLITTING
     bool toVolume = (target == HVOLUME);
 #endif
->>>>>>> 95866ae2
     bool toOpenVDB = (target == OPENVDB);
     bool toPoly = (target == POLYGONS);
     bool toPolySoup = false;
@@ -846,13 +820,9 @@
     const bool partition = evalInt("automaticpartitions", 0, 0) > 1;
     changed |= enableParm("activepart", partition);
 
-<<<<<<< HEAD
-    changed |= setVisibleState("splitdisjointvolumes", toVolume);
-=======
 #if HAVE_SPLITTING
     changed |= setVisibleState("splitdisjointvolumes", toVolume);
 #endif
->>>>>>> 95866ae2
 
     changed |= setVisibleState("adaptivity", toPoly);
     changed |= setVisibleState("isoValue", toPoly || toOpenVDB);
@@ -1327,12 +1297,7 @@
         switch (evalInt("conversion",  0, t))
         {
             case HVOLUME: {
-<<<<<<< HEAD
-                convertToVolumes(*gdp, group,
-			         (evalInt("splitdisjointvolumes", 0, t) != 0));
-=======
                 convertToVolumes(*gdp, group, splitDisjointVols);
->>>>>>> 95866ae2
                 break;
             }
             case OPENVDB: {
