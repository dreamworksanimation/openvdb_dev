--- conflicted
+++ resolved
@@ -469,7 +469,7 @@
                       .setDefault(PRMoneDefaults)
                       .setRange(PRM_RANGE_RESTRICTED, 0.0, PRM_RANGE_UI, 10.0));
         }
-                
+
         { // Renormalization accuracy
 
             std::vector<std::string> items;
@@ -506,7 +506,7 @@
                       .setDefault(PRMoneDefaults)
                       .setRange(PRM_RANGE_UI, 0.0, PRM_RANGE_UI, 1.0));
         }
-            
+
 #ifndef SESI_OPENVDB
         // Verbosity toggle.
         parms.add(hutil::ParmFactory(PRM_TOGGLE, "verbose", "Verbose")
@@ -609,6 +609,7 @@
 
     changed |= enableParm("iterations", !reshape);
     changed |= enableParm("stencilWidth", stencil);
+    changed |= enableParm("voxelOffset", reshape);
 
     changed |= setVisibleState("stencilWidth", getEnableState("stencilWidth"));
     changed |= setVisibleState("iterations", getEnableState("iterations"));
@@ -748,7 +749,7 @@
     } else {
         parms.mFilterType = FILTER_TYPE_RENORMALIZE;
     }
-    
+
     evalString(str, "accuracy", 0, now);
     parms.mAccuracy = stringToAccuracy(str.toStdString());
 
@@ -806,13 +807,8 @@
 
         // Skip this node if it doesn't operate on this primitive
         if (group && !group->containsOffset(vdbPrim->getMapOffset())) continue;
-<<<<<<< HEAD
-
-        filterGrid(context, filter, filterParms[n], voxelSize, boss, verbose);
-=======
-        
+
         filterGrid(context, filter, filterParms[n], boss, verbose);
->>>>>>> df1c8401
 
         if (boss.wasInterrupted()) break;
     }
