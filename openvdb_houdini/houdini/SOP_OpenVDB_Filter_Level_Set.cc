--- conflicted
+++ resolved
@@ -101,24 +101,6 @@
 {
     std::string ret;
     switch (filter) {
-<<<<<<< HEAD
-        case FILTER_TYPE_NONE: ret           = "none";           break;
-        case FILTER_TYPE_RENORMALIZE: ret    = "renormalize";    break;
-        case FILTER_TYPE_GAUSSIAN: ret       = "gaussian";       break;
-        case FILTER_TYPE_DILATE: ret         = "dilate";         break;
-        case FILTER_TYPE_ERODE: ret          = "erode";          break;
-        case FILTER_TYPE_OPEN: ret           = "open";           break;
-        case FILTER_TYPE_CLOSE: ret          = "close";          break;
-        case FILTER_TYPE_TRACK: ret          = "track";          break;
-#ifndef SESI_OPENVDB
-        case FILTER_TYPE_MEAN_VALUE: ret     = "mean value";     break;
-        case FILTER_TYPE_MEDIAN_VALUE: ret   = "median value";   break;
-        case FILTER_TYPE_MEAN_CURVATURE: ret = "mean curvature"; break;
-        case FILTER_TYPE_LAPLACIAN_FLOW: ret = "laplacian flow"; break;
-#else
-        case FILTER_TYPE_MEAN_VALUE: ret     = "meanvalue";      break;
-        case FILTER_TYPE_MEDIAN_VALUE: ret   = "medianvalue";    break;
-=======
         case FILTER_TYPE_NONE:           ret = "none";           break;
         case FILTER_TYPE_RENORMALIZE:    ret = "renormalize";    break;
         case FILTER_TYPE_GAUSSIAN:       ret = "gaussian";       break;
@@ -135,7 +117,6 @@
 #else
         case FILTER_TYPE_MEAN_VALUE:     ret = "meanvalue";      break;
         case FILTER_TYPE_MEDIAN_VALUE:   ret = "medianvalue";    break;
->>>>>>> 95866ae2
         case FILTER_TYPE_MEAN_CURVATURE: ret = "meancurvature";  break;
         case FILTER_TYPE_LAPLACIAN_FLOW: ret = "laplacianflow";  break;
 #endif
@@ -478,13 +459,6 @@
             .setDefault(PRMfourDefaults)
             .setRange(PRM_RANGE_RESTRICTED, 0, PRM_RANGE_UI, 10));
         
-<<<<<<< HEAD
-            // Offset
-            parms.add(hutil::ParmFactory(PRM_FLT_J, "voxelOffset", "Offset")
-                      .setDefault(PRMoneDefaults)
-                      .setRange(PRM_RANGE_RESTRICTED, 0.0, PRM_RANGE_UI, 10.0));
-        }
-=======
         // Toggle between world- and index-space units for offset
         parms.add(hutil::ParmFactory(PRM_TOGGLE, "worldSpaceUnits",
                   "Specify Offset in World (vs Voxel) Units")
@@ -494,7 +468,6 @@
         parms.add(hutil::ParmFactory(PRM_FLT_J, "voxelOffset", "Offset")
                   .setDefault(PRMoneDefaults)
                   .setRange(PRM_RANGE_RESTRICTED, 0.0, PRM_RANGE_UI, 10.0));
->>>>>>> 95866ae2
 
         { // Renormalization accuracy
 
@@ -531,27 +504,6 @@
                 .setDefault(PRMoneDefaults)
                 .setRange(PRM_RANGE_UI, 0.0, PRM_RANGE_UI, 1.0));
 
-<<<<<<< HEAD
-        if (OP_TYPE_RENORM != op) {
-            //Invert mask.
-            parms.add(hutil::ParmFactory(PRM_TOGGLE, "invert", "Invert Alpha Mask")
-                      .setHelpText("Inverts the optional mask so alpha values 0->1 maps to 1->0"));
-
-            // Min mask range
-            parms.add(hutil::ParmFactory(PRM_FLT_J, "minMask", "Min Mask Cutoff")
-                      .setHelpText("Value below which the mask values map to zero")      
-                      .setDefault(PRMzeroDefaults)
-                      .setRange(PRM_RANGE_UI, 0.0, PRM_RANGE_UI, 1.0));
-
-            // Max mask range
-            parms.add(hutil::ParmFactory(PRM_FLT_J, "maxMask", "Max Mask Cutoff")
-                      .setHelpText("Value above which the mask values map to one")      
-                      .setDefault(PRMoneDefaults)
-                      .setRange(PRM_RANGE_UI, 0.0, PRM_RANGE_UI, 1.0));
-        }
-
-=======
->>>>>>> 95866ae2
 #ifndef SESI_OPENVDB
         // Verbosity toggle.
         parms.add(hutil::ParmFactory(PRM_TOGGLE, "verbose", "Verbose")
@@ -715,11 +667,7 @@
 #ifndef SESI_OPENVDB
         const bool verbose = bool(evalInt("verbose", 0, time));
 #else
-<<<<<<< HEAD
-	const bool verbose = false;
-=======
         const bool verbose = false;
->>>>>>> 95866ae2
 #endif
 
         if (verbose) std::cout << "--- " << this->getName() << " ---\n";
