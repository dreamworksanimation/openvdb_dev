///////////////////////////////////////////////////////////////////////////
//
// Copyright (c) 2012-2013 DreamWorks Animation LLC
//
// All rights reserved. This software is distributed under the
// Mozilla Public License 2.0 ( http://www.mozilla.org/MPL/2.0/ )
//
// Redistributions of source code must retain the above copyright
// and license notice and the following restrictions and disclaimer.
//
// *     Neither the name of DreamWorks Animation nor the names of
// its contributors may be used to endorse or promote products derived
// from this software without specific prior written permission.
//
// THIS SOFTWARE IS PROVIDED BY THE COPYRIGHT HOLDERS AND CONTRIBUTORS
// "AS IS" AND ANY EXPRESS OR IMPLIED WARRANTIES, INCLUDING, BUT NOT
// LIMITED TO, THE IMPLIED WARRANTIES OF MERCHANTABILITY AND FITNESS FOR
// A PARTICULAR PURPOSE ARE DISCLAIMED. IN NO EVENT SHALL THE COPYRIGHT
// OWNER OR CONTRIBUTORS BE LIABLE FOR ANY INDIRECT, INCIDENTAL,
// SPECIAL, EXEMPLARY, OR CONSEQUENTIAL DAMAGES (INCLUDING, BUT NOT
// LIMITED TO, PROCUREMENT OF SUBSTITUTE GOODS OR SERVICES; LOSS OF USE,
// DATA, OR PROFITS; OR BUSINESS INTERRUPTION) HOWEVER CAUSED AND ON ANY
// THEORY OF LIABILITY, WHETHER IN CONTRACT, STRICT LIABILITY, OR TORT
// (INCLUDING NEGLIGENCE OR OTHERWISE) ARISING IN ANY WAY OUT OF THE USE
// OF THIS SOFTWARE, EVEN IF ADVISED OF THE POSSIBILITY OF SUCH DAMAGE.
// IN NO EVENT SHALL THE COPYRIGHT HOLDERS' AND CONTRIBUTORS' AGGREGATE
// LIABILITY FOR ALL CLAIMS REGARDLESS OF THEIR BASIS EXCEED US$250.00.
//
///////////////////////////////////////////////////////////////////////////
//
/// @file SOP_OpenVDB_Noise.cc
///
/// @author FX R&D OpenVDB team
///
/// @brief Applies noise to level sets represented by VDBs. The noise can
/// optionally be masked by another level set

#include <houdini_utils/ParmFactory.h>
#include <openvdb_houdini/Utils.h>
#include <openvdb_houdini/SOP_NodeVDB.h>
#include <openvdb/math/Operators.h>
#include <openvdb/math/Stencils.h>
#include <openvdb/tools/Interpolation.h> // for box sampler
#include <UT/UT_PNoise.h>
#include <UT/UT_Interrupt.h>

namespace hvdb = openvdb_houdini;
namespace hutil = houdini_utils;
namespace cvdb = openvdb;


namespace { // anon namespace

struct FractalBoltzmanGenerator
{
    FractalBoltzmanGenerator(float freq, float amp, int octaves, float gain,
        float lacunarity, float roughness, int mode):
        mFreq(freq), mAmp(amp), mGain(gain), mLacunarity(lacunarity),
        mRoughness(roughness), mOctaves(octaves), mNoiseMode(mode)
    {};

    // produce the noise as float
    float noise(cvdb::Vec3R point, float freqMult = 1.0f) const
    {
        float signal;
        float result   = 0.0f;
        float curamp  = mAmp;
        float curfreq  = mFreq * freqMult;

        for (int n = 0; n <= mOctaves; n++) {
            point = (point * curfreq);

            // convert to float for UT_PNoise
<<<<<<< HEAD
            float location[3] = {
		    float(point[0]),
		    float(point[1]),
		    float(point[2])
		};
=======
            float location[3] = { float(point[0]), float(point[1]), float(point[2]) };
>>>>>>> df1c8401

            // generate noise in the [-1,1] range
            signal = 2.0f*UT_PNoise::noise3D(location) - 1.0f;

            if (mNoiseMode > 0) {
                signal = pow(fabs(signal), mGain);
            }

            result  += (signal * curamp);
            curfreq = mLacunarity;
            curamp *= mRoughness;
        }
        if (mNoiseMode == 1) {
            result = -result;
        }

        return result;
    }

private:
    // member data
    int mOctaves;
    int mNoiseMode;
    float mFreq;
    float mAmp;
    float mGain;
    float mLacunarity;
    float mRoughness;

};

struct NoiseSettings
{
    NoiseSettings() : mMaskMode(0), mOffset(0.0), mThreshold(0.0),
        mFallOff(0.0), mNOffset(cvdb::Vec3R(0.0, 0.0, 0.0)) {}

    int mMaskMode;
    float mOffset, mThreshold, mFallOff;
    cvdb::Vec3R mNOffset;
};

} // anon namespace


////////////////////////////////////////


class SOP_OpenVDB_Noise: public hvdb::SOP_NodeVDB
{
public:
    SOP_OpenVDB_Noise(OP_Network*, const char* name, OP_Operator*);
    virtual ~SOP_OpenVDB_Noise() {};

    static OP_Node* factory(OP_Network*, const char*, OP_Operator*);

    virtual int isRefInput(unsigned input) const { return (input == 1); }

protected:
    virtual OP_ERROR cookMySop(OP_Context&);
    virtual bool updateParmsFlags();

private:
    // Process the given grid and return the output grid.
    // Can be applied to FloatGrid or DoubleGrid
    // this contains the majority of the work
    template<typename GridType>
    void applyNoise(hvdb::Grid& grid, const FractalBoltzmanGenerator&,
        const NoiseSettings&, const hvdb::Grid* maskGrid) const;

    bool mSecondInputConnected;
};


////////////////////////////////////////


void
newSopOperator(OP_OperatorTable* table)
{
    if (table == NULL) return;

    hutil::ParmList parms;

    // Define a string-valued group name pattern parameter and add it to the list.
    parms.add(hutil::ParmFactory(PRM_STRING, "group", "Group")
        .setHelpText("Specify a subset of the input VDB grids to be processed.")
        .setChoiceList(&hutil::PrimGroupMenu));

    // amplitude
    parms.add(hutil::ParmFactory(PRM_FLT_J, "amp", "Amplitude")
        .setDefault(PRMoneDefaults)
        .setRange(PRM_RANGE_RESTRICTED, 0.0, PRM_RANGE_FREE, 10.0));

    // frequency
    parms.add(hutil::ParmFactory(PRM_FLT_J, "freq", "Frequency")
        .setDefault(PRMoneDefaults)
        .setRange(PRM_RANGE_RESTRICTED, 0.0, PRM_RANGE_FREE, 1.0));

    // Octaves
    parms.add(hutil::ParmFactory(PRM_INT_J, "oct", "Octaves")
        .setDefault(PRMzeroDefaults)
        .setRange(PRM_RANGE_RESTRICTED, 0, PRM_RANGE_FREE, 10));

    // Lacunarity
    parms.add(hutil::ParmFactory(PRM_FLT_J, "lac", "Lacunarity")
        .setDefault(PRMtwoDefaults)
        .setRange(PRM_RANGE_RESTRICTED, 0.0, PRM_RANGE_FREE, 10.0));

    // Gain
    parms.add(hutil::ParmFactory(PRM_FLT_J, "gain", "Gain")
        .setDefault(PRMoneDefaults)
        .setRange(PRM_RANGE_RESTRICTED, 0.0, PRM_RANGE_FREE, 1.0));

    // Roughness
    parms.add(hutil::ParmFactory(PRM_FLT_J, "rough", "Roughness")
        .setDefault(PRMoneDefaults)
        .setRange(PRM_RANGE_RESTRICTED, 0.0, PRM_RANGE_RESTRICTED, 10.0));

    // SurfaceOffset
    parms.add(hutil::ParmFactory(PRM_FLT_J, "soff", "Surface Offset")
        .setDefault(PRMzeroDefaults));

    // Noise Offset
    parms.add(hutil::ParmFactory(PRM_XYZ_J,"noff", "Noise Offset")
        .setVectorSize(3)
        .setDefault(PRMzeroDefaults));

    {   // Noise Mode
        const char* items[] = {
            "straight", "Straight",
            "abs",      "Absolute",
            "invabs",   "Inverse Absolute",
            NULL
        };
        parms.add(hutil::ParmFactory(PRM_ORD, "mode", "Noise Mode")
            .setDefault(PRMzeroDefaults)
            .setChoiceListItems(PRM_CHOICELIST_SINGLE, items));
    }

    // Mask {
    parms.add(hutil::ParmFactory(PRM_HEADING, "maskHeading", "Maks"));

    // Group
    parms.add(
        hutil::ParmFactory(PRM_STRING, "maskGroup",  "Mask Group")
        .setChoiceList(&hutil::PrimGroupMenu)
        .setSpareData(&SOP_Node::theSecondInput));

    {   // Use mask
        const char* items[] = {
            "maskless",       "No noise if mask < threshold",
            "maskgreater",    "No noise if mask > threshold",
            "maskgreaternml", "No noise if mask > threshold & normals align",
            "maskisfreqmult", "Use mask as frequency multiplier",
            NULL
        };
        parms.add(hutil::ParmFactory(PRM_ORD, "mask", "Mask")
            .setDefault(PRMzeroDefaults)
            .setChoiceListItems(PRM_CHOICELIST_SINGLE, items));
    }

    // mask threshold
    parms.add(hutil::ParmFactory(PRM_FLT_J, "thres", "Mask Threshold")
        .setDefault(PRMzeroDefaults));

    // Fall off
    parms.add(hutil::ParmFactory(PRM_FLT_J, "fall", "Fall-Off")
        .setDefault(PRMzeroDefaults)
        .setRange(PRM_RANGE_RESTRICTED, 0.0, PRM_RANGE_FREE, 10.0));
    // }

    // Register this operator.
    hvdb::OpenVDBOpFactory("OpenVDB Noise", SOP_OpenVDB_Noise::factory, parms, *table)
        .addAlias("OpenVDB LevelSet Noise")
        .addInput("VDB grids to noise")
        .addOptionalInput("Optional VDB grid to use as mask");
}


////////////////////////////////////////


OP_Node*
SOP_OpenVDB_Noise::factory(OP_Network* net, const char* name, OP_Operator *op)
{
    return new SOP_OpenVDB_Noise(net, name, op);
}


SOP_OpenVDB_Noise::SOP_OpenVDB_Noise(OP_Network* net,
                                                     const char* name,
                                                     OP_Operator* op):
    SOP_NodeVDB(net, name, op),
    mSecondInputConnected(false)
{
    UT_PNoise::initNoise();
}


////////////////////////////////////////


bool
SOP_OpenVDB_Noise::updateParmsFlags()
{

    bool changed = false;

    changed |= enableParm("maskGroup", mSecondInputConnected);
    changed |= enableParm("mask", mSecondInputConnected);
    changed |= enableParm("thres", mSecondInputConnected);
    changed |= enableParm("fall", mSecondInputConnected);

    changed |= setVisibleState("maskHeading", mSecondInputConnected);
    changed |= setVisibleState("maskGroup", mSecondInputConnected);
    changed |= setVisibleState("mask", mSecondInputConnected);
    changed |= setVisibleState("thres", mSecondInputConnected);
    changed |= setVisibleState("fall", mSecondInputConnected);

    return changed;
}


////////////////////////////////////////


template<typename GridType>
void
SOP_OpenVDB_Noise::applyNoise(
    hvdb::Grid& grid,
    const FractalBoltzmanGenerator& fbGenerator,
    const NoiseSettings& settings,
    const hvdb::Grid* mask) const
{
    // Use second order finite difference.
    typedef cvdb::math::Gradient<cvdb::math::GenericMap, cvdb::math::CD_2ND>  Gradient;
    typedef cvdb::math::CPT<cvdb::math::GenericMap, cvdb::math::CD_2ND>       CPT;
    typedef cvdb::math::SecondOrderDenseStencil<GridType>                     StencilType;

    typedef typename GridType::TreeType                     TreeType;
    typedef cvdb::math::Vec3<typename TreeType::ValueType>  Vec3Type;

    // Down cast the generic pointer to the output grid.
    GridType& outGrid = UTvdbGridCast<GridType>(grid);

    const cvdb::math::Transform& xform = grid.transform();

    // Create a stencil.
    StencilType stencil(outGrid); // uses its own grid accessor

    // scratch variables
    typename GridType::ValueType result; // result - use mask as frequency multiplier
    cvdb::Vec3R voxelPt; // voxel coordinates
    cvdb::Vec3R worldPt; // world coordinates
    float noise, alpha;

    // The use of the GenericMap is a performance compromise
    // because the GenericMap holdds a base class pointer.
    // This should be optimized by resolving the acutal map type
    cvdb::math::GenericMap map(grid);

    if (!mask) {
        alpha = 1.0f;
        for (typename GridType::ValueOnIter v = outGrid.beginValueOn(); v; ++v) {
            stencil.moveTo(v);
            worldPt = xform.indexToWorld(CPT::result(map, stencil) + settings.mNOffset);
            noise = fbGenerator.noise(worldPt);
            v.setValue(*v + alpha * (noise - settings.mOffset));
        }
        return;
    }

    // Down cast the generic pointer to the mask grid.
    const GridType* maskGrid = UTvdbGridCast<GridType>(mask);
    const cvdb::math::Transform& maskXform = mask->transform();

    switch (settings.mMaskMode) {
        case 0: //No noise if mask < threshold
        {
            for (typename GridType::ValueOnIter v = outGrid.beginValueOn(); v; ++v) {
                cvdb::Coord ijk = v.getCoord();
                stencil.moveTo(ijk); // in voxel units

                worldPt = xform.indexToWorld(ijk);
                voxelPt = maskXform.worldToIndex(worldPt);
                cvdb::tools::BoxSampler::sample<TreeType>(maskGrid->tree(), voxelPt, result);

                // apply threshold
                if (result < settings.mThreshold) {
                    continue; //next voxel
                }
                alpha = (result >= settings.mThreshold + settings.mFallOff ?
                    1.0f : (result - settings.mThreshold) / settings.mFallOff);

                worldPt = xform.indexToWorld(CPT::result(map, stencil) + settings.mNOffset);
                noise = fbGenerator.noise(worldPt);
                v.setValue(*v + alpha * (noise - settings.mOffset));
            }
        }
        break;

        case 1: //No noise if mask > threshold
        {
            for (typename GridType::ValueOnIter v = outGrid.beginValueOn(); v; ++v) {
                cvdb::Coord ijk = v.getCoord();
                stencil.moveTo(ijk); // in voxel units

                worldPt = xform.indexToWorld(ijk);
                voxelPt = maskXform.worldToIndex(worldPt);
                cvdb::tools::BoxSampler::sample<TreeType>(maskGrid->tree(), voxelPt, result);

                // apply threshold
                if (result > settings.mThreshold) {
                    continue; //next voxel
                }
                alpha = (result <= settings.mThreshold - settings.mFallOff ?
                    1.0f : (settings.mThreshold - result) / settings.mFallOff);

                worldPt = xform.indexToWorld(CPT::result(map, stencil) + settings.mNOffset);
                noise = fbGenerator.noise(worldPt);
                v.setValue(*v + alpha * (noise - settings.mOffset));
            }
        }
        break;

        case 2: //No noise if mask < threshold & normals align
        {
            StencilType maskStencil(*maskGrid);
            for (typename GridType::ValueOnIter v = outGrid.beginValueOn(); v; ++v) {
                cvdb::Coord ijk = v.getCoord();
                stencil.moveTo(ijk); // in voxel units

                worldPt = xform.indexToWorld(ijk);
                voxelPt = maskXform.worldToIndex(worldPt);
                cvdb::tools::BoxSampler::sample<TreeType>(maskGrid->tree(), voxelPt, result);

                // for the gradient of the maskGrid
                cvdb::Coord mask_ijk((int)voxelPt[0], (int)voxelPt[1], (int)voxelPt[2]);
                maskStencil.moveTo(mask_ijk);
                // normal alignment
                Vec3Type grid_grad = Gradient::result(map, stencil);
                Vec3Type mask_grad = Gradient::result(map, maskStencil);
                const float c = fabs(grid_grad.dot(mask_grad));

                if (result > settings.mThreshold && c > 0.9f) continue;//next voxel
                alpha = (result <= settings.mThreshold - settings.mFallOff ?
                    1.0f : (settings.mThreshold - result) / settings.mFallOff);

                worldPt = xform.indexToWorld(CPT::result(map, stencil) + settings.mNOffset);
                noise = fbGenerator.noise(worldPt);
                v.setValue(*v + alpha * (noise - settings.mOffset));
            }
        }
        break;

        case 3: //Use mask as frequency multiplier
        {
            alpha = 1.0f;
            for (typename GridType::ValueOnIter v = outGrid.beginValueOn(); v; ++v) {
                cvdb::Coord ijk = v.getCoord();
                stencil.moveTo(ijk); // in voxel units

                worldPt = xform.indexToWorld(ijk);
                voxelPt = maskXform.worldToIndex(worldPt);
                cvdb::tools::BoxSampler::sample<TreeType>(maskGrid->tree(), voxelPt, result);

                worldPt = xform.indexToWorld(CPT::result(map, stencil) + settings.mNOffset);
                // Use result of sample as frequency multiplier.
                noise = fbGenerator.noise(worldPt, result);
                v.setValue(*v + alpha * (noise - settings.mOffset));
            }
        }
        break;

        default: // should never get here
            throw std::runtime_error("internal error in mode selection");
    }// end switch
}


////////////////////////////////////////


OP_ERROR
SOP_OpenVDB_Noise::cookMySop(OP_Context &context)
{
    try {
        hutil::ScopedInputLock lock(*this, context);

        const fpreal time = context.getTime();

        // This does a shallow copy of VDB-grids and deep copy of native Houdini primitives.
        duplicateSource(0, context);

        // Evaluate the FractalBoltzman noise parameters from UI
        FractalBoltzmanGenerator fbGenerator(evalFloat("freq", 0, time),
                                             evalFloat("amp", 0, time),
                                             evalInt("oct", 0, time),
                                             evalFloat("gain", 0, time),
                                             evalFloat("lac", 0, time),
                                             evalFloat("rough", 0, time),
                                             evalInt("mode", 0, time));

        NoiseSettings settings;

        // evaluate parameter for blending noise
        settings.mOffset = evalFloat("soff", 0, time);
        settings.mNOffset = cvdb::Vec3R(evalFloat("noff", 0, time),
                                        evalFloat("noff", 1, time),
                                        evalFloat("noff", 2, time));

        // Mask
        const openvdb::GridBase* maskGrid = NULL;
        const GU_Detail* refGdp = inputGeo(1);
        mSecondInputConnected = refGdp != NULL;
        UT_String groupStr;

        if (mSecondInputConnected) {
            evalString(groupStr, "maskGroup", 0, time);

            const GA_PrimitiveGroup* maskGroup =
                matchGroup(const_cast<GU_Detail&>(*refGdp), groupStr.toStdString());

            hvdb::VdbPrimCIterator gridIter(refGdp, maskGroup);

            if (gridIter) {
                settings.mMaskMode = evalInt("mask", 0, time);
                settings.mThreshold = evalFloat("thres", 0, time);
                settings.mFallOff = evalFloat("fall", 0, time);

                maskGrid = &((*gridIter)->getGrid());
                ++gridIter;
            }

            if (gridIter) {
                std::ostringstream ostr;
                ostr << "Found more than one grid in the mask group; the first grid will be used.";
                addWarning(SOP_MESSAGE, ostr.str().c_str());
            }
        }

        // Do the work..
        UT_AutoInterrupt progress("OpenVDB LS Noise");

        // Get the group of grids to process.
        evalString(groupStr, "group", 0, time);
        const GA_PrimitiveGroup* group = matchGroup(*gdp, groupStr.toStdString());

        // For each VDB primitive in the selected group.
        for (hvdb::VdbPrimIterator it(gdp, group); it; ++it) {

            if (progress.wasInterrupted()) {
                throw std::runtime_error("processing was interrupted");
            }

            GU_PrimVDB* vdbPrim = *it;

            if (vdbPrim->getStorageType() == UT_VDB_FLOAT) {
                vdbPrim->makeGridUnique();
                applyNoise<cvdb::ScalarGrid>(vdbPrim->getGrid(), fbGenerator, settings, maskGrid);

            } else if (vdbPrim->getStorageType() == UT_VDB_DOUBLE) {
                vdbPrim->makeGridUnique();
                applyNoise<cvdb::DoubleGrid>(vdbPrim->getGrid(), fbGenerator, settings, maskGrid);

            } else {
                std::stringstream ss;
                ss << "VDB primitive " << it.getPrimitiveNameOrIndex()
                    << " was skipped because it is not a scalar grid.";
                addWarning(SOP_MESSAGE, ss.str().c_str());
                continue;
            }
        }

    } catch (std::exception& e) {
        addError(SOP_MESSAGE, e.what());
    }
    return error();
}

// Copyright (c) 2012-2013 DreamWorks Animation LLC
// All rights reserved. This software is distributed under the
// Mozilla Public License 2.0 ( http://www.mozilla.org/MPL/2.0/ )<|MERGE_RESOLUTION|>--- conflicted
+++ resolved
@@ -71,15 +71,7 @@
             point = (point * curfreq);
 
             // convert to float for UT_PNoise
-<<<<<<< HEAD
-            float location[3] = {
-		    float(point[0]),
-		    float(point[1]),
-		    float(point[2])
-		};
-=======
             float location[3] = { float(point[0]), float(point[1]), float(point[2]) };
->>>>>>> df1c8401
 
             // generate noise in the [-1,1] range
             signal = 2.0f*UT_PNoise::noise3D(location) - 1.0f;
