///////////////////////////////////////////////////////////////////////////
//
// Copyright (c) 2012-2018 DreamWorks Animation LLC
//
// All rights reserved. This software is distributed under the
// Mozilla Public License 2.0 ( http://www.mozilla.org/MPL/2.0/ )
//
// Redistributions of source code must retain the above copyright
// and license notice and the following restrictions and disclaimer.
//
// *     Neither the name of DreamWorks Animation nor the names of
// its contributors may be used to endorse or promote products derived
// from this software without specific prior written permission.
//
// THIS SOFTWARE IS PROVIDED BY THE COPYRIGHT HOLDERS AND CONTRIBUTORS
// "AS IS" AND ANY EXPRESS OR IMPLIED WARRANTIES, INCLUDING, BUT NOT
// LIMITED TO, THE IMPLIED WARRANTIES OF MERCHANTABILITY AND FITNESS FOR
// A PARTICULAR PURPOSE ARE DISCLAIMED. IN NO EVENT SHALL THE COPYRIGHT
// OWNER OR CONTRIBUTORS BE LIABLE FOR ANY INDIRECT, INCIDENTAL,
// SPECIAL, EXEMPLARY, OR CONSEQUENTIAL DAMAGES (INCLUDING, BUT NOT
// LIMITED TO, PROCUREMENT OF SUBSTITUTE GOODS OR SERVICES; LOSS OF USE,
// DATA, OR PROFITS; OR BUSINESS INTERRUPTION) HOWEVER CAUSED AND ON ANY
// THEORY OF LIABILITY, WHETHER IN CONTRACT, STRICT LIABILITY, OR TORT
// (INCLUDING NEGLIGENCE OR OTHERWISE) ARISING IN ANY WAY OUT OF THE USE
// OF THIS SOFTWARE, EVEN IF ADVISED OF THE POSSIBILITY OF SUCH DAMAGE.
// IN NO EVENT SHALL THE COPYRIGHT HOLDERS' AND CONTRIBUTORS' AGGREGATE
// LIABILITY FOR ALL CLAIMS REGARDLESS OF THEIR BASIS EXCEED US$250.00.
//
///////////////////////////////////////////////////////////////////////////
//
/// @file SOP_OpenVDB_Noise.cc
///
/// @author FX R&D OpenVDB team
///
/// @brief Applies noise to level sets represented by VDBs. The noise can
/// optionally be masked by another level set

#include <houdini_utils/ParmFactory.h>
#include <openvdb_houdini/Utils.h>
#include <openvdb_houdini/SOP_NodeVDB.h>
#include <openvdb/math/Operators.h>
#include <openvdb/math/Stencils.h>
#include <openvdb/tools/Interpolation.h> // for box sampler
#include <UT/UT_PNoise.h>
#include <UT/UT_Interrupt.h>
#include <sstream>
#include <stdexcept>

#if UT_MAJOR_VERSION_INT >= 16
#define VDB_COMPILABLE_SOP 1
#else
#define VDB_COMPILABLE_SOP 0
#endif


namespace hvdb = openvdb_houdini;
namespace hutil = houdini_utils;
namespace cvdb = openvdb;


namespace { // anon namespace

struct FractalBoltzmannGenerator
{
    FractalBoltzmannGenerator(float freq, float amp, int octaves, float gain,
        float lacunarity, float roughness, int mode):
        mOctaves(octaves), mNoiseMode(mode), mFreq(freq), mAmp(amp), mGain(gain),
        mLacunarity(lacunarity), mRoughness(roughness)
    {}

    // produce the noise as float
    float noise(cvdb::Vec3R point, float freqMult = 1.0f) const
    {
        float signal;
        float result = 0.0f;
        float curamp = mAmp;
        float curfreq = mFreq * freqMult;

        for (int n = 0; n <= mOctaves; n++) {
            point = (point * curfreq);

            // convert to float for UT_PNoise
            float location[3] = { float(point[0]), float(point[1]), float(point[2]) };

            // generate noise in the [-1,1] range
            signal = 2.0f*UT_PNoise::noise3D(location) - 1.0f;

            if (mNoiseMode > 0) {
                signal = cvdb::math::Pow(cvdb::math::Abs(signal), mGain);
            }

            result  += (signal * curamp);
            curfreq = mLacunarity;
            curamp *= mRoughness;
        }
        if (mNoiseMode == 1) {
            result = -result;
        }

        return result;
    }

private:
    // member data
    int mOctaves;
    int mNoiseMode;
    float mFreq;
    float mAmp;
    float mGain;
    float mLacunarity;
    float mRoughness;

};

struct NoiseSettings
{
    NoiseSettings() : mMaskMode(0), mOffset(0.0), mThreshold(0.0),
        mFallOff(0.0), mNOffset(cvdb::Vec3R(0.0, 0.0, 0.0)) {}

    int mMaskMode;
    float mOffset, mThreshold, mFallOff;
    cvdb::Vec3R mNOffset;
};

} // anon namespace


////////////////////////////////////////


class SOP_OpenVDB_Noise: public hvdb::SOP_NodeVDB
{
public:
    SOP_OpenVDB_Noise(OP_Network*, const char* name, OP_Operator*);
    ~SOP_OpenVDB_Noise() override {}

    static OP_Node* factory(OP_Network*, const char*, OP_Operator*);

    int isRefInput(unsigned input) const override { return (input == 1); }

#if VDB_COMPILABLE_SOP
    class Cache: public SOP_VDBCacheOptions
    {
#endif
    protected:
        OP_ERROR cookVDBSop(OP_Context&) override;
    private:
        // Process the given grid and return the output grid.
        // Can be applied to FloatGrid or DoubleGrid
        // this contains the majority of the work
        template<typename GridType>
        void applyNoise(hvdb::Grid& grid, const FractalBoltzmannGenerator&,
            const NoiseSettings&, const hvdb::Grid* maskGrid) const;
#if VDB_COMPILABLE_SOP
    }; // class Cache
#endif

protected:
    bool updateParmsFlags() override;
};


////////////////////////////////////////


void
newSopOperator(OP_OperatorTable* table)
{
    if (table == nullptr) return;

    hutil::ParmList parms;

    // Define a string-valued group name pattern parameter and add it to the list.
    parms.add(hutil::ParmFactory(PRM_STRING, "group", "Group")
        .setChoiceList(&hutil::PrimGroupMenuInput1)
        .setTooltip("Specify a subset of the input VDB grids to be processed.")
        .setDocumentation(
            "A subset of the input VDBs to be processed"
            " (see [specifying volumes|/model/volumes#group])"));

    // amplitude
    parms.add(hutil::ParmFactory(PRM_FLT_J, "amp", "Amplitude")
        .setDefault(PRMoneDefaults)
        .setRange(PRM_RANGE_RESTRICTED, 0.0, PRM_RANGE_FREE, 10.0)
        .setTooltip("The amplitude of the noise"));

    // frequency
    parms.add(hutil::ParmFactory(PRM_FLT_J, "freq", "Frequency")
        .setDefault(PRMoneDefaults)
        .setRange(PRM_RANGE_RESTRICTED, 0.0, PRM_RANGE_FREE, 1.0)
        .setTooltip("The frequency of the noise"));

    // Octaves
    parms.add(hutil::ParmFactory(PRM_INT_J, "oct", "Octaves")
        .setDefault(PRMzeroDefaults)
        .setRange(PRM_RANGE_RESTRICTED, 0, PRM_RANGE_FREE, 10)
        .setTooltip("The number of octaves for the noise"));

    // Lacunarity
    parms.add(hutil::ParmFactory(PRM_FLT_J, "lac", "Lacunarity")
        .setDefault(PRMtwoDefaults)
        .setRange(PRM_RANGE_RESTRICTED, 0.0, PRM_RANGE_FREE, 10.0)
        .setTooltip("The lacunarity of the noise"));

    // Gain
    parms.add(hutil::ParmFactory(PRM_FLT_J, "gain", "Gain")
        .setDefault(PRMoneDefaults)
        .setRange(PRM_RANGE_RESTRICTED, 0.0, PRM_RANGE_FREE, 1.0)
        .setTooltip("The gain of the noise"));

    // Roughness
    parms.add(hutil::ParmFactory(PRM_FLT_J, "rough", "Roughness")
        .setDefault(PRMoneDefaults)
        .setRange(PRM_RANGE_RESTRICTED, 0.0, PRM_RANGE_RESTRICTED, 10.0)
        .setTooltip("The roughness of the noise"));

    // SurfaceOffset
    parms.add(hutil::ParmFactory(PRM_FLT_J, "soff", "Surface Offset")
        .setDefault(PRMzeroDefaults)
        .setTooltip("An offset from the isosurface of the level set at which to apply the noise"));

    // Noise Offset
    parms.add(hutil::ParmFactory(PRM_XYZ_J, "noff", "Noise Offset")
        .setVectorSize(3)
        .setDefault(PRMzeroDefaults)
        .setTooltip("An offset for the noise in world units"));

    // Noise Mode
    parms.add(hutil::ParmFactory(PRM_ORD, "mode", "Noise Mode")
        .setDefault(PRMzeroDefaults)
        .setChoiceListItems(PRM_CHOICELIST_SINGLE, {
            "straight", "Straight",
            "abs",      "Absolute",
            "invabs",   "Inverse Absolute"
        })
        .setTooltip("The noise mode: either Straight, Absolute, or Inverse Absolute"));

    // Mask {
    parms.add(hutil::ParmFactory(PRM_HEADING, "maskHeading", "Mask"));

    // Group
    parms.add(hutil::ParmFactory(PRM_STRING, "maskGroup", "Mask Group")
        .setChoiceList(&hutil::PrimGroupMenuInput2)
        .setDocumentation(
            "A scalar VDB from the second input to be used as a mask"
            " (see [specifying volumes|/model/volumes#group])"));

    // Use mask
    parms.add(hutil::ParmFactory(PRM_ORD, "mask", "Mask")
        .setDefault(PRMzeroDefaults)
        .setChoiceListItems(PRM_CHOICELIST_SINGLE, {
            "maskless",       "No noise if mask < threshold",
            "maskgreater",    "No noise if mask > threshold",
            "maskgreaternml", "No noise if mask > threshold & normals align",
            "maskisfreqmult", "Use mask as frequency multiplier"
        })
        .setTooltip("How to interpret the mask")
        .setDocumentation("\
How to interpret the mask\n\
\n\
No noise if mask < threshold:\n\
    Don't add noise to a voxel if the mask value at that voxel\n\
    is less than the __Mask Threshold__.\n\
No noise if mask > threshold:\n\
    Don't add noise to a voxel if the mask value at that voxel\n\
    is greater than the __Mask Threshold__.\n\
No noise if mask > threshold & normals align:\n\
    Don't add noise to a voxel if the mask value at that voxel\n\
    is greater than the __Mask Threshold__ and the surface normal\n\
    of the level set at that voxel aligns with the gradient of the mask.\n\
Use mask as frequency multiplier:\n\
    Add noise to every voxel, but multiply the noise frequency by the mask.\n"));

    // mask threshold
    parms.add(hutil::ParmFactory(PRM_FLT_J, "thres", "Mask Threshold")
        .setDefault(PRMzeroDefaults)
        .setTooltip("The threshold value for mask comparisons"));

    // Fall off
    parms.add(hutil::ParmFactory(PRM_FLT_J, "fall", "Falloff")
        .setDefault(PRMzeroDefaults)
        .setRange(PRM_RANGE_RESTRICTED, 0.0, PRM_RANGE_FREE, 10.0)
        .setTooltip("A falloff value for the threshold"));
    // }

    // Register this operator.
    hvdb::OpenVDBOpFactory("OpenVDB Noise", SOP_OpenVDB_Noise::factory, parms, *table)
        .addAlias("OpenVDB LevelSet Noise")
        .addInput("VDB grids to noise")
        .addOptionalInput("Optional VDB grid to use as mask")
#if VDB_COMPILABLE_SOP
        .setVerb(SOP_NodeVerb::COOK_INPLACE, []() { return new SOP_OpenVDB_Noise::Cache; })
#endif
        .setDocumentation("\
#icon: COMMON/openvdb\n\
#tags: vdb\n\
\n\
\"\"\"Add noise to VDB level sets.\"\"\"\n\
\n\
@overview\n\
\n\
Using a fractal Boltzmann generator, this node adds surface noise\n\
to VDB level set volumes.\n\
An optional mask grid can be provided to control the amount of noise per voxel.\n\
\n\
@related\n\
- [Node:sop/cloudnoise]\n\
- [Node:sop/volumevop]\n\
\n\
@examples\n\
\n\
See [openvdb.org|http://www.openvdb.org/download/] for source code\n\
and usage examples.\n");
}


////////////////////////////////////////


OP_Node*
SOP_OpenVDB_Noise::factory(OP_Network* net, const char* name, OP_Operator *op)
{
    return new SOP_OpenVDB_Noise(net, name, op);
}


SOP_OpenVDB_Noise::SOP_OpenVDB_Noise(OP_Network* net, const char* name, OP_Operator* op):
    SOP_NodeVDB(net, name, op)
{
    UT_PNoise::initNoise();
}


////////////////////////////////////////


bool
SOP_OpenVDB_Noise::updateParmsFlags()
{

    bool changed = false;

    const GU_Detail* refGdp = this->getInputLastGeo(1, /*time=*/0.0);
    const bool hasSecondInput = (refGdp != nullptr);

    changed |= enableParm("maskGroup", hasSecondInput);
    changed |= enableParm("mask", hasSecondInput);
    changed |= enableParm("thres", hasSecondInput);
    changed |= enableParm("fall", hasSecondInput);

    return changed;
}


////////////////////////////////////////


template<typename GridType>
void
VDB_NODE_OR_CACHE(VDB_COMPILABLE_SOP, SOP_OpenVDB_Noise)::applyNoise(
    hvdb::Grid& grid,
    const FractalBoltzmannGenerator& fbGenerator,
    const NoiseSettings& settings,
    const hvdb::Grid* mask) const
{
    // Use second order finite difference.
    using Gradient = cvdb::math::Gradient<cvdb::math::GenericMap, cvdb::math::CD_2ND>;
    using CPT = cvdb::math::CPT<cvdb::math::GenericMap, cvdb::math::CD_2ND>;
    using StencilType = cvdb::math::SecondOrderDenseStencil<GridType>;

    using TreeType = typename GridType::TreeType;
    using Vec3Type = cvdb::math::Vec3<typename TreeType::ValueType>;

    // Down cast the generic pointer to the output grid.
    GridType& outGrid = UTvdbGridCast<GridType>(grid);

    const cvdb::math::Transform& xform = grid.transform();

    // Create a stencil.
    StencilType stencil(outGrid); // uses its own grid accessor

    // scratch variables
    typename GridType::ValueType result; // result - use mask as frequency multiplier
    cvdb::Vec3R voxelPt; // voxel coordinates
    cvdb::Vec3R worldPt; // world coordinates
    float noise, alpha;

    // The use of the GenericMap is a performance compromise
    // because the GenericMap holdds a base class pointer.
    // This should be optimized by resolving the acutal map type
    cvdb::math::GenericMap map(grid);

    if (!mask) {
        alpha = 1.0f;
        for (typename GridType::ValueOnIter v = outGrid.beginValueOn(); v; ++v) {
            stencil.moveTo(v);
            worldPt = xform.indexToWorld(CPT::result(map, stencil) + settings.mNOffset);
            noise = fbGenerator.noise(worldPt);
            v.setValue(*v + alpha * (noise - settings.mOffset));
        }
        return;
    }

    // Down cast the generic pointer to the mask grid.
    const GridType* maskGrid = UTvdbGridCast<GridType>(mask);
    const cvdb::math::Transform& maskXform = mask->transform();

    switch (settings.mMaskMode) {
        case 0: //No noise if mask < threshold
        {
            for (typename GridType::ValueOnIter v = outGrid.beginValueOn(); v; ++v) {
                cvdb::Coord ijk = v.getCoord();
                stencil.moveTo(ijk); // in voxel units

                worldPt = xform.indexToWorld(ijk);
                voxelPt = maskXform.worldToIndex(worldPt);
                cvdb::tools::BoxSampler::sample<TreeType>(maskGrid->tree(), voxelPt, result);

                // apply threshold
                if (result < settings.mThreshold) {
                    continue; //next voxel
                }
                alpha = static_cast<float>(result >= settings.mThreshold + settings.mFallOff ?
                    1.0f : (result - settings.mThreshold) / settings.mFallOff);

                worldPt = xform.indexToWorld(CPT::result(map, stencil) + settings.mNOffset);
                noise = fbGenerator.noise(worldPt);
                v.setValue(*v + alpha * (noise - settings.mOffset));
            }
        }
        break;

        case 1: //No noise if mask > threshold
        {
            for (typename GridType::ValueOnIter v = outGrid.beginValueOn(); v; ++v) {
                cvdb::Coord ijk = v.getCoord();
                stencil.moveTo(ijk); // in voxel units

                worldPt = xform.indexToWorld(ijk);
                voxelPt = maskXform.worldToIndex(worldPt);
                cvdb::tools::BoxSampler::sample<TreeType>(maskGrid->tree(), voxelPt, result);

                // apply threshold
                if (result > settings.mThreshold) {
                    continue; //next voxel
                }
                alpha = static_cast<float>(result <= settings.mThreshold - settings.mFallOff ?
                    1.0f : (settings.mThreshold - result) / settings.mFallOff);

                worldPt = xform.indexToWorld(CPT::result(map, stencil) + settings.mNOffset);
                noise = fbGenerator.noise(worldPt);
                v.setValue(*v + alpha * (noise - settings.mOffset));
            }
        }
        break;

        case 2: //No noise if mask < threshold & normals align
        {
            StencilType maskStencil(*maskGrid);
            for (typename GridType::ValueOnIter v = outGrid.beginValueOn(); v; ++v) {
                cvdb::Coord ijk = v.getCoord();
                stencil.moveTo(ijk); // in voxel units

                worldPt = xform.indexToWorld(ijk);
                voxelPt = maskXform.worldToIndex(worldPt);
                cvdb::tools::BoxSampler::sample<TreeType>(maskGrid->tree(), voxelPt, result);

                // for the gradient of the maskGrid
                cvdb::Coord mask_ijk(
                    static_cast<int>(voxelPt[0]),
                    static_cast<int>(voxelPt[1]),
                    static_cast<int>(voxelPt[2]));
                maskStencil.moveTo(mask_ijk);
                // normal alignment
                Vec3Type grid_grad = Gradient::result(map, stencil);
                Vec3Type mask_grad = Gradient::result(map, maskStencil);
                const double c = cvdb::math::Abs(grid_grad.dot(mask_grad));

                if (result > settings.mThreshold && c > 0.9) continue;//next voxel
                alpha = static_cast<float>(result <= settings.mThreshold - settings.mFallOff ?
                    1.0f : (settings.mThreshold - result) / settings.mFallOff);

                worldPt = xform.indexToWorld(CPT::result(map, stencil) + settings.mNOffset);
                noise = fbGenerator.noise(worldPt);
                v.setValue(*v + alpha * (noise - settings.mOffset));
            }
        }
        break;

        case 3: //Use mask as frequency multiplier
        {
            alpha = 1.0f;
            for (typename GridType::ValueOnIter v = outGrid.beginValueOn(); v; ++v) {
                cvdb::Coord ijk = v.getCoord();
                stencil.moveTo(ijk); // in voxel units

                worldPt = xform.indexToWorld(ijk);
                voxelPt = maskXform.worldToIndex(worldPt);
                cvdb::tools::BoxSampler::sample<TreeType>(maskGrid->tree(), voxelPt, result);

                worldPt = xform.indexToWorld(CPT::result(map, stencil) + settings.mNOffset);
                // Use result of sample as frequency multiplier.
                noise = fbGenerator.noise(worldPt, static_cast<float>(result));
                v.setValue(*v + alpha * (noise - settings.mOffset));
            }
        }
        break;

        default: // should never get here
            throw std::runtime_error("internal error in mode selection");
    }// end switch
}


////////////////////////////////////////


OP_ERROR
VDB_NODE_OR_CACHE(VDB_COMPILABLE_SOP, SOP_OpenVDB_Noise)::cookVDBSop(OP_Context& context)
{
    try {
#if !VDB_COMPILABLE_SOP
        hutil::ScopedInputLock lock(*this, context);

        // This does a shallow copy of VDB-grids and deep copy of native Houdini primitives.
        lock.markInputUnlocked(0);
        duplicateSourceStealable(0, context);
#endif

        const fpreal time = context.getTime();

        // Evaluate the FractalBoltzmann noise parameters from UI
        FractalBoltzmannGenerator fbGenerator(
            static_cast<float>(evalFloat("freq", 0, time)),
            static_cast<float>(evalFloat("amp", 0, time)),
            static_cast<int>(evalInt("oct", 0, time)),
            static_cast<float>(evalFloat("gain", 0, time)),
            static_cast<float>(evalFloat("lac", 0, time)),
            static_cast<float>(evalFloat("rough", 0, time)),
            static_cast<int>(evalInt("mode", 0, time)));

        NoiseSettings settings;

        // evaluate parameter for blending noise
        settings.mOffset = static_cast<float>(evalFloat("soff", 0, time));
        settings.mNOffset = cvdb::Vec3R(
            evalFloat("noff", 0, time),
            evalFloat("noff", 1, time),
            evalFloat("noff", 2, time));

        // Mask
        const openvdb::GridBase* maskGrid = nullptr;
        if (const GU_Detail* refGdp = inputGeo(1)) {
            const GA_PrimitiveGroup* maskGroup =
<<<<<<< HEAD
                matchGroup(*refGdp, groupStr.toStdString());
=======
                matchGroup(*refGdp, evalStdString("maskGroup", time));
>>>>>>> 4eed5d97

            hvdb::VdbPrimCIterator gridIter(refGdp, maskGroup);

            if (gridIter) {
                settings.mMaskMode = static_cast<int>(evalInt("mask", 0, time));
                settings.mThreshold = static_cast<float>(evalFloat("thres", 0, time));
                settings.mFallOff = static_cast<float>(evalFloat("fall", 0, time));

                maskGrid = &((*gridIter)->getGrid());
                ++gridIter;
            }

            if (gridIter) {
                addWarning(SOP_MESSAGE,
                    "Found more than one grid in the mask group; the first grid will be used.");
            }
        }

        // Do the work..
        UT_AutoInterrupt progress("OpenVDB LS Noise");

        // Get the group of grids to process.
        const GA_PrimitiveGroup* group = matchGroup(*gdp, evalStdString("group", time));

        // For each VDB primitive in the selected group.
        for (hvdb::VdbPrimIterator it(gdp, group); it; ++it) {

            if (progress.wasInterrupted()) {
                throw std::runtime_error("processing was interrupted");
            }

            GU_PrimVDB* vdbPrim = *it;

            if (vdbPrim->getStorageType() == UT_VDB_FLOAT) {
                vdbPrim->makeGridUnique();
                applyNoise<cvdb::ScalarGrid>(vdbPrim->getGrid(), fbGenerator, settings, maskGrid);

            } else if (vdbPrim->getStorageType() == UT_VDB_DOUBLE) {
                vdbPrim->makeGridUnique();
                applyNoise<cvdb::DoubleGrid>(vdbPrim->getGrid(), fbGenerator, settings, maskGrid);

            } else {
                std::stringstream ss;
                ss << "VDB primitive " << it.getPrimitiveNameOrIndex()
                    << " was skipped because it is not a scalar grid.";
                addWarning(SOP_MESSAGE, ss.str().c_str());
                continue;
            }
        }

    } catch (std::exception& e) {
        addError(SOP_MESSAGE, e.what());
    }
    return error();
}

// Copyright (c) 2012-2018 DreamWorks Animation LLC
// All rights reserved. This software is distributed under the
// Mozilla Public License 2.0 ( http://www.mozilla.org/MPL/2.0/ )<|MERGE_RESOLUTION|>--- conflicted
+++ resolved
@@ -552,11 +552,7 @@
         const openvdb::GridBase* maskGrid = nullptr;
         if (const GU_Detail* refGdp = inputGeo(1)) {
             const GA_PrimitiveGroup* maskGroup =
-<<<<<<< HEAD
-                matchGroup(*refGdp, groupStr.toStdString());
-=======
                 matchGroup(*refGdp, evalStdString("maskGroup", time));
->>>>>>> 4eed5d97
 
             hvdb::VdbPrimCIterator gridIter(refGdp, maskGroup);
 
