///////////////////////////////////////////////////////////////////////////
//
// Copyright (c) 2012-2013 DreamWorks Animation LLC
//
// All rights reserved. This software is distributed under the
// Mozilla Public License 2.0 ( http://www.mozilla.org/MPL/2.0/ )
//
// Redistributions of source code must retain the above copyright
// and license notice and the following restrictions and disclaimer.
//
// *     Neither the name of DreamWorks Animation nor the names of
// its contributors may be used to endorse or promote products derived
// from this software without specific prior written permission.
//
// THIS SOFTWARE IS PROVIDED BY THE COPYRIGHT HOLDERS AND CONTRIBUTORS
// "AS IS" AND ANY EXPRESS OR IMPLIED WARRANTIES, INCLUDING, BUT NOT
// LIMITED TO, THE IMPLIED WARRANTIES OF MERCHANTABILITY AND FITNESS FOR
// A PARTICULAR PURPOSE ARE DISCLAIMED. IN NO EVENT SHALL THE COPYRIGHT
// OWNER OR CONTRIBUTORS BE LIABLE FOR ANY INDIRECT, INCIDENTAL,
// SPECIAL, EXEMPLARY, OR CONSEQUENTIAL DAMAGES (INCLUDING, BUT NOT
// LIMITED TO, PROCUREMENT OF SUBSTITUTE GOODS OR SERVICES; LOSS OF USE,
// DATA, OR PROFITS; OR BUSINESS INTERRUPTION) HOWEVER CAUSED AND ON ANY
// THEORY OF LIABILITY, WHETHER IN CONTRACT, STRICT LIABILITY, OR TORT
// (INCLUDING NEGLIGENCE OR OTHERWISE) ARISING IN ANY WAY OUT OF THE USE
// OF THIS SOFTWARE, EVEN IF ADVISED OF THE POSSIBILITY OF SUCH DAMAGE.
// IN NO EVENT SHALL THE COPYRIGHT HOLDERS' AND CONTRIBUTORS' AGGREGATE
// LIABILITY FOR ALL CLAIMS REGARDLESS OF THEIR BASIS EXCEED US$250.00.
//
///////////////////////////////////////////////////////////////////////////
//
/// @file SOP_OpenVDB_To_Spheres.cc
///
/// @author FX R&D OpenVDB team
///
/// @brief Fills a volume with adaptively sized overlapping or nonoverlapping spheres.

#include <houdini_utils/ParmFactory.h>
#include <openvdb_houdini/SOP_NodeVDB.h>
#include <openvdb_houdini/GeometryUtil.h>
#include <openvdb_houdini/Utils.h>

#include <openvdb/tools/VolumeToSpheres.h>

#include <GU/GU_ConvertParms.h>
#include <GU/GU_Detail.h>
#include <GU/GU_PrimSphere.h>
#include <PRM/PRM_Parm.h>
#include <GA/GA_PageIterator.h>
#include <UT/UT_Interrupt.h>
#include <UT/UT_Version.h>

#include <boost/algorithm/string/join.hpp>

#include <string>
#include <vector>
#include <limits> // std::numeric_limits


namespace hvdb = openvdb_houdini;
namespace hutil = houdini_utils;


////////////////////////////////////////


class SOP_OpenVDB_To_Spheres: public hvdb::SOP_NodeVDB
{
public:
    SOP_OpenVDB_To_Spheres(OP_Network*, const char* name, OP_Operator*);
    virtual ~SOP_OpenVDB_To_Spheres() {};

    static OP_Node* factory(OP_Network*, const char* name, OP_Operator*);

    virtual int isRefInput(unsigned i) const { return (i > 0); }

    void checkActivePart(float time);

protected:
    virtual OP_ERROR cookMySop(OP_Context&);
    virtual bool updateParmsFlags();
};


////////////////////////////////////////


void
newSopOperator(OP_OperatorTable* table)
{
    if (table == NULL) return;

    hutil::ParmList parms;

    parms.add(hutil::ParmFactory(PRM_STRING, "group", "Group")
        .setHelpText("Specify a subset of the input VDB grids to surface.")
        .setChoiceList(&hutil::PrimGroupMenu));


    parms.add(hutil::ParmFactory(PRM_FLT_J, "isovalue", "Isovalue")
        .setDefault(PRMzeroDefaults)
        .setRange(PRM_RANGE_UI, -1.0, PRM_RANGE_UI, 1.0)
        .setHelpText("The crossing point of the VDB values that is considered "
            "the surface. The zero default value works for signed distance "
            "fields while fog volumes require a larger positive value, 0.5 is "
            "a good initial guess."));

    parms.add(hutil::ParmFactory(PRM_FLT_J, "minradius", "Min Radius in Voxels")
        .setDefault(PRMoneDefaults)
        .setRange(PRM_RANGE_RESTRICTED, 0.0, PRM_RANGE_UI, 2.0)
        .setHelpText("Determines the smallest sphere size, voxel units."));

    parms.add(hutil::ParmFactory(PRM_FLT_J, "maxradius", "Max Radius in Voxels")
        .setDefault(std::numeric_limits<float>::max())
        .setRange(PRM_RANGE_RESTRICTED, 0.0, PRM_RANGE_UI, 100.0)
        .setHelpText("Determines the largest sphere size, voxel units."));

    parms.add(hutil::ParmFactory(PRM_INT_J, "spheres", "Max Spheres")
        .setRange(PRM_RANGE_RESTRICTED, 1, PRM_RANGE_UI, 100)
        .setHelpText("No more than this number of spheres are generated")
        .setDefault(50));

    parms.add(hutil::ParmFactory(PRM_INT_J, "scatter", "Scatter Points")
        .setRange(PRM_RANGE_RESTRICTED, 1000, PRM_RANGE_UI, 50000)
        .setHelpText("How many interior points to consider for the sphere placement, "
            "increasing this count increases the chances of finding optimal sphere sizes.")
        .setDefault(10000));

    parms.add(hutil::ParmFactory(PRM_TOGGLE, "overlapping", "Overlapping")
#ifndef SESI_OPENVDB
        .setDefault(PRMzeroDefaults)
#else
        .setDefault(PRMoneDefaults)
#endif
        .setHelpText("Toggle to allow spheres to overlap/intersect."));

    parms.add(hutil::ParmFactory(PRM_TOGGLE, "preserve", "Preserve Attributes and Groups")
#ifndef SESI_OPENVDB
        .setDefault(PRMzeroDefaults)
#else
        .setDefault(PRMoneDefaults)
#endif
        .setHelpText("Enable to copy attributes and groups from the input"));

    // The "doid" parameter name comes from the standard in POPs
    parms.add(hutil::ParmFactory(PRM_TOGGLE, "doid", "Add ID Attribute")
#ifndef SESI_OPENVDB
        .setDefault(PRMoneDefaults)
#else
        .setDefault(PRMzeroDefaults)
#endif
        .setHelpText("Enable to add an id point attribute that corresponds to different VDBs."));

    //////////

    hvdb::OpenVDBOpFactory("OpenVDB To Spheres", SOP_OpenVDB_To_Spheres::factory, parms, *table)
        .addInput("VDBs to convert");
}


OP_Node*
SOP_OpenVDB_To_Spheres::factory(OP_Network* net,
    const char* name, OP_Operator* op)
{
    return new SOP_OpenVDB_To_Spheres(net, name, op);
}


SOP_OpenVDB_To_Spheres::SOP_OpenVDB_To_Spheres(OP_Network* net,
    const char* name, OP_Operator* op):
    hvdb::SOP_NodeVDB(net, name, op)
{
}


bool
SOP_OpenVDB_To_Spheres::updateParmsFlags()
{
    bool changed = false;
    return changed;
}


////////////////////////////////////////


OP_ERROR
SOP_OpenVDB_To_Spheres::cookMySop(OP_Context& context)
{
    try {
        hutil::ScopedInputLock lock(*this, context);
        const fpreal time = context.getTime();

        gdp->clearAndDestroy();

        hvdb::Interrupter boss("OpenVDB To Spheres");

        const GU_Detail* vdbGeo = inputGeo(0);
        if(vdbGeo == NULL) return error();

        // Get the group of grids to surface.
        UT_String groupStr;
        evalString(groupStr, "group", 0, time);
        const GA_PrimitiveGroup* group =
            matchGroup(const_cast<GU_Detail&>(*vdbGeo), groupStr.toStdString());
        hvdb::VdbPrimCIterator vdbIt(vdbGeo, group);

        if (!vdbIt) {
            addWarning(SOP_MESSAGE, "No VDB grids found.");
            return error();
        }

        // Eval attributes
        const float isovalue = evalFloat("isovalue", 0, time);
        const float minradius = evalFloat("minradius", 0, time);
        const float maxradius = evalFloat("maxradius", 0, time);
        const int sphereCount = evalInt("spheres", 0, time);
        const bool overlapping = evalInt("overlapping", 0, time);
        const int scatter = evalInt("scatter", 0, time);
        const bool preserve = evalInt("preserve", 0, time);

        const bool addID = evalInt("doid", 0, time);
        GA_RWHandleI idAttr;
        if (addID) {
            GA_RWAttributeRef aRef = gdp->findPointAttribute("id");
            if (!aRef.isValid()) {
                aRef = gdp->addIntTuple(GA_ATTRIB_POINT, "id", 1, GA_Defaults(0));
            }
            idAttr = aRef.getAttribute();
            if(!idAttr.isValid()) {
                addWarning(SOP_MESSAGE, "Failed to create the point ID attribute.");
                return error();
            }
        }

        int idNumber = 1;

        GU_ConvertParms parms;
#if UT_VERSION_INT < 0x0d0000b1 // 13.0.177 or earlier
        parms.preserveGroups = true;
#else
        parms.setKeepGroups(true);
#endif

        std::vector<std::string> skippedGrids;

        for (; vdbIt; ++vdbIt) {
            if (boss.wasInterrupted()) break;

            std::vector<openvdb::Vec4s> spheres;

            if (vdbIt->getGrid().type() == openvdb::FloatGrid::gridType()) {

                openvdb::FloatGrid::ConstPtr gridPtr =
                    openvdb::gridConstPtrCast<openvdb::FloatGrid>(vdbIt->getGridPtr());

                openvdb::tools::fillWithSpheres(*gridPtr, spheres, sphereCount, overlapping,
                    minradius, maxradius, isovalue, scatter, &boss);


            } else if (vdbIt->getGrid().type() == openvdb::DoubleGrid::gridType()) {

                openvdb::DoubleGrid::ConstPtr gridPtr =
                    openvdb::gridConstPtrCast<openvdb::DoubleGrid>(vdbIt->getGridPtr());

                openvdb::tools::fillWithSpheres(*gridPtr, spheres, sphereCount, overlapping,
                    minradius, maxradius, isovalue, scatter, &boss);

            } else {
                skippedGrids.push_back(vdbIt.getPrimitiveNameOrIndex().toStdString());
                continue;
            }

#if (UT_VERSION_INT >= 0x0d050013) // 13.5.19 or later
            GA_Detail::OffsetMarker marker(*gdp);
#else
            GU_ConvertMarker marker(*gdp);
#endif

            // copy spheres to Houdini
            for (size_t n = 0, N = spheres.size(); n < N; ++n) {

                const openvdb::Vec4s& sphere = spheres[n];

                GA_Offset ptoff = gdp->appendPointOffset();

                gdp->setPos3(ptoff, sphere.x(), sphere.y(), sphere.z());

                if (addID) {
                    idAttr.set(ptoff, idNumber);
                }
                UT_Matrix4 mat = UT_Matrix4::getIdentityMatrix();
                mat.scale(sphere[3],sphere[3],sphere[3]);

                #if (UT_VERSION_INT >= 0x0c050000)  // 12.5.0 or later
                GU_PrimSphereParms parms(gdp, ptoff);
                parms.xform = mat;
                GU_PrimSphere::build(parms);
                #else
                GU_PrimSphereParms parms(gdp, gdp->getGEOPoint(ptoff));
                parms.xform = mat;
                GU_PrimSphere::build(parms);
                #endif
            }

            if (preserve) {
                GUconvertCopySingleVertexPrimAttribsAndGroups(
                    parms, *vdbGeo, vdbIt.getOffset(),
#if (UT_VERSION_INT >= 0x0d050013) // 13.5.19 or later
<<<<<<< HEAD
		    *gdp, marker.primitiveRange(), marker.pointRange());
=======
                    *gdp, marker.primitiveRange(), marker.pointRange());
>>>>>>> 95866ae2
#else
                    *gdp, marker.getPrimitives(), marker.getPoints());
#endif
            }

            ++idNumber;
        }

        if (!skippedGrids.empty()) {
            std::string s = "Only scalar (float/double) grids are supported, the following "
                "were skipped: '" + boost::algorithm::join(skippedGrids, ", ") + "'.";
            addWarning(SOP_MESSAGE, s.c_str());
        }

        if (boss.wasInterrupted()) {
            addWarning(SOP_MESSAGE, "Process was interrupted");
        }

        boss.end();
    } catch (std::exception& e) {
        addError(SOP_MESSAGE, e.what());
    }
    return error();
}

// Copyright (c) 2012-2013 DreamWorks Animation LLC
// All rights reserved. This software is distributed under the
// Mozilla Public License 2.0 ( http://www.mozilla.org/MPL/2.0/ )<|MERGE_RESOLUTION|>--- conflicted
+++ resolved
@@ -306,11 +306,7 @@
                 GUconvertCopySingleVertexPrimAttribsAndGroups(
                     parms, *vdbGeo, vdbIt.getOffset(),
 #if (UT_VERSION_INT >= 0x0d050013) // 13.5.19 or later
-<<<<<<< HEAD
-		    *gdp, marker.primitiveRange(), marker.pointRange());
-=======
                     *gdp, marker.primitiveRange(), marker.pointRange());
->>>>>>> 95866ae2
 #else
                     *gdp, marker.getPrimitives(), marker.getPoints());
 #endif
