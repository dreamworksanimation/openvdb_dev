///////////////////////////////////////////////////////////////////////////
//
// Copyright (c) 2012-2018 DreamWorks Animation LLC
//
// All rights reserved. This software is distributed under the
// Mozilla Public License 2.0 ( http://www.mozilla.org/MPL/2.0/ )
//
// Redistributions of source code must retain the above copyright
// and license notice and the following restrictions and disclaimer.
//
// *     Neither the name of DreamWorks Animation nor the names of
// its contributors may be used to endorse or promote products derived
// from this software without specific prior written permission.
//
// THIS SOFTWARE IS PROVIDED BY THE COPYRIGHT HOLDERS AND CONTRIBUTORS
// "AS IS" AND ANY EXPRESS OR IMPLIED WARRANTIES, INCLUDING, BUT NOT
// LIMITED TO, THE IMPLIED WARRANTIES OF MERCHANTABILITY AND FITNESS FOR
// A PARTICULAR PURPOSE ARE DISCLAIMED. IN NO EVENT SHALL THE COPYRIGHT
// OWNER OR CONTRIBUTORS BE LIABLE FOR ANY INDIRECT, INCIDENTAL,
// SPECIAL, EXEMPLARY, OR CONSEQUENTIAL DAMAGES (INCLUDING, BUT NOT
// LIMITED TO, PROCUREMENT OF SUBSTITUTE GOODS OR SERVICES; LOSS OF USE,
// DATA, OR PROFITS; OR BUSINESS INTERRUPTION) HOWEVER CAUSED AND ON ANY
// THEORY OF LIABILITY, WHETHER IN CONTRACT, STRICT LIABILITY, OR TORT
// (INCLUDING NEGLIGENCE OR OTHERWISE) ARISING IN ANY WAY OUT OF THE USE
// OF THIS SOFTWARE, EVEN IF ADVISED OF THE POSSIBILITY OF SUCH DAMAGE.
// IN NO EVENT SHALL THE COPYRIGHT HOLDERS' AND CONTRIBUTORS' AGGREGATE
// LIABILITY FOR ALL CLAIMS REGARDLESS OF THEIR BASIS EXCEED US$250.00.
//
///////////////////////////////////////////////////////////////////////////
//
/// @file SOP_OpenVDB_Advect.cc
///
/// @author FX R&D OpenVDB team
///
/// @brief Level set advection SOP

#include <houdini_utils/ParmFactory.h>
#include <openvdb_houdini/Utils.h>
#include <openvdb_houdini/SOP_NodeVDB.h>

#include <openvdb/tools/LevelSetAdvect.h>
#include <openvdb/tools/Interpolation.h>
#include <openvdb/tools/VolumeAdvect.h>

#include <UT/UT_Version.h>
#include <UT/UT_Interrupt.h>
#include <GA/GA_PageIterator.h>
#include <GU/GU_PrimPoly.h>
#include <CH/CH_Manager.h>
#include <PRM/PRM_Parm.h>

#include <boost/algorithm/string/join.hpp>

#include <functional>
#include <stdexcept>
#include <string>
#include <vector>

<<<<<<< HEAD
#if (UT_VERSION_INT >= 0x10000000) // 16.0.0 or later
#define SESI_VERBIFY	1
#endif

#if SESI_VERBIFY
#include <SOP/SOP_NodeParmsOptions.h>
#include "SOP_VDBVerbUtils.h"
using namespace UT::Literal;
#endif

namespace hvdb = openvdb_houdini;
namespace hutil = houdini_utils;


////////////////////////////////////////

// Utilities

namespace {

struct AdvectionParms {
    AdvectionParms()
        : mGroup(nullptr)
        , mAdvectSpatial(openvdb::math::UNKNOWN_BIAS)
        , mRenormSpatial(openvdb::math::UNKNOWN_BIAS)
        , mAdvectTemporal(openvdb::math::UNKNOWN_TIS)
        , mRenormTemporal(openvdb::math::UNKNOWN_TIS)
        , mIntegrator(openvdb::tools::Scheme::SEMI)
        , mLimiter(openvdb::tools::Scheme::NO_LIMITER)
        , mNormCount(1)
        , mSubSteps(1)
        , mTimeStep(0.0)
        , mStaggered(false)
        , mRespectClass(true)
    {
    }

    const GA_PrimitiveGroup *                   mGroup;
    hvdb::Grid::ConstPtr                        mVelocityGrid;
    openvdb::math::BiasedGradientScheme         mAdvectSpatial, mRenormSpatial;
    openvdb::math::TemporalIntegrationScheme    mAdvectTemporal, mRenormTemporal;
    openvdb::tools::Scheme::SemiLagrangian      mIntegrator;
    openvdb::tools::Scheme::Limiter             mLimiter;
    int                                         mNormCount, mSubSteps;
    float                                       mTimeStep;
    bool                                        mStaggered, mRespectClass;
};


template <class VelocityGridT>
class AdvectOp
{
public:
    AdvectOp(AdvectionParms& parms, const VelocityGridT& velGrid, hvdb::Interrupter& boss)
        : mParms(parms)
        , mVelGrid(velGrid)
        , mBoss(boss)
    {
    }

    template<typename GridT, typename SamplerT>
    void process(GridT& grid)
    {
        using FieldT = openvdb::tools::DiscreteField<VelocityGridT, SamplerT>;
        const FieldT field(mVelGrid);

        openvdb::tools::LevelSetAdvection<GridT, FieldT, hvdb::Interrupter>
            advection(grid, field, &mBoss);

        advection.setSpatialScheme(mParms.mAdvectSpatial);
        advection.setTemporalScheme(mParms.mAdvectTemporal);
        advection.setTrackerSpatialScheme(mParms.mRenormSpatial);
        advection.setTrackerTemporalScheme(mParms.mRenormTemporal);
        advection.setNormCount(mParms.mNormCount);

        if (mBoss.wasInterrupted()) return;

        advection.advect(0, mParms.mTimeStep);
    }


    template<typename GridT>
    void operator()(GridT& grid)
    {
        if (mBoss.wasInterrupted()) return;

        if (mParms.mStaggered) process<GridT, openvdb::tools::StaggeredBoxSampler>(grid);
        else process<GridT, openvdb::tools::BoxSampler>(grid);
    }
=======
#if UT_MAJOR_VERSION_INT >= 16
#define VDB_COMPILABLE_SOP 1
#else
#define VDB_COMPILABLE_SOP 0
#endif
>>>>>>> 4eed5d97


namespace hvdb = openvdb_houdini;
namespace hutil = houdini_utils;

namespace { struct AdvectionParms; }


class SOP_OpenVDB_Advect: public hvdb::SOP_NodeVDB
{
public:
#if SESI_VERBIFY
    const SOP_NodeVerb	*cookVerb() const;
#endif
    SOP_OpenVDB_Advect(OP_Network*, const char* name, OP_Operator*);
    ~SOP_OpenVDB_Advect() override {}

    static OP_Node* factory(OP_Network*, const char* name, OP_Operator*);

    int isRefInput(unsigned i) const override { return (i > 0); }

#if VDB_COMPILABLE_SOP
    class Cache: public SOP_VDBCacheOptions { OP_ERROR cookVDBSop(OP_Context&) override; };
#else
protected:
    OP_ERROR cookVDBSop(OP_Context&) override;
#endif

protected:
    bool updateParmsFlags() override;
    void resolveObsoleteParms(PRM_ParmList*) override;
<<<<<<< HEAD

#if SESI_VERBIFY
};

class SOP_OpenVDB_AdvectCache : public SOP_VDBCacheOptions
{
public:
	    SOP_OpenVDB_AdvectCache() 
		{}
    virtual ~SOP_OpenVDB_AdvectCache() {}

protected:
    virtual OP_ERROR	cookMySop(OP_Context &context);
#else
    // All one class in this case.
#endif

    OP_ERROR evalAdvectionParms(OP_Context&, AdvectionParms&);

    template <typename VelocityGridT, bool StaggeredVelocity>
    bool processGrids(AdvectionParms&, hvdb::Interrupter&);
=======
>>>>>>> 4eed5d97
};


////////////////////////////////////////


// Build UI and register this operator

static PRM_Template	*theParmTemplates = 0;

void
newSopOperator(OP_OperatorTable* table)
{
    if (table == nullptr) return;

    using namespace openvdb::math;

    hutil::ParmList parms;

    // Level set grid
    parms.add(hutil::ParmFactory(PRM_STRING, "group", "Group")
        .setChoiceList(&hutil::PrimGroupMenuInput1)
        .setTooltip("VDB grid(s) to advect.")
        .setDocumentation(
            "A subset of VDBs in the first input to move using the velocity field"
            " (see [specifying volumes|/model/volumes#group])"));

    // Velocity grid
    parms.add(hutil::ParmFactory(PRM_STRING, "velgroup", "Velocity")
        .setChoiceList(&hutil::PrimGroupMenuInput2)
        .setTooltip("Velocity grid")
        .setDocumentation(
            "The name of a VDB primitive in the second input to use as"
            " the velocity field (see [specifying volumes|/model/volumes#group])\n\n"
            "This must be a vector-valued VDB primitive."
            " You can use the [Vector Merge node|Node:sop/DW_OpenVDBVectorMerge]"
            " to turn a `vel.[xyz]` triple into a single primitive."));

    parms.add(hutil::ParmFactory(PRM_TOGGLE, "respectclass", "Respect Grid Class")
        .setDefault(PRMoneDefaults)
        .setTooltip("If disabled, advect level sets using general advection scheme.")
        .setDocumentation(
            "When this option is disabled, all VDBs will use a general numerical"
            " advection scheme, otherwise level set VDBs will be advected using"
            " a spatial finite-difference scheme."));

    // Advect: timestep
    parms.add(hutil::ParmFactory(PRM_FLT, "timestep", "Timestep")
        .setDefault(1, "1.0/$FPS")
        .setDocumentation(
            "Number of seconds of movement to apply to the input points\n\n"
            "The default is `1/$FPS` (one frame's worth of time)."
            " You can use negative values to move the points backwards through"
            " the velocity field."));

    parms.add(hutil::ParmFactory(PRM_HEADING, "general", "General Advection")
         .setDocumentation(
             "These control how VDBs that are not level sets are moved through the velocity field."
             " If the grid class is not being respected, all grids will be advected"
             " using general advection regardless of whether they are level sets or not."));

    // SubSteps
    parms.add(hutil::ParmFactory(PRM_INT_J, "substeps", "Substeps")
         .setDefault(1)
         .setRange(PRM_RANGE_RESTRICTED, 1, PRM_RANGE_UI, 10)
         .setTooltip(
             "The number of substeps per integration step.\n"
             "The only reason to increase it above its default value of one"
             " is to reduce the memory footprint from dilations--likely at the cost"
             " of more smoothing!")
         .setDocumentation(
            "The number of substeps per integration step\n\n"
            "The only reason to increase this above its default value of one is to reduce"
            " the memory footprint from dilations&mdash;likely at the cost of more smoothing."));

    // Advection Scheme
    parms.add(hutil::ParmFactory(PRM_STRING, "advection", "Advection Scheme")
        .setChoiceListItems(PRM_CHOICELIST_SINGLE, {
            "semi",   "Semi-Lagrangian",
            "mid",    "Mid-Point",
            "rk3",    "3rd order Runge-Kutta",
            "rk4",    "4th order Runge-Kutta",
            "mac",    "MacCormack",
            "bfecc",  "BFECC"
        })
        .setDefault("semi")
        .setTooltip("Set the numerical advection scheme."));

    // Limiter Scheme
    parms.add(hutil::ParmFactory(PRM_STRING, "limiter", "Limiter Scheme")
        .setChoiceListItems(PRM_CHOICELIST_SINGLE, {
            "none",     "No limiter",
            "clamp",    "Clamp to extrema",
            "revert",   "Revert to 1st order"
        })
        .setDefault("revert")
        .setTooltip(
            "Set the limiter scheme used to stabilize the second-order"
            " MacCormack and BFECC schemes."));

    parms.add(hutil::ParmFactory(PRM_HEADING, "advectionHeading", "Level Set Advection")
        .setDocumentation(
            "These control how level set VDBs are moved through the velocity field."
            " If the grid class is not being respected, these options are not used."));

    // Advect: spatial menu
    {
        std::vector<std::string> items;
        items.push_back(biasedGradientSchemeToString(FIRST_BIAS));
        items.push_back(biasedGradientSchemeToMenuName(FIRST_BIAS));

        items.push_back(biasedGradientSchemeToString(HJWENO5_BIAS));
        items.push_back(biasedGradientSchemeToMenuName(HJWENO5_BIAS));

        parms.add(hutil::ParmFactory(PRM_STRING, "advectspatial", "Spatial Scheme")
            .setChoiceListItems(PRM_CHOICELIST_SINGLE, items)
            .setDefault(biasedGradientSchemeToString(HJWENO5_BIAS))
            .setTooltip("Set the spatial finite difference scheme.")
            .setDocumentation(
                "How accurately the gradients of the signed distance field are computed\n\n"
                "The later choices are more accurate but take more time."));
    }

    // Advect: temporal menu
    {
        std::vector<std::string> items;
        for (int i = 0; i < NUM_TEMPORAL_SCHEMES; ++i) {
            TemporalIntegrationScheme it = TemporalIntegrationScheme(i);
            items.push_back(temporalIntegrationSchemeToString(it)); // token
            items.push_back(temporalIntegrationSchemeToMenuName(it)); // label
        }

        parms.add(hutil::ParmFactory(PRM_STRING, "advecttemporal", "Temporal Scheme")
            .setChoiceListItems(PRM_CHOICELIST_SINGLE, items)
            .setDefault(temporalIntegrationSchemeToString(TVD_RK2))
            .setTooltip("Set the temporal integration scheme.")
            .setDocumentation(
                "How accurately time is evolved within the timestep\n\n"
                "The later choices are more accurate but take more time."));
    }

    parms.add(hutil::ParmFactory(PRM_HEADING, "renormheading", "Renormalization"));

    parms.add(hutil::ParmFactory(PRM_INT_J, "normsteps", "Steps")
        .setDefault(PRMthreeDefaults)
        .setRange(PRM_RANGE_RESTRICTED, 1, PRM_RANGE_UI, 10)
        .setTooltip("The number of normalizations performed after each CFL iteration.")
        .setDocumentation(
            "After advection, a signed distance field will often no longer contain correct"
            " distances.  A number of renormalization passes can be performed between"
            " every substep to convert it back into a proper signed distance field."));

    // Renorm: spatial menu
    {
        std::vector<std::string> items;
        items.push_back(biasedGradientSchemeToString(FIRST_BIAS));
        items.push_back(biasedGradientSchemeToMenuName(FIRST_BIAS));

        items.push_back(biasedGradientSchemeToString(HJWENO5_BIAS));
        items.push_back(biasedGradientSchemeToMenuName(HJWENO5_BIAS));

        parms.add(hutil::ParmFactory(PRM_STRING, "renormspatial", "Spatial Scheme")
            .setChoiceListItems(PRM_CHOICELIST_SINGLE, items)
            .setDefault(biasedGradientSchemeToString(HJWENO5_BIAS))
            .setTooltip("Set the spatial finite difference scheme.")
            .setDocumentation(
                "How accurately the gradients of the signed distance field are computed\n\n"
                "The later choices are more accurate but take more time."));
    }

    // Renorm: temporal menu
    {
        std::vector<std::string> items;
        for (int i = 0; i < NUM_TEMPORAL_SCHEMES; ++i) {
            TemporalIntegrationScheme it = TemporalIntegrationScheme(i);
            items.push_back(temporalIntegrationSchemeToString(it)); // token
            items.push_back(temporalIntegrationSchemeToMenuName(it)); // label
        }

        parms.add(hutil::ParmFactory(PRM_STRING, "renormtemporal", "Temporal Scheme")
            .setChoiceListItems(PRM_CHOICELIST_SINGLE, items)
            .setDefault(items[0])
            .setTooltip("Set the temporal integration scheme.")
            .setDocumentation(
                "How accurately time is evolved within the renormalization stage\n\n"
                "The later choices are more accurate but take more time."));
    }

    // Obsolete parameters
    hutil::ParmList obsoleteParms;
    obsoleteParms.add(hutil::ParmFactory(PRM_FLT, "beginTime", "Begin time"));
    obsoleteParms.add(hutil::ParmFactory(PRM_FLT, "endTime", "Time step"));
    obsoleteParms.add(hutil::ParmFactory(PRM_STRING, "lsGroup", "Group"));
    obsoleteParms.add(hutil::ParmFactory(PRM_STRING, "densityGroup", "Group"));
    obsoleteParms.add(hutil::ParmFactory(PRM_HEADING, "renormHeading", ""));
    obsoleteParms.add(hutil::ParmFactory(PRM_STRING, "velGroup", "Velocity"));
    obsoleteParms.add(hutil::ParmFactory(PRM_STRING, "advectSpatial", "Spatial Scheme")
        .setDefault(biasedGradientSchemeToString(HJWENO5_BIAS)));
    obsoleteParms.add(hutil::ParmFactory(PRM_STRING, "advectTemporal", "Temporal Scheme")
        .setDefault(temporalIntegrationSchemeToString(TVD_RK2)));
    obsoleteParms.add(hutil::ParmFactory(PRM_INT_J, "normSteps", "Renormalization Steps")
        .setDefault(PRMthreeDefaults));
    obsoleteParms.add(hutil::ParmFactory(PRM_STRING, "renormSpatial", "Spatial Renormalization")
        .setDefault(biasedGradientSchemeToString(HJWENO5_BIAS)));
    obsoleteParms.add(hutil::ParmFactory(PRM_STRING, "renormTemporal", "Temporal Renormalization")
        .setDefault(temporalIntegrationSchemeToString(TemporalIntegrationScheme(0))));

    // Register this operator.
    hvdb::OpenVDBOpFactory("OpenVDB Advect",
        SOP_OpenVDB_Advect::factory, parms, *table)
        .setObsoleteParms(obsoleteParms)
        .addAlias("OpenVDB Advect Level Set")
        .addAlias("OpenVDB Advect Density")
        .addInput("VDBs to Advect")
        .addInput("Velocity VDB")
#if VDB_COMPILABLE_SOP
        .setVerb(SOP_NodeVerb::COOK_INPLACE, []() { return new SOP_OpenVDB_Advect::Cache; })
#endif
        .setDocumentation("\
#icon: COMMON/openvdb\n\
#tags: vdb\n\
\n\
\"\"\"Move VDBs in the input geometry along a VDB velocity field.\"\"\"\n\
\n\
@overview\n\
The OpenVDB Advect operation will advect VDB volumes according to\n\
a velocity field defined in a vector VDB.\n\
\n\
@animation Animating advection\n\
\n\
*This node is not a feedback loop*.\n\
\n\
It moves the fields it finds in the input geometry.\n\
It _cannot_ modify the fields over time.\n\
(That is, if you hook this node up to do advection and press play,\n\
the fields will not animate.)\n\
\n\
To set up a feedback loop, where the advection at each frame affects\n\
the advected field from the previous frame, do one of the following:\n\
* Do the advection inside a [SOP Solver|Node:sop/solver].\n\
* Set the __Time Step__ to `$T`\n\
\n\
  This will cause the node to recalculate, _at every frame_, the path\n\
  of every particle through _every previous frame_ to get the current one.\n\
  This is obviously not very practical.\n\
\n\
@related\n\
- [OpenVDB Advect Points|Node:sop/DW_OpenVDBAdvectPoints]\n\
- [OpenVDB Morph Level Set|Node:sop/DW_OpenVDBMorphLevelSet]\n\
- [Node:sop/vdbadvectsdf]\n\
\n\
@examples\n\
\n\
See [openvdb.org|http://www.openvdb.org/download/] for source code\n\
and usage examples.\n");

    theParmTemplates = parms.get();
}


////////////////////////////////////////


OP_Node*
SOP_OpenVDB_Advect::factory(OP_Network* net,
    const char* name, OP_Operator* op)
{
    return new SOP_OpenVDB_Advect(net, name, op);
}


SOP_OpenVDB_Advect::SOP_OpenVDB_Advect(OP_Network* net,
    const char* name, OP_Operator* op):
    hvdb::SOP_NodeVDB(net, name, op)
{
}


////////////////////////////////////////


void
SOP_OpenVDB_Advect::resolveObsoleteParms(PRM_ParmList* obsoleteParms)
{
    if (!obsoleteParms) return;

    resolveRenamedParm(*obsoleteParms, "lsGroup", "group");
    resolveRenamedParm(*obsoleteParms, "densityGroup", "group");
    resolveRenamedParm(*obsoleteParms, "advectSpatial", "advectspatial");
    resolveRenamedParm(*obsoleteParms, "advectTemporal", "advecttemporal");
    resolveRenamedParm(*obsoleteParms, "normSteps", "normsteps");
    resolveRenamedParm(*obsoleteParms, "renormSpatial", "renormspatial");
    resolveRenamedParm(*obsoleteParms, "renormTemporal", "renormtemporal");
    resolveRenamedParm(*obsoleteParms, "velGroup", "velgroup");

    hvdb::SOP_NodeVDB::resolveObsoleteParms(obsoleteParms);
}


////////////////////////////////////////


bool
SOP_OpenVDB_Advect::updateParmsFlags()
{
    bool changed = false;

    const bool respectClass = bool(evalInt("respectclass", 0, 0));

    changed |= enableParm("advectspatial", respectClass);
    changed |= enableParm("advecttemporal", respectClass);
    changed |= enableParm("normsteps", respectClass);
    changed |= enableParm("renormspatial", respectClass);
    changed |= enableParm("renormtemporal", respectClass);

    return changed;
}


////////////////////////////////////////

// Utilities

<<<<<<< HEAD
#if SESI_VERBIFY

DEFINE_VERB_IMPLEMENTATION(SOP_OpenVDB_Advect, hdk_vdbadvectsdf, COOK_INPLACE);

#define SOP_CLASS SOP_OpenVDB_AdvectCache

#else

#define SOP_CLASS SOP_OpenVDB_Advect

#endif

OP_ERROR
SOP_CLASS::cookMySop(OP_Context& context)
{
    try {
#if SESI_VERBIFY
#else
        hutil::ScopedInputLock lock(*this, context);
        gdp->clearAndDestroy();
        duplicateSourceStealable(0, context);
#endif

        // Evaluate UI parameters
        AdvectionParms parms;
        if (evalAdvectionParms(context, parms) >= UT_ERROR_ABORT) return error();

        hvdb::Interrupter boss("Advecting level set");

        if (parms.mStaggered) {
            processGrids<openvdb::Vec3SGrid, true>(parms, boss);
        } else {
            processGrids<openvdb::Vec3SGrid, false>(parms, boss);
        }

        if (boss.wasInterrupted()) addWarning(SOP_MESSAGE, "Process was interrupted");
        boss.end();
=======
namespace {
>>>>>>> 4eed5d97

struct AdvectionParms {
    AdvectionParms()
        : mGroup(nullptr)
        , mAdvectSpatial(openvdb::math::UNKNOWN_BIAS)
        , mRenormSpatial(openvdb::math::UNKNOWN_BIAS)
        , mAdvectTemporal(openvdb::math::UNKNOWN_TIS)
        , mRenormTemporal(openvdb::math::UNKNOWN_TIS)
        , mIntegrator(openvdb::tools::Scheme::SEMI)
        , mLimiter(openvdb::tools::Scheme::NO_LIMITER)
        , mNormCount(1)
        , mSubSteps(1)
        , mTimeStep(0.0)
        , mStaggered(false)
        , mRespectClass(true)
    {
    }

    const GA_PrimitiveGroup *                   mGroup;
    hvdb::Grid::ConstPtr                        mVelocityGrid;
    openvdb::math::BiasedGradientScheme         mAdvectSpatial, mRenormSpatial;
    openvdb::math::TemporalIntegrationScheme    mAdvectTemporal, mRenormTemporal;
    openvdb::tools::Scheme::SemiLagrangian      mIntegrator;
    openvdb::tools::Scheme::Limiter             mLimiter;
    int                                         mNormCount, mSubSteps;
    float                                       mTimeStep;
    bool                                        mStaggered, mRespectClass;
};


<<<<<<< HEAD
OP_ERROR
SOP_CLASS::evalAdvectionParms(OP_Context& context, AdvectionParms& parms)
=======
template<class VelocityGridT>
class AdvectOp
>>>>>>> 4eed5d97
{
public:
    AdvectOp(AdvectionParms& parms, const VelocityGridT& velGrid, hvdb::Interrupter& boss)
        : mParms(parms)
        , mVelGrid(velGrid)
        , mBoss(boss)
    {
    }

    template<typename GridT, typename SamplerT>
    void process(GridT& grid)
    {
        using FieldT = openvdb::tools::DiscreteField<VelocityGridT, SamplerT>;
        const FieldT field(mVelGrid);

        openvdb::tools::LevelSetAdvection<GridT, FieldT, hvdb::Interrupter>
            advection(grid, field, &mBoss);

<<<<<<< HEAD
    evalString(str, "velGroup", 0, now);
    const GA_PrimitiveGroup *velGroup =
        matchGroup(*velGeo, str.toStdString());
=======
        advection.setSpatialScheme(mParms.mAdvectSpatial);
        advection.setTemporalScheme(mParms.mAdvectTemporal);
        advection.setTrackerSpatialScheme(mParms.mRenormSpatial);
        advection.setTrackerTemporalScheme(mParms.mRenormTemporal);
        advection.setNormCount(mParms.mNormCount);
>>>>>>> 4eed5d97

        if (mBoss.wasInterrupted()) return;

        advection.advect(0, mParms.mTimeStep);
    }


    template<typename GridT>
    void operator()(GridT& grid)
    {
        if (mBoss.wasInterrupted()) return;

        if (mParms.mStaggered) process<GridT, openvdb::tools::StaggeredBoxSampler>(grid);
        else process<GridT, openvdb::tools::BoxSampler>(grid);
    }

private:
    AdvectOp(const AdvectOp&);// undefined
    AdvectOp& operator=(const AdvectOp&);// undefined

    AdvectionParms& mParms;
    const VelocityGridT& mVelGrid;
    hvdb::Interrupter& mBoss;
};


<<<<<<< HEAD
template <typename VelocityGridT, bool StaggeredVelocity>
bool
SOP_CLASS::processGrids(AdvectionParms& parms, hvdb::Interrupter& boss)
=======
template<typename VelocityGridT, bool StaggeredVelocity>
inline bool
processGrids(GU_Detail* gdp, AdvectionParms& parms, hvdb::Interrupter& boss,
    const std::function<void (const std::string&)>& warningCallback)
>>>>>>> 4eed5d97
{
    using VolumeAdvection =
        openvdb::tools::VolumeAdvection<VelocityGridT, StaggeredVelocity, hvdb::Interrupter>;
    using VelocityGridCPtr = typename VelocityGridT::ConstPtr;

    VelocityGridCPtr velGrid = hvdb::Grid::constGrid<VelocityGridT>(parms.mVelocityGrid);
    if (!velGrid) return false;

    AdvectOp<VelocityGridT> advectLevelSet(parms, *velGrid, boss);

    VolumeAdvection advectVolume(*velGrid, &boss);
    advectVolume.setIntegrator(parms.mIntegrator);
    advectVolume.setLimiter(parms.mLimiter);
    advectVolume.setSubSteps(parms.mSubSteps);


    std::vector<std::string> skippedGrids, doubleGrids;

    for (hvdb::VdbPrimIterator it(gdp, parms.mGroup); it; ++it) {

        if (boss.wasInterrupted()) break;

        GU_PrimVDB* vdbPrim = *it;

        if (parms.mRespectClass && vdbPrim->getGrid().getGridClass() == openvdb::GRID_LEVEL_SET) {

            if (vdbPrim->getStorageType() == UT_VDB_FLOAT) {
                vdbPrim->makeGridUnique();
                auto& grid = UTvdbGridCast<openvdb::FloatGrid>(vdbPrim->getGrid());
                advectLevelSet(grid);
            }
            //else if (vdbPrim->getStorageType() == UT_VDB_DOUBLE) {
            //    vdbPrim->makeGridUnique();
            //    auto& grid = UTvdbGridCast<openvdb::DoubleGrid>(vdbPrim->getGrid());
            //    advectLevelSet(grid);
            //}
            else {
                skippedGrids.push_back(it.getPrimitiveNameOrIndex().toStdString());
            }

        } else {
            switch (vdbPrim->getStorageType()) {

            case UT_VDB_FLOAT:
            {
                const auto& inGrid = UTvdbGridCast<openvdb::FloatGrid>(vdbPrim->getConstGrid());
                auto outGrid = advectVolume.template advect<openvdb::FloatGrid,
                    openvdb::tools::Sampler<1, false>>(inGrid, parms.mTimeStep);
                hvdb::replaceVdbPrimitive(*gdp, outGrid, *vdbPrim);
                break;
            }

            case UT_VDB_DOUBLE:
            {
                const auto& inGrid = UTvdbGridCast<openvdb::DoubleGrid>(vdbPrim->getConstGrid());
                auto outGrid = advectVolume.template advect<openvdb::DoubleGrid,
                    openvdb::tools::Sampler<1, false>>(inGrid, parms.mTimeStep);
                hvdb::replaceVdbPrimitive(*gdp, outGrid, *vdbPrim);
                break;
            }

            case UT_VDB_VEC3F:
            {
                const auto& inGrid = UTvdbGridCast<openvdb::Vec3SGrid>(vdbPrim->getConstGrid());
                auto outGrid = advectVolume.template advect<openvdb::Vec3SGrid,
                    openvdb::tools::Sampler<1, false>>(inGrid, parms.mTimeStep);
                hvdb::replaceVdbPrimitive(*gdp, outGrid, *vdbPrim);
                break;
            }

            default:
                skippedGrids.push_back(it.getPrimitiveNameOrIndex().toStdString());
                break;
            }
        }
    }

    if (!skippedGrids.empty() && warningCallback) {
        std::string s = "The following non-floating-point grids were skipped: "
            + boost::algorithm::join(skippedGrids, ", ");
        warningCallback(s);
    }

    return true;
} // processGrids()

} // anonymous namespace


////////////////////////////////////////


OP_ERROR
VDB_NODE_OR_CACHE(VDB_COMPILABLE_SOP, SOP_OpenVDB_Advect)::cookVDBSop(OP_Context& context)
{
    try {
#if !VDB_COMPILABLE_SOP
        hutil::ScopedInputLock lock(*this, context);
        gdp->clearAndDestroy();
        lock.markInputUnlocked(0);
        duplicateSourceStealable(0, context);
#endif

        const fpreal now = context.getTime();

        // Evaluate UI parameters
        AdvectionParms parms;
        {
            parms.mGroup = matchGroup(*gdp, evalStdString("group", now));

            parms.mTimeStep = static_cast<float>(evalFloat("timestep", 0, now));

            parms.mAdvectSpatial =
                openvdb::math::stringToBiasedGradientScheme(evalStdString("advectspatial", now));
            if (parms.mAdvectSpatial == openvdb::math::UNKNOWN_BIAS) {
                throw std::runtime_error{"Advect: Unknown biased gradient"};
            }

            parms.mRenormSpatial = openvdb::math::stringToBiasedGradientScheme(
                evalStdString("renormspatial", now));
            if (parms.mRenormSpatial == openvdb::math::UNKNOWN_BIAS) {
                throw std::runtime_error{"Renorm: Unknown biased gradient"};
            }

            parms.mAdvectTemporal = openvdb::math::stringToTemporalIntegrationScheme(
                evalStdString("advecttemporal", now));
            if (parms.mAdvectTemporal == openvdb::math::UNKNOWN_TIS) {
                throw std::runtime_error{"Advect: Unknown temporal integration"};
            }

            parms.mRenormTemporal = openvdb::math::stringToTemporalIntegrationScheme(
                evalStdString("renormtemporal", now));
            if (parms.mRenormTemporal == openvdb::math::UNKNOWN_TIS) {
                throw std::runtime_error{"Renorm: Unknown temporal integration"};
            }

            parms.mNormCount = static_cast<int>(evalInt("normsteps", 0, now));

            const GU_Detail* velGeo = inputGeo(1);
            if (!velGeo) throw std::runtime_error{"Missing velocity grid input"};

            hvdb::VdbPrimCIterator it{velGeo, matchGroup(*velGeo, evalStdString("velgroup", now))};
            if (it) {
                if (it->getStorageType() != UT_VDB_VEC3F) {
                    throw std::runtime_error{"Unrecognized velocity grid type"};
                }
                parms.mVelocityGrid = it->getConstGridPtr();
            }
            if (!parms.mVelocityGrid) {
                throw std::runtime_error{"Missing velocity grid"};
            }

            parms.mStaggered = parms.mVelocityGrid->getGridClass() == openvdb::GRID_STAGGERED;
            parms.mRespectClass = bool(evalInt("respectclass", 0, now));

            // General advection options

            parms.mSubSteps = static_cast<int>(evalInt("substeps", 0, now));

            {
                const auto str = evalStdString("advection", now);
                if (str == "semi")       { parms.mIntegrator = openvdb::tools::Scheme::SEMI; }
                else if (str == "mid")   { parms.mIntegrator = openvdb::tools::Scheme::MID; }
                else if (str == "rk3")   { parms.mIntegrator = openvdb::tools::Scheme::RK3; }
                else if (str == "rk4")   { parms.mIntegrator = openvdb::tools::Scheme::RK4; }
                else if (str == "mac")   { parms.mIntegrator = openvdb::tools::Scheme::MAC; }
                else if (str == "bfecc") { parms.mIntegrator = openvdb::tools::Scheme::BFECC; }
                else { throw std::runtime_error{"Invalid advection scheme"}; }
            }
            {
                const auto str = evalStdString("limiter", now);
                if (str == "none") {
                    parms.mLimiter = openvdb::tools::Scheme::NO_LIMITER;
                    if (parms.mIntegrator == openvdb::tools::Scheme::MAC) {
                        addWarning(SOP_MESSAGE, "MacCormack is unstable without a limiter");
                    }
                } else if (str == "clamp") {
                    parms.mLimiter = openvdb::tools::Scheme::CLAMP;
                } else if (str == "revert") {
                    parms.mLimiter = openvdb::tools::Scheme::REVERT;
                } else {
                    throw std::runtime_error{"Invalid limiter scheme"};
                }
            }
        }

        hvdb::Interrupter boss("Advecting level set");

        auto warningCallback = [this](const std::string& s) {
            this->addWarning(SOP_MESSAGE, s.c_str());
        };

        if (parms.mStaggered) {
            processGrids<openvdb::Vec3SGrid, true>(gdp, parms, boss, warningCallback);
        } else {
            processGrids<openvdb::Vec3SGrid, false>(gdp, parms, boss, warningCallback);
        }

        if (boss.wasInterrupted()) addWarning(SOP_MESSAGE, "Process was interrupted");
        boss.end();

    } catch (std::exception& e) {
        addError(SOP_MESSAGE, e.what());
    }

    return error();
}

// Copyright (c) 2012-2018 DreamWorks Animation LLC
// All rights reserved. This software is distributed under the
// Mozilla Public License 2.0 ( http://www.mozilla.org/MPL/2.0/ )<|MERGE_RESOLUTION|>--- conflicted
+++ resolved
@@ -56,103 +56,11 @@
 #include <string>
 #include <vector>
 
-<<<<<<< HEAD
-#if (UT_VERSION_INT >= 0x10000000) // 16.0.0 or later
-#define SESI_VERBIFY	1
-#endif
-
-#if SESI_VERBIFY
-#include <SOP/SOP_NodeParmsOptions.h>
-#include "SOP_VDBVerbUtils.h"
-using namespace UT::Literal;
-#endif
-
-namespace hvdb = openvdb_houdini;
-namespace hutil = houdini_utils;
-
-
-////////////////////////////////////////
-
-// Utilities
-
-namespace {
-
-struct AdvectionParms {
-    AdvectionParms()
-        : mGroup(nullptr)
-        , mAdvectSpatial(openvdb::math::UNKNOWN_BIAS)
-        , mRenormSpatial(openvdb::math::UNKNOWN_BIAS)
-        , mAdvectTemporal(openvdb::math::UNKNOWN_TIS)
-        , mRenormTemporal(openvdb::math::UNKNOWN_TIS)
-        , mIntegrator(openvdb::tools::Scheme::SEMI)
-        , mLimiter(openvdb::tools::Scheme::NO_LIMITER)
-        , mNormCount(1)
-        , mSubSteps(1)
-        , mTimeStep(0.0)
-        , mStaggered(false)
-        , mRespectClass(true)
-    {
-    }
-
-    const GA_PrimitiveGroup *                   mGroup;
-    hvdb::Grid::ConstPtr                        mVelocityGrid;
-    openvdb::math::BiasedGradientScheme         mAdvectSpatial, mRenormSpatial;
-    openvdb::math::TemporalIntegrationScheme    mAdvectTemporal, mRenormTemporal;
-    openvdb::tools::Scheme::SemiLagrangian      mIntegrator;
-    openvdb::tools::Scheme::Limiter             mLimiter;
-    int                                         mNormCount, mSubSteps;
-    float                                       mTimeStep;
-    bool                                        mStaggered, mRespectClass;
-};
-
-
-template <class VelocityGridT>
-class AdvectOp
-{
-public:
-    AdvectOp(AdvectionParms& parms, const VelocityGridT& velGrid, hvdb::Interrupter& boss)
-        : mParms(parms)
-        , mVelGrid(velGrid)
-        , mBoss(boss)
-    {
-    }
-
-    template<typename GridT, typename SamplerT>
-    void process(GridT& grid)
-    {
-        using FieldT = openvdb::tools::DiscreteField<VelocityGridT, SamplerT>;
-        const FieldT field(mVelGrid);
-
-        openvdb::tools::LevelSetAdvection<GridT, FieldT, hvdb::Interrupter>
-            advection(grid, field, &mBoss);
-
-        advection.setSpatialScheme(mParms.mAdvectSpatial);
-        advection.setTemporalScheme(mParms.mAdvectTemporal);
-        advection.setTrackerSpatialScheme(mParms.mRenormSpatial);
-        advection.setTrackerTemporalScheme(mParms.mRenormTemporal);
-        advection.setNormCount(mParms.mNormCount);
-
-        if (mBoss.wasInterrupted()) return;
-
-        advection.advect(0, mParms.mTimeStep);
-    }
-
-
-    template<typename GridT>
-    void operator()(GridT& grid)
-    {
-        if (mBoss.wasInterrupted()) return;
-
-        if (mParms.mStaggered) process<GridT, openvdb::tools::StaggeredBoxSampler>(grid);
-        else process<GridT, openvdb::tools::BoxSampler>(grid);
-    }
-=======
 #if UT_MAJOR_VERSION_INT >= 16
 #define VDB_COMPILABLE_SOP 1
 #else
 #define VDB_COMPILABLE_SOP 0
 #endif
->>>>>>> 4eed5d97
 
 
 namespace hvdb = openvdb_houdini;
@@ -184,30 +92,6 @@
 protected:
     bool updateParmsFlags() override;
     void resolveObsoleteParms(PRM_ParmList*) override;
-<<<<<<< HEAD
-
-#if SESI_VERBIFY
-};
-
-class SOP_OpenVDB_AdvectCache : public SOP_VDBCacheOptions
-{
-public:
-	    SOP_OpenVDB_AdvectCache() 
-		{}
-    virtual ~SOP_OpenVDB_AdvectCache() {}
-
-protected:
-    virtual OP_ERROR	cookMySop(OP_Context &context);
-#else
-    // All one class in this case.
-#endif
-
-    OP_ERROR evalAdvectionParms(OP_Context&, AdvectionParms&);
-
-    template <typename VelocityGridT, bool StaggeredVelocity>
-    bool processGrids(AdvectionParms&, hvdb::Interrupter&);
-=======
->>>>>>> 4eed5d97
 };
 
 
@@ -531,47 +415,7 @@
 
 // Utilities
 
-<<<<<<< HEAD
-#if SESI_VERBIFY
-
-DEFINE_VERB_IMPLEMENTATION(SOP_OpenVDB_Advect, hdk_vdbadvectsdf, COOK_INPLACE);
-
-#define SOP_CLASS SOP_OpenVDB_AdvectCache
-
-#else
-
-#define SOP_CLASS SOP_OpenVDB_Advect
-
-#endif
-
-OP_ERROR
-SOP_CLASS::cookMySop(OP_Context& context)
-{
-    try {
-#if SESI_VERBIFY
-#else
-        hutil::ScopedInputLock lock(*this, context);
-        gdp->clearAndDestroy();
-        duplicateSourceStealable(0, context);
-#endif
-
-        // Evaluate UI parameters
-        AdvectionParms parms;
-        if (evalAdvectionParms(context, parms) >= UT_ERROR_ABORT) return error();
-
-        hvdb::Interrupter boss("Advecting level set");
-
-        if (parms.mStaggered) {
-            processGrids<openvdb::Vec3SGrid, true>(parms, boss);
-        } else {
-            processGrids<openvdb::Vec3SGrid, false>(parms, boss);
-        }
-
-        if (boss.wasInterrupted()) addWarning(SOP_MESSAGE, "Process was interrupted");
-        boss.end();
-=======
 namespace {
->>>>>>> 4eed5d97
 
 struct AdvectionParms {
     AdvectionParms()
@@ -602,13 +446,8 @@
 };
 
 
-<<<<<<< HEAD
-OP_ERROR
-SOP_CLASS::evalAdvectionParms(OP_Context& context, AdvectionParms& parms)
-=======
 template<class VelocityGridT>
 class AdvectOp
->>>>>>> 4eed5d97
 {
 public:
     AdvectOp(AdvectionParms& parms, const VelocityGridT& velGrid, hvdb::Interrupter& boss)
@@ -627,17 +466,11 @@
         openvdb::tools::LevelSetAdvection<GridT, FieldT, hvdb::Interrupter>
             advection(grid, field, &mBoss);
 
-<<<<<<< HEAD
-    evalString(str, "velGroup", 0, now);
-    const GA_PrimitiveGroup *velGroup =
-        matchGroup(*velGeo, str.toStdString());
-=======
         advection.setSpatialScheme(mParms.mAdvectSpatial);
         advection.setTemporalScheme(mParms.mAdvectTemporal);
         advection.setTrackerSpatialScheme(mParms.mRenormSpatial);
         advection.setTrackerTemporalScheme(mParms.mRenormTemporal);
         advection.setNormCount(mParms.mNormCount);
->>>>>>> 4eed5d97
 
         if (mBoss.wasInterrupted()) return;
 
@@ -664,16 +497,10 @@
 };
 
 
-<<<<<<< HEAD
-template <typename VelocityGridT, bool StaggeredVelocity>
-bool
-SOP_CLASS::processGrids(AdvectionParms& parms, hvdb::Interrupter& boss)
-=======
 template<typename VelocityGridT, bool StaggeredVelocity>
 inline bool
 processGrids(GU_Detail* gdp, AdvectionParms& parms, hvdb::Interrupter& boss,
     const std::function<void (const std::string&)>& warningCallback)
->>>>>>> 4eed5d97
 {
     using VolumeAdvection =
         openvdb::tools::VolumeAdvection<VelocityGridT, StaggeredVelocity, hvdb::Interrupter>;
