--- conflicted
+++ resolved
@@ -84,12 +84,7 @@
 
     parms.add(hutil::ParmFactory(PRM_STRING, "group", "Group")
         .setChoiceList(&hutil::PrimGroupMenuInput1)
-<<<<<<< HEAD
-        .setHelpText(
-            "Specify a subset of the input VDB grids to be processed\n"
-=======
         .setHelpText("Specify a subset of the input VDB grids to be processed\n"
->>>>>>> 903a803f
             "(scalar, floating-point grids only)"));
 
     parms.add(hutil::ParmFactory(PRM_FLT_J, "isovalue", "Isovalue")
