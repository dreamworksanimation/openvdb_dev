///////////////////////////////////////////////////////////////////////////
//
// Copyright (c) 2012-2017 DreamWorks Animation LLC
//
// All rights reserved. This software is distributed under the
// Mozilla Public License 2.0 ( http://www.mozilla.org/MPL/2.0/ )
//
// Redistributions of source code must retain the above copyright
// and license notice and the following restrictions and disclaimer.
//
// *     Neither the name of DreamWorks Animation nor the names of
// its contributors may be used to endorse or promote products derived
// from this software without specific prior written permission.
//
// THIS SOFTWARE IS PROVIDED BY THE COPYRIGHT HOLDERS AND CONTRIBUTORS
// "AS IS" AND ANY EXPRESS OR IMPLIED WARRANTIES, INCLUDING, BUT NOT
// LIMITED TO, THE IMPLIED WARRANTIES OF MERCHANTABILITY AND FITNESS FOR
// A PARTICULAR PURPOSE ARE DISCLAIMED. IN NO EVENT SHALL THE COPYRIGHT
// OWNER OR CONTRIBUTORS BE LIABLE FOR ANY INDIRECT, INCIDENTAL,
// SPECIAL, EXEMPLARY, OR CONSEQUENTIAL DAMAGES (INCLUDING, BUT NOT
// LIMITED TO, PROCUREMENT OF SUBSTITUTE GOODS OR SERVICES; LOSS OF USE,
// DATA, OR PROFITS; OR BUSINESS INTERRUPTION) HOWEVER CAUSED AND ON ANY
// THEORY OF LIABILITY, WHETHER IN CONTRACT, STRICT LIABILITY, OR TORT
// (INCLUDING NEGLIGENCE OR OTHERWISE) ARISING IN ANY WAY OUT OF THE USE
// OF THIS SOFTWARE, EVEN IF ADVISED OF THE POSSIBILITY OF SUCH DAMAGE.
// IN NO EVENT SHALL THE COPYRIGHT HOLDERS' AND CONTRIBUTORS' AGGREGATE
// LIABILITY FOR ALL CLAIMS REGARDLESS OF THEIR BASIS EXCEED US$250.00.
//
///////////////////////////////////////////////////////////////////////////
//
/// @file SOP_NodeVDB.cc
/// @author FX R&D OpenVDB team

#include "SOP_NodeVDB.h"

#include <houdini_utils/geometry.h>
//#ifdef OPENVDB_ENABLE_POINTS
#include <openvdb/points/PointDataGrid.h>
#include "PointUtils.h"
//#endif
#include "Utils.h"
#include "GEO_PrimVDB.h"
#include "GU_PrimVDB.h"
#include <GU/GU_Detail.h>
#include <GU/GU_PrimPoly.h>
#include <OP/OP_NodeInfoParms.h>
#include <PRM/PRM_Parm.h>
#include <PRM/PRM_Type.h>
#if (UT_VERSION_INT >= 0x0d000000) // 13.0 or later
#include <SOP/SOP_Cache.h> // for stealable
#endif
#include <UT/UT_InfoTree.h>
#include <tbb/mutex.h>
#include <memory>
#include <sstream>


namespace openvdb_houdini {

namespace node_info_text {

#if (UT_MAJOR_VERSION_INT < 14)
/// @brief The default information text returned for VDB grids when no
/// override for the grid type has been found
static void
defaultNodeSpecificInfoText(std::ostream& infoStr, const openvdb::GridBase& grid)
{
    const openvdb::Coord dim = grid.evalActiveVoxelDim();

    infoStr << " voxel size: " << grid.transform().voxelSize()[0] << ",";
    infoStr << " type: "<< grid.valueType() << ",";

    if (grid.activeVoxelCount() != 0) {
        infoStr << " dim: " << dim[0] << "x" << dim[1] << "x" << dim[2];
    } else {
        infoStr << " <empty>";
    }

    const openvdb::GridClass gClass = grid.getGridClass();
    if (openvdb::GRID_LEVEL_SET == gClass || openvdb::GRID_FOG_VOLUME == gClass) {
        infoStr <<" (" << grid.gridClassToMenuName(gClass) << ")";
    }
}
#endif


using Mutex = tbb::mutex;
using Lock = Mutex::scoped_lock;
// map of function callbacks to grid types
using ApplyGridSpecificInfoTextMap = std::map<openvdb::Name, ApplyGridSpecificInfoText>;

struct LockedInfoTextRegistry
{
    LockedInfoTextRegistry() {}
    ~LockedInfoTextRegistry() {}

    Mutex mMutex;
    ApplyGridSpecificInfoTextMap mApplyGridSpecificInfoTextMap;
};

// Declare this at file scope to ensure thread-safe initialization
static Mutex theInitInfoTextRegistryMutex;

// Global function for accessing the regsitry
static LockedInfoTextRegistry*
getInfoTextRegistry()
{
    Lock lock(theInitInfoTextRegistryMutex);

    static LockedInfoTextRegistry *registry = nullptr;

    if (registry == nullptr) {
#if defined(__ICC)
__pragma(warning(disable:1711)) // disable ICC "assignment to static variable" warnings
#endif
        registry = new LockedInfoTextRegistry();
#if defined(__ICC)
__pragma(warning(default:1711))
#endif
    }

    return registry;
}


void registerGridSpecificInfoText(const std::string&, ApplyGridSpecificInfoText);
ApplyGridSpecificInfoText getGridSpecificInfoText(const std::string&);


void
registerGridSpecificInfoText(const std::string& gridType, ApplyGridSpecificInfoText callback)
{
    LockedInfoTextRegistry *registry = getInfoTextRegistry();
    Lock lock(registry->mMutex);

    if(registry->mApplyGridSpecificInfoTextMap.find(gridType) !=
       registry->mApplyGridSpecificInfoTextMap.end()) return;

    registry->mApplyGridSpecificInfoTextMap[gridType] = callback;
}

/// @brief Return a pointer to a grid information function, or @c nullptr
///        if no specific function has been registered for the given grid type.
/// @note The defaultNodeSpecificInfoText() method is always returned prior to Houdini 14.
ApplyGridSpecificInfoText
getGridSpecificInfoText(const std::string& gridType)
{
    LockedInfoTextRegistry *registry = getInfoTextRegistry();
    Lock lock(registry->mMutex);

    const ApplyGridSpecificInfoTextMap::const_iterator iter =
        registry->mApplyGridSpecificInfoTextMap.find(gridType);

    if (iter == registry->mApplyGridSpecificInfoTextMap.end() || iter->second == nullptr) {
#if (UT_MAJOR_VERSION_INT >= 14)
        return nullptr; // Native prim info is sufficient
#else
        return &defaultNodeSpecificInfoText;
#endif
    }

    return iter->second;
}

} // namespace node_info_text


////////////////////////////////////////


SOP_NodeVDB::SOP_NodeVDB(OP_Network* net, const char* name, OP_Operator* op):
    SOP_Node(net, name, op)
{
#ifndef SESI_OPENVDB
    // Initialize the OpenVDB library
    openvdb::initialize();
    // Forward OpenVDB log messages to the UT_ErrorManager (for all SOPs).
    startLogForwarding(SOP_OPTYPE_ID);
#endif

//#ifdef OPENVDB_ENABLE_POINTS
    // Register grid-specific info text for Point Data Grids
    node_info_text::registerGridSpecificInfoText<openvdb::points::PointDataGrid>(
        &pointDataGridSpecificInfoText);
//#endif

    // Set the flag to draw guide geometry
    mySopFlags.setNeedGuide1(true);

    // We can use this to optionally draw the local data window?
    // mySopFlags.setNeedGuide2(true);
}


////////////////////////////////////////


const GA_PrimitiveGroup*
SOP_NodeVDB::matchGroup(GU_Detail& aGdp, const std::string& pattern)
{
    /// @internal Presumably, when a group name pattern matches multiple groups,
    /// a new group must be created that is the union of the matching groups,
    /// and therefore the detail must be non-const.  Since inputGeo() returns
    /// a const detail, we can't match groups in input details; however,
    /// we usually copy input 0 to the output detail, so we can in effect
    /// match groups from input 0 by matching them in the output instead.

    const GA_PrimitiveGroup* group = nullptr;
    if (!pattern.empty()) {
        // If a pattern was provided, try to match it.
#if (UT_MAJOR_VERSION_INT >= 15)
        group = parsePrimitiveGroups(pattern.c_str(), GroupCreator(&aGdp));
#else
        group = parsePrimitiveGroups(pattern.c_str(), &aGdp);
#endif
        if (!group) {
            // Report an error if the pattern didn't match.
            throw std::runtime_error(("Invalid group (" + pattern + ")").c_str());
        }
    }
    return group;
}


////////////////////////////////////////


#if (UT_MAJOR_VERSION_INT < 16)
void
SOP_NodeVDB::fillInfoTreeNodeSpecific(UT_InfoTree& tree, fpreal time)
{
    SOP_Node::fillInfoTreeNodeSpecific(tree, time);

    // Add the OpenVDB library version number to this node's
    // extended operator information.
    if (UT_InfoTree* child = tree.addChildBranch("OpenVDB")) {
        child->addColumnHeading("version");
        child->addProperties(openvdb::getLibraryVersionString());
    }
}
#else
void
SOP_NodeVDB::fillInfoTreeNodeSpecific(UT_InfoTree& tree, const OP_NodeInfoTreeParms& parms)
{
    SOP_Node::fillInfoTreeNodeSpecific(tree, parms);

    // Add the OpenVDB library version number to this node's
    // extended operator information.
    if (UT_InfoTree* child = tree.addChildMap("OpenVDB")) {
<<<<<<< HEAD
        child->addProperties("OpenVDB Version", openvdb::getLibraryVersionString());
=======
        child->addProperties("OpenVDB Version", openvdb::getLibraryAbiVersionString());
>>>>>>> f4e43fc7
    }
}
#endif


void
SOP_NodeVDB::getNodeSpecificInfoText(OP_Context &context, OP_NodeInfoParms &parms)
{
    SOP_Node::getNodeSpecificInfoText(context, parms);

#ifdef SESI_OPENVDB
    // Nothing needed since we will report it as part of native prim info
#else
    // Get a handle to the geometry.
    GU_DetailHandle gd_handle = getCookedGeoHandle(context);

   // Check if we have a valid detail handle.
    if(gd_handle.isNull()) return;

    // Lock it for reading.
    GU_DetailHandleAutoReadLock gd_lock(gd_handle);
    // Finally, get at the actual GU_Detail.
    const GU_Detail* tmp_gdp = gd_lock.getGdp();

    std::ostringstream infoStr;

    unsigned gridn = 0;

    for (VdbPrimCIterator it(tmp_gdp); it; ++it) {

        const openvdb::GridBase& grid = it->getGrid();

        node_info_text::ApplyGridSpecificInfoText callback =
            node_info_text::getGridSpecificInfoText(grid.type());
        if (callback) {
            // Note, the output string stream for every new grid is initialized with
            // its index and houdini primitive name prior to executing the callback
            const UT_String gridName = it.getPrimitiveName();

            infoStr << "  (" << it.getIndex() << ")";
            if(gridName.isstring()) infoStr << " name: '" << gridName << "',";


            (*callback)(infoStr, grid);

            infoStr<<"\n";

            ++gridn;
        }
    }

    if (gridn > 0) {
        std::ostringstream headStr;
        headStr << gridn << " Custom VDB grid" << (gridn == 1 ? "" : "s") << "\n";

        parms.append(headStr.str().c_str());
        parms.append(infoStr.str().c_str());
    }
#endif
}

OP_ERROR
SOP_NodeVDB::duplicateSourceStealable(const unsigned index,
    OP_Context& context, GU_Detail **pgdp, GU_DetailHandle& gdh, bool clean)
{

#if (UT_VERSION_INT >= 0x0d000000) // 13.0 or later

    // traverse upstream nodes, if unload is not possible, duplicate the source
    if (!isSourceStealable(index, context)) {
        duplicateSource(index, context, *pgdp, clean);
        unlockInput(index);
        return error();
    }

    // get the input GU_Detail handle and unlock the inputs
    GU_DetailHandle inputgdh = inputGeoHandle(index);

    unlockInput(index);
    SOP_Node *input = CAST_SOPNODE(getInput(index));

    if (!input) {
        addError(SOP_MESSAGE, "Invalid input SOP Node when attempting to unload.");
        return error();
    }

    // explicitly unload the data from the input SOP
    const bool unloadSuccessful = input->unloadData();

    // check if we only have one reference
    const bool soleReference = (inputgdh.getRefCount() == 1);

    // if the unload was unsuccessful or the reference count is not one, we fall back to
    // explicitly copying the input onto the gdp
    if (!(unloadSuccessful && soleReference)) {
        const GU_Detail *src = inputgdh.readLock();
        assert(src);
        if (src)  (*pgdp)->copy(*src);
        inputgdh.unlock(src);
        return error();
    }

    // release our old write lock on gdp (setup by cookMe())
    gdh.unlock(*pgdp);
    // point to the input's old gdp and setup a write lock
    gdh = inputgdh;
    *pgdp = gdh.writeLock();

#else // earlier than 13.0

    duplicateSource(index, context, *pgdp, clean);
    // inputs are unlocked to match SOP state in Houdini 13.0 or later functionality
    unlockInput(index);

#endif

    return error();
}


bool
SOP_NodeVDB::isSourceStealable(const unsigned index, OP_Context& context) const
{
#if (UT_VERSION_INT >= 0x0d000000) // 13.0 or later
    struct Local {
        static inline OP_Node* nextStealableInput(
            const unsigned idx, const fpreal now, const OP_Node* node)
        {
            OP_Node* input = node->getInput(idx);
            while (input) {
                OP_Node* passThrough = input->getPassThroughNode(now);
                if (!passThrough) break;
                input = passThrough;
            }
            return input;
        }
    }; // struct Local

    const fpreal now = context.getTime();

    for (OP_Node* node = Local::nextStealableInput(index, now, this); node != nullptr;
        node = Local::nextStealableInput(index, now, node))
    {
        // cont'd if it is a SOP_NULL.
        std::string opname = node->getName().toStdString().substr(0, 4);
        if (opname == "null") continue;

        // if the SOP is a cache SOP we don't want to try and alter its data without a deep copy
        if (dynamic_cast<SOP_Cache*>(node))  return false;

        if(node->getUnload() == true) return true;
        else  return false;
    }
#endif
    return false;
}


OP_ERROR
SOP_NodeVDB::duplicateSourceStealable(const unsigned index, OP_Context& context) {
#if (UT_VERSION_INT >= 0x0d000000) // 13.0 or later
    return this->duplicateSourceStealable(index, context, &gdp, myGdpHandle, true);
#else
    duplicateSource(index, context, gdp, true);
    // inputs are unlocked to match SOP state in Houdini 13.0 or later functionality
    unlockInput(index);
    return error();
#endif
}


////////////////////////////////////////


namespace {

void
createEmptyGridGlyph(GU_Detail& gdp, GridCRef grid)
{
    openvdb::Vec3R lines[6];

    lines[0].init(-0.5, 0.0, 0.0);
    lines[1].init( 0.5, 0.0, 0.0);
    lines[2].init( 0.0,-0.5, 0.0);
    lines[3].init( 0.0, 0.5, 0.0);
    lines[4].init( 0.0, 0.0,-0.5);
    lines[5].init( 0.0, 0.0, 0.5);

    const openvdb::math::Transform &xform = grid.transform();
    lines[0] = xform.indexToWorld(lines[0]);
    lines[1] = xform.indexToWorld(lines[1]);
    lines[2] = xform.indexToWorld(lines[2]);
    lines[3] = xform.indexToWorld(lines[3]);
    lines[4] = xform.indexToWorld(lines[4]);
    lines[5] = xform.indexToWorld(lines[5]);

    std::shared_ptr<GU_Detail> tmpGDP(new GU_Detail);

    UT_Vector3 color(0.1f, 1.0f, 0.1f);
    tmpGDP->addFloatTuple(GA_ATTRIB_POINT, "Cd", 3, GA_Defaults(color.data(), 3));

    GU_PrimPoly *poly;

    for (int i = 0; i < 6; i += 2) {
        poly = GU_PrimPoly::build(&*tmpGDP, 2, GU_POLY_OPEN);

        tmpGDP->setPos3(poly->getPointOffset(i % 2),
            UT_Vector3(float(lines[i][0]), float(lines[i][1]), float(lines[i][2])));

        tmpGDP->setPos3(poly->getPointOffset(i % 2 + 1),
            UT_Vector3(float(lines[i + 1][0]), float(lines[i + 1][1]), float(lines[i + 1][2])));
    }

    gdp.merge(*tmpGDP);
}

} // unnamed namespace


OP_ERROR
SOP_NodeVDB::cookMyGuide1(OP_Context& context)
{
#ifndef SESI_OPENVDB
    myGuide1->clearAndDestroy();
    UT_Vector3 color(0.1f, 0.1f, 1.0f);
    UT_Vector3 corners[8];

    // For each VDB primitive (with a non-null grid pointer) in the group...
    for (VdbPrimIterator it(gdp); it; ++it) {
        if (evalGridBBox(it->getGrid(), corners, /*expandHalfVoxel=*/true)) {
            houdini_utils::createBox(*myGuide1, corners, &color);
        } else {
            createEmptyGridGlyph(*myGuide1, it->getGrid());
        }
    }
#endif
    return SOP_Node::cookMyGuide1(context);
}


////////////////////////////////////////


openvdb::Vec3f
SOP_NodeVDB::evalVec3f(const char *name, fpreal time) const
{
    return openvdb::Vec3f(float(evalFloat(name, 0, time)),
                          float(evalFloat(name, 1, time)),
                          float(evalFloat(name, 2, time)));
}

openvdb::Vec3R
SOP_NodeVDB::evalVec3R(const char *name, fpreal time) const
{
    return openvdb::Vec3R(evalFloat(name, 0, time),
                          evalFloat(name, 1, time),
                          evalFloat(name, 2, time));
}

openvdb::Vec3i
SOP_NodeVDB::evalVec3i(const char *name, fpreal time) const
{
    using ValueT = openvdb::Vec3i::value_type;
    return openvdb::Vec3i(static_cast<ValueT>(evalInt(name, 0, time)),
                          static_cast<ValueT>(evalInt(name, 1, time)),
                          static_cast<ValueT>(evalInt(name, 2, time)));
}

openvdb::Vec2R
SOP_NodeVDB::evalVec2R(const char *name, fpreal time) const
{
    return openvdb::Vec2R(evalFloat(name, 0, time),
                          evalFloat(name, 1, time));
}

openvdb::Vec2i
SOP_NodeVDB::evalVec2i(const char *name, fpreal time) const
{
    using ValueT = openvdb::Vec2i::value_type;
    return openvdb::Vec2i(static_cast<ValueT>(evalInt(name, 0, time)),
                          static_cast<ValueT>(evalInt(name, 1, time)));
}


////////////////////////////////////////


void
SOP_NodeVDB::resolveRenamedParm(PRM_ParmList& obsoleteParms,
    const char* oldName, const char* newName)
{
    PRM_Parm* parm = obsoleteParms.getParmPtr(oldName);
    if (parm && !parm->isFactoryDefault()) {
        if (this->hasParm(newName)) {
            this->getParm(newName).copyParm(*parm);
        }
    }
}


////////////////////////////////////////


namespace {

/// @brief OpPolicy for OpenVDB operator types at SESI
class SESIOpenVDBOpPolicy: public houdini_utils::OpPolicy
{
public:
    std::string getName(const houdini_utils::OpFactory&, const std::string& english) override
    {
        UT_String s(english);
        // Lowercase
        s.toLower();
        // Remove non-alphanumeric characters from the name.
        s.forceValidVariableName();
        std::string name = s.toStdString();
        // Remove spaces and underscores.
        name.erase(std::remove(name.begin(), name.end(), ' '), name.end());
        name.erase(std::remove(name.begin(), name.end(), '_'), name.end());
        return name;
    }

    /// @brief OpenVDB operators of each flavor (SOP, POP, etc.) share
    /// an icon named "SOP_OpenVDB", "POP_OpenVDB", etc.
    std::string getIconName(const houdini_utils::OpFactory& factory) override
    {
        return factory.flavorString() + "_OpenVDB";
    }
};


/// @brief OpPolicy for OpenVDB operator types at DWA
class DWAOpenVDBOpPolicy: public houdini_utils::DWAOpPolicy
{
public:
    /// @brief OpenVDB operators of each flavor (SOP, POP, etc.) share
    /// an icon named "SOP_OpenVDB", "POP_OpenVDB", etc.
    std::string getIconName(const houdini_utils::OpFactory& factory) override
    {
        return factory.flavorString() + "_OpenVDB";
    }
};


#ifdef SESI_OPENVDB
using OpenVDBOpPolicy = SESIOpenVDBOpPolicy;
#else
using OpenVDBOpPolicy = DWAOpenVDBOpPolicy;
#endif // SESI_OPENVDB

} // unnamed namespace


OpenVDBOpFactory::OpenVDBOpFactory(
    const std::string& english,
    OP_Constructor ctor,
    houdini_utils::ParmList& parms,
    OP_OperatorTable& table,
    houdini_utils::OpFactory::OpFlavor flavor):
    houdini_utils::OpFactory(OpenVDBOpPolicy(), english, ctor, parms, table, flavor)
{
}

} // namespace openvdb_houdini

// Copyright (c) 2012-2017 DreamWorks Animation LLC
// All rights reserved. This software is distributed under the
// Mozilla Public License 2.0 ( http://www.mozilla.org/MPL/2.0/ )<|MERGE_RESOLUTION|>--- conflicted
+++ resolved
@@ -247,11 +247,7 @@
     // Add the OpenVDB library version number to this node's
     // extended operator information.
     if (UT_InfoTree* child = tree.addChildMap("OpenVDB")) {
-<<<<<<< HEAD
-        child->addProperties("OpenVDB Version", openvdb::getLibraryVersionString());
-=======
         child->addProperties("OpenVDB Version", openvdb::getLibraryAbiVersionString());
->>>>>>> f4e43fc7
     }
 }
 #endif
