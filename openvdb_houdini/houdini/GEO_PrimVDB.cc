--- conflicted
+++ resolved
@@ -56,15 +56,10 @@
 
 #include <UT/UT_Debug.h>
 #include <UT/UT_Defines.h>
-<<<<<<< HEAD
 #include <UT/UT_EnvControl.h>
-=======
-
 #if (UT_VERSION_INT >= 0x0d00023d) // 13.0.573 or later
-#include <UT/UT_EnvControl.h>
 #include <UT/UT_FSATable.h>
 #else
->>>>>>> 903a803f
 #include <UT/UT_FSA.h>
 #endif
 
@@ -1093,19 +1088,10 @@
 static fpreal
 geoEvaluateVDB(const GEO_PrimVDB *vdb, const UT_Vector3 &pos)
 {
-<<<<<<< HEAD
-    UTvdbReturnScalarType(vdb->getStorageType(),
-			  geo_sampleGrid, vdb->getGrid(), pos);
-    if (vdb->getStorageType() == UT_VDB_BOOL)
-    {
-	return geo_sampleGrid<openvdb::BoolGrid>(
-		    UTvdbGridCast<openvdb::BoolGrid>(vdb->getGrid()), pos);
-=======
     UTvdbReturnScalarType(vdb->getStorageType(), geo_sampleGrid, vdb->getGrid(), pos);
     if (vdb->getStorageType() == UT_VDB_BOOL) {
         return geo_sampleGrid<openvdb::BoolGrid>(
             UTvdbGridCast<openvdb::BoolGrid>(vdb->getGrid()), pos);
->>>>>>> 903a803f
     }
     return 0;
 }
@@ -2560,10 +2546,7 @@
     return vdbJSON();
 }
 
-<<<<<<< HEAD
-=======
-
->>>>>>> 903a803f
+
 // This method is called by multiple places internally in Houdini.
 static void
 geoSetVDBStreamCompression(openvdb::io::Stream& vos, bool backwards_compatible)
@@ -2572,19 +2555,12 @@
     // sets and fog volumes well.
     uint32_t compression = openvdb::io::COMPRESS_ACTIVE_MASK;
     // Enable blosc compression unless we want it to be backwards compatible.
-<<<<<<< HEAD
-    if (vos.hasBloscCompression() && !backwards_compatible)
-	compression |= openvdb::io::COMPRESS_BLOSC;
-    vos.setCompression(compression);
-}
-=======
     if (vos.hasBloscCompression() && !backwards_compatible) {
         compression |= openvdb::io::COMPRESS_BLOSC;
     }
     vos.setCompression(compression);
 }
 
->>>>>>> 903a803f
 
 bool
 GEO_PrimVDB::saveVDB(UT_JSONWriter &w) const
@@ -2602,17 +2578,12 @@
 	openvdb::io::Stream vos(os);
 	openvdb::MetaMap meta;
 
-<<<<<<< HEAD
-	geoSetVDBStreamCompression(
-	    vos, UT_EnvControl::getInt(ENV_HOUDINI13_VOLUME_COMPATIBILITY));
-=======
 #if (UT_VERSION_INT >= 0x0d00023d) // 13.0.573 or later
     geoSetVDBStreamCompression(vos,
         UT_EnvControl::getInt(ENV_HOUDINI13_VOLUME_COMPATIBILITY));
 #else
     geoSetVDBStreamCompression(vos, /*backwards_compatible*/true);
 #endif
->>>>>>> 903a803f
 
 	// Visual C++ requires a default meta object declared on the stack
 	vos.write(grids, meta);
@@ -2890,10 +2861,6 @@
     wireVertex(v, ppt ? ppt->getMapOffset() : GA_INVALID_OFFSET);
 #endif
     vertex_wrangler.copyAttributeValues(v, src->fastVertexOffset(0));
-<<<<<<< HEAD
-
-=======
->>>>>>> 903a803f
     myVis = src->myVis;
 }
 
@@ -2926,10 +2893,6 @@
 	    src_points.indexFromOffset(src->vertexPoint(0)) + basept);
     wireVertex(v, ppt);
     vertex_wrangler.copyAttributeValues(v, src->fastVertexOffset(0));
-<<<<<<< HEAD
-
-=======
->>>>>>> 903a803f
     myVis = src->myVis;
 }
 #endif
@@ -3088,10 +3051,6 @@
 		wranglers.getVertex().copyAttributeValues(v, fastVertexOffset(i));
 	    }
 	}
-<<<<<<< HEAD
-
-=======
->>>>>>> 903a803f
         vdb->myVis = myVis;
     }
     return clone;
