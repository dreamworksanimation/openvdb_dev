///////////////////////////////////////////////////////////////////////////
//
// Copyright (c) 2012-2014 DreamWorks Animation LLC
//
// All rights reserved. This software is distributed under the
// Mozilla Public License 2.0 ( http://www.mozilla.org/MPL/2.0/ )
//
// Redistributions of source code must retain the above copyright
// and license notice and the following restrictions and disclaimer.
//
// *     Neither the name of DreamWorks Animation nor the names of
// its contributors may be used to endorse or promote products derived
// from this software without specific prior written permission.
//
// THIS SOFTWARE IS PROVIDED BY THE COPYRIGHT HOLDERS AND CONTRIBUTORS
// "AS IS" AND ANY EXPRESS OR IMPLIED WARRANTIES, INCLUDING, BUT NOT
// LIMITED TO, THE IMPLIED WARRANTIES OF MERCHANTABILITY AND FITNESS FOR
// A PARTICULAR PURPOSE ARE DISCLAIMED. IN NO EVENT SHALL THE COPYRIGHT
// OWNER OR CONTRIBUTORS BE LIABLE FOR ANY INDIRECT, INCIDENTAL,
// SPECIAL, EXEMPLARY, OR CONSEQUENTIAL DAMAGES (INCLUDING, BUT NOT
// LIMITED TO, PROCUREMENT OF SUBSTITUTE GOODS OR SERVICES; LOSS OF USE,
// DATA, OR PROFITS; OR BUSINESS INTERRUPTION) HOWEVER CAUSED AND ON ANY
// THEORY OF LIABILITY, WHETHER IN CONTRACT, STRICT LIABILITY, OR TORT
// (INCLUDING NEGLIGENCE OR OTHERWISE) ARISING IN ANY WAY OUT OF THE USE
// OF THIS SOFTWARE, EVEN IF ADVISED OF THE POSSIBILITY OF SUCH DAMAGE.
// IN NO EVENT SHALL THE COPYRIGHT HOLDERS' AND CONTRIBUTORS' AGGREGATE
// LIABILITY FOR ALL CLAIMS REGARDLESS OF THEIR BASIS EXCEED US$250.00.
//
///////////////////////////////////////////////////////////////////////////

/*
 * PROPRIETARY INFORMATION.  This software is proprietary to
 * Side Effects Software Inc., and is not to be reproduced,
 * transmitted, or disclosed in any way without written permission.
 *
 * Produced by:
 *	Jeff Lait
 *	Side Effects Software Inc
 *	477 Richmond Street West
 *	Toronto, Ontario
 *	Canada   M5V 3E7
 *	416-504-9876
 *
 * NAME:	GEO_PrimVDB.C ( GEO Library, C++)
 *
 * COMMENTS:	Base class for vdbs.
 */

#include <UT/UT_Version.h>
#if (UT_VERSION_INT < 0x0c050157) // earlier than 12.5.343

#include "GEO_PrimVDB.h"

#include <SYS/SYS_AtomicPtr.h>
#include <SYS/SYS_Math.h>

#include <UT/UT_Debug.h>
#include <UT/UT_Defines.h>
#include <UT/UT_EnvControl.h>
#include <UT/UT_FSA.h>
#include <UT/UT_IStream.h>
#include <UT/UT_JSONParser.h>
#include <UT/UT_JSONValue.h>
#include <UT/UT_JSONWriter.h>
#include <UT/UT_Matrix.h>
#include <UT/UT_MatrixSolver.h>
#include <UT/UT_ScopedPtr.h>
#include <UT/UT_SparseArray.h>
#include <UT/UT_StackTrace.h>
#include <UT/UT_SysClone.h>
#include "UT_VDBUtils.h"
#include <UT/UT_Vector.h>
#include <UT/UT_Version.h>
#include <UT/UT_XformOrder.h>

#include <GA/GA_AttributeRefMap.h>
#include <GA/GA_AttributeRefMapDestHandle.h>
#include <GA/GA_Defragment.h>
#include <GA/GA_ElementWrangler.h>
#if (UT_VERSION_INT >= 0x0c010048) // 12.1.72 or later
#include <GA/GA_IntrinsicMacros.h>
#endif
#include <GA/GA_MergeMap.h>
#include <GA/GA_PrimitiveJSON.h>
#include <GA/GA_RangeMemberQuery.h>
#include <GA/GA_SaveMap.h>
#include <GA/GA_WeightedSum.h>
#include <GA/GA_WorkVertexBuffer.h>

#include <GEO/GEO_Detail.h>
#include <GEO/GEO_PrimType.h>
#include <GEO/GEO_PrimVolume.h>
#include <GEO/GEO_AttributeHandleList.h>
#include <GEO/GEO_WorkVertexBuffer.h>

#include <openvdb/io/Stream.h>
#include <openvdb/math/Maps.h>
#include <openvdb/tools/Interpolation.h>
#include <openvdb/tools/LevelSetMeasure.h>
#include <openvdb/tools/VectorTransformer.h>

#include <boost/make_shared.hpp>
#include <boost/shared_ptr.hpp>


#if (UT_VERSION_INT < 0x0c0100B6) // earlier than 12.1.182
static bool
geo_JVDBError(UT_JSONParser &p, const GA_Primitive *prim, const char *m)
{
    p.addFatal("Error loading %s: %s", prim->getTypeName(), m);
    return false;
}
#endif

#if (UT_VERSION_INT < 0x0c010048) // earlier than 12.1.72
GA_IntrinsicManager::Registrar
GEO_PrimVDB::registerIntrinsics(GA_PrimitiveDefinition &defn)
{
    ///defn.setMergeConstructor(&gaPrimitiveMergeConstructor);
    return GEO_Primitive::registerIntrinsics(defn);
}
#endif


GEO_PrimVDB::UniqueId
GEO_PrimVDB::nextUniqueId()
{
    static AtomicUniqueId	theUniqueId;
    return static_cast<UniqueId>(theUniqueId.add(1));
}


GEO_PrimVDB::GEO_PrimVDB(GEO_Detail *d, GA_Offset offset)
    : GEO_Primitive(d, offset)
    , myGridAccessor()
    , myVis(GEO_VOLUMEVIS_SMOKE, /*iso*/0.0, /*density*/1.0)
    , myUniqueId(GEO_PrimVDB::nextUniqueId())
    , myTreeUniqueId(GEO_PrimVDB::nextUniqueId())
    , myMetadataUniqueId(GEO_PrimVDB::nextUniqueId())
    , myTransformUniqueId(GEO_PrimVDB::nextUniqueId())
{
    myVertex = allocateVertex();
#if (UT_VERSION_INT < 0x0c050000) // earlier than 12.5.0
    myStashedState = false;
    if (d) d->addVolumeRef();
#endif
}

GEO_PrimVDB::GEO_PrimVDB(const GA_MergeMap &map, GA_Detail &detail,
                         GA_Offset offset, const GEO_PrimVDB &src_prim)
    : GEO_Primitive(static_cast<GEO_Detail *>(&detail), offset)
    , myVis(src_prim.myVis)
{
    myUniqueId.exchange(src_prim.getUniqueId());

    if (map.isIdentityMap(GA_ATTRIB_VERTEX))
    {
    	myVertex = src_prim.myVertex;
    }
    else
    {
	GA_Offset sidx = src_prim.myVertex; // Get source index
	myVertex = map.mapDestFromSource(GA_ATTRIB_VERTEX, sidx);
    }
#if (UT_VERSION_INT < 0x0c050000) // earlier than 12.5.0
    myStashedState = false;
    static_cast<GEO_Detail &>(detail).addVolumeRef();
#endif

    copyGridFrom(src_prim); // makes a shallow copy
}

GEO_PrimVDB::~GEO_PrimVDB()
{
    if (GAisValid(myVertex))
	destroyVertex(myVertex);
#if (UT_VERSION_INT < 0x0c050000) // earlier than 12.5.0
    if (!myStashedState && getParent())
	getParent()->delVolumeRef();
#endif
}

void
GEO_PrimVDB::clearForDeletion()
{
    myVertex = GA_INVALID_OFFSET;
    GEO_Primitive::clearForDeletion();
}

#if (UT_VERSION_INT >= 0x0d000000) // 13.0 or later
void
GEO_PrimVDB::stashed(bool beingstashed, GA_Offset offset)
{
    // NB: Base class must be unstashed before we can call allocateVertex().
    GEO_Primitive::stashed(beingstashed, offset);
    myVertex = beingstashed ? GA_INVALID_OFFSET : allocateVertex();
#else
void
GEO_PrimVDB::stashed(int onoff, GA_Offset offset)
{
#if (UT_VERSION_INT < 0x0c050000) // earlier than 12.5.0
    if (getParent())
    {
	if (onoff)
	    getParent()->delVolumeRef();
	else
	    getParent()->addVolumeRef();
    }
    myStashedState = (onoff != 0);
#endif
    // NB: Base class must be unstashed before we can call allocateVertex().
    GEO_Primitive::stashed(onoff, offset);
    myVertex = onoff ? GA_INVALID_OFFSET : allocateVertex();
#endif
    // Set our internal state to default
    myVis = GEO_VolumeOptions(GEO_VOLUMEVIS_SMOKE, /*iso*/0.0, /*density*/1.0);
}

bool
GEO_PrimVDB::evaluatePointRefMap(GA_Offset result_vtx,
    GA_AttributeRefMap &map,
    fpreal /*u*/, fpreal /*v*/,
    uint /*du*/, uint /*dv*/) const
{
    map.copyValue(GA_ATTRIB_VERTEX, result_vtx,
		  GA_ATTRIB_VERTEX, getVertexOffset(0));
    return true;
}

// Houdini assumes that the depth scaling of the frustum is being done in the
// linear part of the NonlinearFrustumMap. This method ensures that if the
// grid has a frustum depth not equal to 1, then it returns an equivalent map
// which does.
static openvdb::math::NonlinearFrustumMap::ConstPtr
geoStandardFrustumMapPtr(const GEO_PrimVDB &vdb)
{
    using namespace openvdb::math;
    using openvdb::Vec3d;

    const Transform &transform = vdb.getGrid().transform();
    UT_ASSERT(transform.baseMap()->isType<NonlinearFrustumMap>());
    NonlinearFrustumMap::ConstPtr
	frustum_map = transform.constMap<NonlinearFrustumMap>();

    // If the depth is already 1, then just return the original
    OPENVDB_NO_FP_EQUALITY_WARNING_BEGIN
    if (frustum_map->getDepth() == 1.0)
	return frustum_map;
    OPENVDB_NO_FP_EQUALITY_WARNING_END

    AffineMap secondMap = frustum_map->secondMap();
    secondMap.accumPreScale(Vec3d(1, 1, frustum_map->getDepth()));
    return NonlinearFrustumMap::ConstPtr(
	    new NonlinearFrustumMap(frustum_map->getBBox(),
				    frustum_map->getTaper(),
				    /*depth*/1.0, secondMap.copy()));
}

// The returned space's fromVoxelSpace() method will convert 0-1
// coordinates over the bbox extents to world space (and vice versa for
// toVoxelSpace()).
GEO_PrimVolumeXform
GEO_PrimVDB::getSpaceTransform(const UT_BoundingBoxD &bbox) const
{
    using namespace openvdb;
    using namespace openvdb::math;
    using openvdb::Vec3d;
    using openvdb::Mat4d;

    MapBase::ConstPtr	base_map = getGrid().transform().baseMap();
    BBoxd		active_bbox(UTvdbConvert(bbox.minvec()),
				    UTvdbConvert(bbox.maxvec()));
    UT_Matrix4D		transform(1.0); // identity
    fpreal		new_taper(1.0); // no taper default

    // If the active_bbox is empty(), we do not want to produce a singular
    // matrix.
    if (active_bbox.empty())
    {
	if (base_map->isType<NonlinearFrustumMap>())
	{
	    // Ideally, we use getFrustumBounds() here but it returns the
	    // wrong type.
	    const NonlinearFrustumMap& frustum_map =
		*getGrid().transform().constMap<NonlinearFrustumMap>();
	    active_bbox = frustum_map.getBBox();
	    active_bbox.translate(Vec3d(+0.5));
	}
	else
	{
	    // Use a single voxel from index origin to act as a pass-through
	    active_bbox = BBoxd(Vec3d(0.0), 1.0);
	}
    }

    // Shift the active_bbox by half a voxel to account for the fact that
    // UT_VoxelArray's index coordinates are cell-centred while grid indices
    // are cell edge-aligned.
    active_bbox.translate(Vec3d(-0.5));

    if (base_map->isType<NonlinearFrustumMap>())
    {
	// NOTES:
	// - VDB's nonlinear frustum goes from index-space to world-space in
	//   two steps:
	//	1. From index-space to NDC space where we have [-0.5,+0.5] XY
	//	   on the Z=0 plane, tapered outwards to to the Z=1 plane
	//	   (where depth=1).
	//	2. Then the base_map->secondMap() is applied to convert it
	//	   into world-space.
	// - Our goal is to come up with an equivalent transform which goes
	//   from [-1,+1] unit-space to world-space, matching GEO_PrimVDB's
	//   node-centred samples with GEO_PrimVolume's cell-centered samples.

	NonlinearFrustumMap::ConstPtr map_ptr = geoStandardFrustumMapPtr(*this);
	const NonlinearFrustumMap& frustum_map = *map_ptr;

	// Math below only handles NonlinearFrustumMap's with a depth of 1.
	UT_ASSERT(frustum_map.getDepth() == 1);

	BBoxd	    frustum_bbox = frustum_map.getBBox();
	UT_Vector3D frustum_size(UTvdbConvert(frustum_bbox.extents()));
	UT_Vector3D inv_frustum_size = 1.0 / frustum_size;

	// Find active_bbox in the 1 by 1 -> taper by taper frustum
	UT_Vector3D active_size(UTvdbConvert(active_bbox.extents()));
	UT_Vector3D offset_uniform =
	    UTvdbConvert(active_bbox.min() - frustum_bbox.min())
		* inv_frustum_size;
	UT_Vector3  scale = active_size * inv_frustum_size;

	// Compute the z coordinates of 'active_bbox' in the
	// 0-1 space (normed to the frustum size)
	fpreal z_min = offset_uniform.z();
	fpreal z_max = offset_uniform.z() + scale.z();

	// We need a new taper since active_bbox might have a different
	// near/far plane ratio. The mag values are calculated using VDB's
	// taper function but then we divide min by max because Houdini's taper
	// ratio is inversed.
	fpreal frustum_taper = frustum_map.getTaper();
	fpreal gamma = 1.0/frustum_taper - 1.0;
	fpreal mag_min = 1 + gamma * z_min;
	fpreal mag_max = 1 + gamma * z_max;
	new_taper = mag_min / mag_max;

	// xform will go from 0-1 voxel space to the tapered, near=1x1 frustum
	UT_Matrix4D xform(1);
	xform.scale(mag_min, mag_min, 1.0);

	xform.scale(0.5, 0.5, 0.5);
	xform.scale(scale.x(), scale.y(), scale.z());

	// Scale our correctly tapered box
	// Offset the correctly scaled and tapered box into the right xy
	// position.
	OPENVDB_NO_FP_EQUALITY_WARNING_BEGIN
	if (gamma != 0.0)
	OPENVDB_NO_FP_EQUALITY_WARNING_END
	{
	    // Scale by the inverse of the taper since NonlinearFrustumMap
	    // creates tapers in the -z direction (a positive taper will
	    // increase the ratio of the near / far) but only scales the far
	    // face (effectively, the +z face is scaled by 1 / taper and
	    // the -z face is kept at 1.0)
	    xform.scale(1.0 / new_taper, 1.0 / new_taper, 1.0);

	    // The distance from the near plane that the tapered frustum sides
	    // meet ie. the position of the z-plane that gets mapped to 0 in
	    // the taper map
	    fpreal z_i = 1.0 / gamma;
	    xform.translate(0, 0, z_i + z_min + 0.5 * scale.z());

	    // Compute the shear: it is the offset on the near plane of the
	    // current frustum to where we want it to be
	    UT_Vector3D frustum_center(0.5*frustum_size);
	    UT_Vector3D active_center(0.5*active_size);
	    // The current active_bbox position
	    UT_Vector3D bbox_offset = frustum_center - active_center;
	    // Compute the offset to the real position. We add back half-voxel
	    // so that the reference base is at the old min
	    UT_Vector3D shear = UTvdbConvert(active_bbox.min() + Vec3d(0.5))
				    - bbox_offset;
	    shear *= inv_frustum_size;
	    shear /= z_i;
	    xform.shear(0, shear.x(), shear.y());

	    // Translate ourselves back so that the tapered plane of
	    // frustum_bbox is at 0
	    xform.translate(0, 0, -z_i);
	}
	else
	{
	    // Translate bottom corner of box to (0,0,0)
	    xform.translate(-0.5, -0.5, 0.0);
	    xform.translate(0.5*scale.x(), 0.5*scale.y(), 0.5*scale.z());
	    xform.translate(offset_uniform.x(),
			    offset_uniform.y(),
			    offset_uniform.z());
	}

	// `transform` now brings us from a tapered (1*y/x) box to world space,
	// We want to go from a tapered, near=1x1 frustum to world space, so
	// prescale by the aspect
	fpreal aspect = frustum_bbox.extents().y() / frustum_bbox.extents().x();
	xform.scale(1.0, aspect, 1.0);

	Mat4d mat4 = frustum_map.secondMap().getMat4();
	transform = xform * UTvdbConvert(mat4);
    }
    else
    {
	// NOTES:
	// - VDB's grid transform goes from index-space to world-space.
	// - Our goal is to come up with an equivalent transform which goes
	//   from [-1,+1] unit-space to world-space, matching GEO_PrimVDB's
	//   node-centred samples with GEO_PrimVolume's cell-centered samples.
	//   (NOTE: fromVoxelSpace() converts from [0,+1] to [-1,+1])

	// Create transform which converts [-1,+1] unit-space to [0,+1] 
	transform.translate(1.0, 1.0, 1.0);
	transform.scale(0.5, 0.5, 0.5);

	// Go from the [0,1] volume space, to [min,max] where
	// min and max are in the vdb index space. Note that UT_VoxelArray
	// doesn't support negative coordinates which is why we need to shift
	// the index origin to the bbox min.
	transform.scale(active_bbox.extents().x(),
			active_bbox.extents().y(),
			active_bbox.extents().z());
	transform.translate(active_bbox.min().x(),
			    active_bbox.min().y(),
			    active_bbox.min().z());

	// Post-multiply by the affine map which converts index to world space
	transform = transform * UTvdbConvert(base_map->getAffineMap()->getMat4());
    }

    UT_Vector3 translate;
    transform.getTranslates(translate);

    GEO_PrimVolumeXform result;
    result.myXform = transform;
    result.myCenter = translate;

    OPENVDB_NO_FP_EQUALITY_WARNING_BEGIN
    result.myHasTaper = (new_taper != 1.0);
    OPENVDB_NO_FP_EQUALITY_WARNING_END

    transform.invert();
    result.myInverseXform = transform;

    result.myTaperX = new_taper;
    result.myTaperY = new_taper;

    return result;
}

// Return a GEO_PrimVolumeXform which maps [-0.5,+0.5] Houdini voxel space
// coordinates over the VDB's active voxel bbox into world space.
GEO_PrimVolumeXform
GEO_PrimVDB::getSpaceTransform() const
{
    const openvdb::CoordBBox bbox = getGrid().evalActiveVoxelBoundingBox();
    return getSpaceTransform(UTvdbConvert(bbox));
}

bool
GEO_PrimVDB::conditionMatrix(UT_Matrix4D &mat4)
{
    // This tolerance is just one factor larger than what
    // AffineMap::updateAcceleration() uses to ensure that we never trigger the
    // exception.
    const double tol = 4.0 * openvdb::math::Tolerance<double>::value();
    const double min_diag = SYScbrt(tol);
    if (!SYSequalZero(mat4.determinant3(), tol))
	return false;

    UT_MatrixSolverD solver;
    UT_Matrix3D mat3(mat4);
    const int N = 3;
    UT_MatrixD m(1,N, 1,N), v(1,N, 1,N), diag(1,N, 1,N), tmp(1,N, 1,N);
    UT_VectorD w(1,N);

    m.setSubmatrix3(1, 1, mat3);
    if (!solver.SVDDecomp(m, w, v))
    {
	// Give up and return a scale matrix as small as possible
	mat4.identity();
	mat4.scale(min_diag, min_diag, min_diag);
    }
    else
    {
	v.transpose(tmp);
	v = tmp;
	diag.makeIdentity();
	for (int i = 1; i <= N; i++)
	    diag(i,i) = SYSmax(min_diag, w(i));
	m.postMult(diag, tmp);
	tmp.postMult(v, m);
	m.getSubmatrix3(mat3, 1, 1);
	mat4 = mat3;
    }
    return true;
}

// All AffineMap creation must to through this to avoid crashes when passing
// singular matrices into OpenVDB
template<typename T>
static boost::shared_ptr<T>
geoCreateAffineMap(const UT_Matrix4D& mat4)
{
    using namespace openvdb::math;

    boost::shared_ptr<T> transform;
    UT_Matrix4D new_mat4(mat4);
    (void) GEO_PrimVDB::conditionMatrix(new_mat4);
    try
    {
	transform.reset(new AffineMap(UTvdbConvert(new_mat4)));
    }
    catch (openvdb::ArithmeticError &)
    {
	UT_ASSERT(!"Failed to create affine map");
	transform.reset(new AffineMap());
    }
    return transform;
}

// All calls to createLinearTransform with a matrix4 must to through this to
// avoid crashes when passing singular matrices into OpenVDB
static openvdb::math::Transform::Ptr
geoCreateLinearTransform(const UT_Matrix4D& mat4)
{
    using namespace openvdb::math;
    return Transform::Ptr(new Transform(geoCreateAffineMap<MapBase>(mat4)));
}

void 		 
GEO_PrimVDB::setSpaceTransform(
	const GEO_PrimVolumeXform &space,
	const UT_Vector3R &resolution,
	bool force_taper)
{
    using namespace openvdb;
    using namespace openvdb::math;
    using openvdb::Vec3d;

    // VDB's nonlinear frustum goes from index-space to world-space in
    // two steps:
    //	1. From index-space to NDC space where we have [-0.5,+0.5] XY
    //	   on the Z=0 plane, tapered outwards to to the Z=1 plane
    //	   (where depth=1).
    //	2. Then the base_map->secondMap() is applied to convert it
    //	   into world-space.
    // On the other hand, 'space' converts from [-1,+1] space over the given
    // resolution into world-space.
    //
    // Our goal is to come up with an equivalent NonlinearTransformMap of
    // 'space' which converts from index space to world-space, matching
    // GEO_PrimVDB's node-centred samples with GEO_PrimVolume's cell-centered
    // samples.

    Transform::Ptr xform;

    if (force_taper || space.myHasTaper)
    {
	// VDB only supports a single taper value so use average of the two
	fpreal taper = 0.5*(space.myTaperX + space.myTaperY);

	// Create a matrix which goes from vdb's post-taper XY(-0.5,+0.5) space
	// to [-1,1] space so that we can post-multiply by space's transform to
	// get into world-space.
	//
	// NonlinearFrustumMap use's 1/taper as it's taper value, going from
	// Z=0 to Z=1. So we first scale it by the taper to undo this.
	UT_Matrix4D transform(1.0);
	transform.scale(taper, taper, 1.0);
	// Account for aspect ratio
	transform.scale(1.0, resolution.x() / resolution.y(), 1.0);
	// We now go from XY(-0.5,+0.5)/Z(0,1) to XY(-1,+1)/Z(2)
	transform.scale(2.0, 2.0, 2.0);
	// Translate into [-1,+1] on all axes by centering the Z axis
	transform.translate(0.0, 0.0, -1.0);

	// Now apply the space's linear transform
	UT_Matrix4D linear;
	linear = space.myXform; // convert UT_Matrix3 to UT_Matrix4
	transform *= linear;
	transform.translate(
		    space.myCenter.x(), space.myCenter.y(), space.myCenter.z());

	// In order to get VDB to match Houdini, we create a frustum map using
	// Houdini's bbox, so we offset by -0.5 voxel in order taper the
	// Houdini bbox in VDB index space.  This allows us to align Houdini's
	// cell-centered samples with VDB node-centered ones.
	BBoxd bbox(Vec3d(0.0), UTvdbConvert(resolution));
	bbox.translate(Vec3d(-0.5));

	// Build a NonlinearFrustumMap from this
	MapBase::Ptr affine_map(geoCreateAffineMap<MapBase>(transform));
	xform.reset(new Transform(MapBase::Ptr(
	    new NonlinearFrustumMap(bbox, taper, /*depth*/1.0, affine_map))));
    }
    else // optimize for a linear transform if we have no taper
    {
	// NOTES:
	// - Houdini's transform goes from [-1,+1] unit-space to world-space.
	// - VDB's grid transform goes from index-space to world-space.

	UT_Matrix4D matx(/*identity*/1.0);
	UT_Matrix4D mult;

	// UT_VoxelArray's index coordinates are cell-centred while grid
	// indices are cell edge-aligned. So first offset the VDB indices by
	// +0.5 voxel to convert them into Houdini indices.
	matx.translate(0.5, 0.5, 0.5);

	// Now convert the indices from [0,dim] to [-1,+1]
	matx.scale(2.0/resolution(0), 2.0/resolution(1), 2.0/resolution(2));
	matx.translate(-1.0, -1.0, -1.0);

	// Post-multiply with Houdini transform to get result that converts
	// into world-space.
	mult = space.myXform;
	matx *= mult;
	matx.translate(space.myCenter(0), space.myCenter(1), space.myCenter(2));

	// Create a linear transform using the matrix
	xform = geoCreateLinearTransform(matx);
    }

    myGridAccessor.setTransform(*xform, *this);
}

// This will give you the a GEO_PrimVolumeXform. Given an index, it will
// compute the world space position of that index.
GEO_PrimVolumeXform
GEO_PrimVDB::getIndexSpaceTransform() const
{
    using namespace openvdb;
    using namespace openvdb::math;
    using openvdb::Vec3d;
    using openvdb::Mat4d;

    // This taper function follows from the conversion code in
    // GEO_PrimVolume::fromVoxelSpace() until until myXform/myCenter is
    // applied. It has been simplified somewhat, and uses the definition that
    // gamma = taper - 1.
    struct Local 
    {
	static fpreal taper(fpreal x, fpreal z, fpreal gamma)
	{
	    return 2 * (x - 0.5) * (1 + gamma * (1 - z));
	}
    };

    fpreal	new_taper = 1.0;
    UT_Matrix4D	transform(1.0); // identity

    MapBase::ConstPtr base_map = getGrid().transform().baseMap();
    if (base_map->isType<NonlinearFrustumMap>())
    {
	// NOTES:
	// - VDB's nonlinear frustum goes from index-space to world-space in
	//   two steps:
	//	1. From index-space to NDC space where we have [-0.5,+0.5] XY
	//	   on the Z=0 plane, tapered outwards to to the Z=1 plane
	//	   (where depth=1).
	//	2. Then the base_map->secondMap() is applied to convert it
	//	   into world-space.
	// - Our goal is to come up with an equivalent GEO_PrimVolumeXform
	//   which goes from index-space to world-space, matching GEO_PrimVDB's
	//   node-centred samples with GEO_PrimVolume's cell-centered samples.
	// - The gotcha here is that callers use fromVoxelSpace() which will
	//   first do a mapping of [0,1] to [-1,+1] which we need to undo.

	NonlinearFrustumMap::ConstPtr map_ptr = geoStandardFrustumMapPtr(*this);
	const NonlinearFrustumMap& frustum_map = *map_ptr;

	// Math below only handles NonlinearFrustumMap's with a depth of 1.
	UT_ASSERT(frustum_map.getDepth() == 1);
	fpreal taper = frustum_map.getTaper();

	// We need to create a taper value for fromVoxelSpace()'s incoming
	// Houdini index space coordinate, so the bbox we want to taper with is
	// actually the Houdini index bbox.
	UT_BoundingBox bbox;
	getFrustumBounds(bbox);

	fpreal x = bbox.xsize();
	fpreal y = bbox.ysize();
	fpreal z = bbox.zsize();

	Vec3d real_min(bbox.xmin(), bbox.ymin(), bbox.zmin());
	Vec3d real_max(bbox.xmax(), bbox.ymax(), bbox.zmax());

	// Compute a new taper based on the expected ratio of these two
	// z positions
	fpreal z_min = real_min.z();
	fpreal z_max = real_max.z();

	//
	// If t = (1+g(1-a))/(1+g(1-b)) then g = (1-t)/(t(1-b) - (1-a))
	//    where t = taper; g = new_taper - 1, a = z_min, b = z_max;
	//
	fpreal new_gamma = (1 - taper) / (taper * (1 - z_max) - (1 - z_min));
	new_taper = new_gamma + 1;

	// Since we are tapering the index space, the taper map adds a
	// scale and a shear so we find these and invert them

	fpreal x_max_pos = Local::taper(real_max.x(), z_max, new_gamma);
	fpreal x_min_pos = Local::taper(real_min.x(), z_max, new_gamma);
	// Now, move x_max_pos = -x_min_pos with a shear
	fpreal x_scale = x_max_pos - x_min_pos;
	fpreal shear_x = 0.5 * x_scale - x_max_pos;

	// Do the same for y
	fpreal y_max_pos = Local::taper(real_max.y(), z_max, new_gamma);
	fpreal y_min_pos = Local::taper(real_min.y(), z_max, new_gamma);
	fpreal y_scale = y_max_pos - y_min_pos;
	fpreal shear_y = 0.5 * y_scale - y_max_pos;

	transform.translate(0, 0, -2*(z_min - 0.5));

	// Scale z so that our frustum depth range is 0-1
	transform.scale(1, 1, 0.5/z);

	// Apply the shear
	OPENVDB_NO_FP_EQUALITY_WARNING_BEGIN
	if (taper != 1.0)
	OPENVDB_NO_FP_EQUALITY_WARNING_END
	{
	    fpreal z_i = 1.0 / (taper - 1);
	    transform.translate(0, 0, -z_i-1.0);
	    transform.shear(0, -shear_x / z_i, -shear_y / z_i);
	    transform.translate(0, 0, z_i+1.0);
	}
	else
	{
	    transform.translate(shear_x, shear_y, 0.0);
	}

	transform.scale(1.0/x_scale, 1.0/y_scale, 1.0);

	// Scale by 1/taper to convert taper definitions
	transform.scale(1.0 / taper, 1.0 / taper, 1.0);

	// Account for aspect ratio
	transform.scale(1, y/x, 1);

	Mat4d mat4 = frustum_map.secondMap().getMat4();
	transform *= UTvdbConvert(mat4);
    }
    else
    {
	// We only deal with nonlinear maps that are frustum maps
	UT_ASSERT(base_map->isLinear()
		  && "Found unexpected nonlinear MapBase.");

	// Since VDB's transform is already from index-space to world-space, we
	// just need to undo the [0,1] -> [-1,+1] mapping that fromVoxelSpace()
	// does before transforming by myXform/myCenter. The math is thus:
	//     scale(1/2)*translate(0.5)
	// But we also want to shift VDB's node-centred samples to match
	// GEO_PrimVolume's cell-centered ones so we want:
	//     scale(1/2)*translate(0.5)*translate(-0.5)
	// This reduces down to just scale(1/2)
	//
	transform.scale(0.5, 0.5, 0.5);

	transform *= UTvdbConvert(base_map->getAffineMap()->getMat4());
    }

    GEO_PrimVolumeXform result;
    result.myXform = transform;
    transform.getTranslates(result.myCenter);

    OPENVDB_NO_FP_EQUALITY_WARNING_BEGIN
    result.myHasTaper = (new_taper != 1.0);
    OPENVDB_NO_FP_EQUALITY_WARNING_END

    transform.invert();
    result.myInverseXform = transform;

    result.myTaperX = new_taper;
    result.myTaperY = new_taper;

    return result;
}

bool
GEO_PrimVDB::isSDF() const
{
    if (getGrid().getGridClass() == openvdb::GRID_LEVEL_SET)
	return true;

    return false;
}

fpreal
GEO_PrimVDB::getTaper() const
{
    return getSpaceTransform().myTaperX;
}

void
GEO_PrimVDB::reverse()
{
}

UT_Vector3
GEO_PrimVDB::computeNormal() const
{
    return UT_Vector3(0, 0, 0);
}



template <typename GridType>
static void
geo_calcVolume(const GridType &grid, fpreal &volume)
{
<<<<<<< HEAD
    bool calculated = false;
    if (grid.getGridClass() == openvdb::GRID_LEVEL_SET) {
	try {
	    volume = openvdb::tools::levelSetVolume(grid);
	    calculated = true;
	} catch (std::exception& /*e*/) {
	    // do nothing
	}
    }
   
    // Simply account for the total number of active voxels
=======
	bool calculated = false;
    if (grid.getGridClass() == openvdb::GRID_LEVEL_SET) {
		try {
 	    	volume = openvdb::tools::levelSetVolume(grid);
	    	calculated = true;
		} catch (std::exception& /*e*/) { } // ignore
	}

	// Simply account for the total number of active voxels
>>>>>>> f57d0852
    if (!calculated) {
        const openvdb::Vec3d size = grid.voxelSize();
        volume = size[0] * size[1] * size[2] * grid.activeVoxelCount();
    }
}

fpreal
GEO_PrimVDB::calcVolume(const UT_Vector3 &) const
{
    fpreal volume = 0;
    UTvdbCallAllType(getStorageType(), geo_calcVolume, getGrid(), volume);
    return volume;
}

template <typename GridType>
static void
geo_calcArea(const GridType &grid, fpreal &area)
{
<<<<<<< HEAD
    bool calculated = false;
    if (grid.getGridClass() == openvdb::GRID_LEVEL_SET) {
	try {
	    area = openvdb::tools::levelSetArea(grid);
	    calculated = true;
	} catch (std::exception& /*e*/) {
	    // do nothing
	}
    }
   
=======
	bool calculated = false;
    if (grid.getGridClass() == openvdb::GRID_LEVEL_SET) {
    	try {
			area = openvdb::tools::levelSetArea(grid);
		} catch (std::exception& /*e*/) { } // ignore
    }

>>>>>>> f57d0852
    if (!calculated) {
        typedef typename GridType::TreeType::LeafCIter LeafIter;
        typedef typename GridType::TreeType::LeafNodeType::ValueOnCIter VoxelIter;
        using openvdb::Coord;
        const Coord normals[] = {Coord(0,0,-1), Coord(0,0,1), Coord(-1,0,0),
                                 Coord(1,0,0), Coord(0,-1,0), Coord(0,1,0)};
        // NOTE: we assume rectangular prism voxels
        openvdb::Vec3d voxel_size = grid.voxelSize();
        const fpreal areas[] = {fpreal(voxel_size.x() * voxel_size.y()),
                                fpreal(voxel_size.x() * voxel_size.y()),
                                fpreal(voxel_size.y() * voxel_size.z()),
                                fpreal(voxel_size.y() * voxel_size.z()),
                                fpreal(voxel_size.z() * voxel_size.x()),
                                fpreal(voxel_size.z() * voxel_size.x())};
        area = 0;
        for (LeafIter leaf = grid.tree().cbeginLeaf(); leaf; ++leaf) {
            // Visit all the active voxels in this leaf node.
            for (VoxelIter iter = leaf->cbeginValueOn(); iter; ++iter) {
                // Iterate through all the neighboring voxels
                for (int i=0; i<6; i++)
                    if (!grid.tree().isValueOn(iter.getCoord() + normals[i])) area += areas[i];
            }
        }
    }
}

fpreal
GEO_PrimVDB::calcArea() const
{
    // Calculate the surface area of all the exterior voxels.
    fpreal area = 0;
    UTvdbCallAllType(getStorageType(), geo_calcArea, getGrid(), area);
    return area;
}

void
GEO_PrimVDB::enlargePointBounds(UT_BoundingBox &box) const
{
    UT_BoundingBox qbox;
    if (getBBox(&qbox))
	box.enlargeBounds(qbox);
}

bool
GEO_PrimVDB::enlargeBoundingBox(UT_BoundingRect &box,
				const GA_Attribute *P) const
{
    const GA_Detail	&gdp = getDetail();

    if (!P)
	P = gdp.getP();
    else if (P != gdp.getP())
	return GEO_Primitive::enlargeBoundingBox(box, P);

    UT_BoundingBox	my_bbox;
    if (getBBox(&my_bbox))
    {
	box.enlargeBounds(my_bbox.xmin(), my_bbox.ymin());
	box.enlargeBounds(my_bbox.xmax(), my_bbox.ymax());
	return true;
    }
    return false;
}

bool
GEO_PrimVDB::enlargeBoundingBox(UT_BoundingBox &box,
				const GA_Attribute *P) const
{
    const GA_Detail	&gdp = getDetail();

    if (!P)
	P = gdp.getP();
    else if (P != gdp.getP())
	return GEO_Primitive::enlargeBoundingBox(box, P);

    UT_BoundingBox	my_bbox;
    if (getBBox(&my_bbox))
    {
	box.enlargeBounds(my_bbox);
	return true;
    }
    return false;
}

bool
GEO_PrimVDB::enlargeBoundingSphere(UT_BoundingSphere &sphere,
				   const GA_Attribute *P) const
{
    const GA_Detail	&gdp = getDetail();

    if (!P)
	P = gdp.getP();
    else if (P != gdp.getP())
	return GEO_Primitive::enlargeBoundingSphere(sphere, P);

    addToBSphere(&sphere);
    return true;
}

int64
GEO_PrimVDB::getBaseMemoryUsage() const
{
    exint mem = 0;
    if (hasGrid())
        mem += getGrid().memUsage();
    return mem;
}

GA_Size
GEO_PrimVDB::getVertexCount(void) const
{
    return 1;
}


template <typename GridType>
static inline typename GridType::ValueType
geo_doubleToGridValue(double val)
{
    typedef typename GridType::ValueType ValueT;
    // This ugly construction avoids compiler warnings when,
    // for example, initializing an openvdb::Vec3i with a double.
    return ValueT(openvdb::zeroVal<ValueT>() + val);
}


template <typename GridType>
static fpreal
geo_sampleGrid(const GridType &grid, const UT_Vector3 &pos)
{
    const openvdb::math::Transform &	xform = grid.transform();
    openvdb::math::Vec3d		vpos;
    typename GridType::ValueType	value;

    vpos = openvdb::math::Vec3d(pos.x(), pos.y(), pos.z());
    vpos = xform.worldToIndex(vpos);

    openvdb::tools::BoxSampler::sample(grid.tree(), vpos, value);

    fpreal result = value;

    return result;
}

template <typename GridType>
static UT_Vector3D
geo_sampleGridV3(const GridType &grid, const UT_Vector3 &pos)
{
    const openvdb::math::Transform &	xform = grid.transform();
    openvdb::math::Vec3d		vpos;
    typename GridType::ValueType	value;

    vpos = openvdb::math::Vec3d(pos.x(), pos.y(), pos.z());
    vpos = xform.worldToIndex(vpos);

    openvdb::tools::BoxSampler::sample(grid.tree(), vpos, value);

    UT_Vector3D result;
    result.x() = double(value[0]);
    result.y() = double(value[1]);
    result.z() = double(value[2]);

    return result;
}

template <typename GridType, typename T>
static void
geo_sampleGridMany(const GridType &grid,
		T *f, int stride,
		const UT_Vector3 *pos,
		int num)
{
    typename GridType::ConstAccessor accessor = grid.getAccessor();

    const openvdb::math::Transform &	xform = grid.transform();
    openvdb::math::Vec3d		vpos;
    typename GridType::ValueType	value;


    for (int i = 0; i < num; i++)
    {
	vpos = openvdb::math::Vec3d(pos[i].x(), pos[i].y(), pos[i].z());
	vpos = xform.worldToIndex(vpos);

	openvdb::tools::BoxSampler::sample(accessor, vpos, value);

	*f = T(value);
	f += stride;
    }
}

template <typename GridType, typename T>
static void
geo_sampleVecGridMany(const GridType &grid,
		T *f, int stride,
		const UT_Vector3 *pos,
		int num)
{
    typename GridType::ConstAccessor accessor = grid.getAccessor();

    const openvdb::math::Transform &	xform = grid.transform();
    openvdb::math::Vec3d		vpos;
    typename GridType::ValueType	value;


    for (int i = 0; i < num; i++)
    {
	vpos = openvdb::math::Vec3d(pos[i].x(), pos[i].y(), pos[i].z());
	vpos = xform.worldToIndex(vpos);

	openvdb::tools::BoxSampler::sample(accessor, vpos, value);

	f->x() = value[0];
	f->y() = value[1];
	f->z() = value[2];
	f += stride;
    }
}

static fpreal
geoEvaluateVDB(const GEO_PrimVDB *vdb, const UT_Vector3 &pos)
{
    UTvdbReturnScalarType(vdb->getStorageType(),
			  geo_sampleGrid, vdb->getGrid(), pos);
    if (vdb->getStorageType() == UT_VDB_BOOL)
    {
	return geo_sampleGrid<openvdb::BoolGrid>(
		    UTvdbGridCast<openvdb::BoolGrid>(vdb->getGrid()), pos);
    }
    return 0;
}

static UT_Vector3D
geoEvaluateVDB_V3(const GEO_PrimVDB *vdb, const UT_Vector3 &pos)
{
    UTvdbReturnVec3Type(vdb->getStorageType(),
			  geo_sampleGridV3, vdb->getGrid(), pos);
    return UT_Vector3D(0, 0, 0);
}

static void
geoEvaluateVDBMany(const GEO_PrimVDB *vdb, float *f, int stride, const UT_Vector3 *pos, int num)
{
    UTvdbReturnScalarType(vdb->getStorageType(),
	    geo_sampleGridMany, vdb->getGrid(), f, stride, pos, num);
    for (int i = 0; i < num; i++)
    {
	*f = 0;
	f += stride;
    }
}

static void
geoEvaluateVDBMany(const GEO_PrimVDB *vdb, int *f, int stride, const UT_Vector3 *pos, int num)
{
    UTvdbReturnScalarType(vdb->getStorageType(),
	    geo_sampleGridMany, vdb->getGrid(), f, stride, pos, num);
    for (int i = 0; i < num; i++)
    {
	*f = 0;
	f += stride;
    }
}

static void
geoEvaluateVDBMany(const GEO_PrimVDB *vdb, UT_Vector3 *f, int stride, const UT_Vector3 *pos, int num)
{
    UTvdbReturnVec3Type(vdb->getStorageType(),
	    geo_sampleVecGridMany, vdb->getGrid(), f, stride, pos, num);
    for (int i = 0; i < num; i++)
    {
	*f = 0;
	f += stride;
    }
}

fpreal
GEO_PrimVDB::getValueF(const UT_Vector3 &pos) const
{
    return geoEvaluateVDB(this, pos);
}

UT_Vector3D
GEO_PrimVDB::getValueV3(const UT_Vector3 &pos) const
{
    return geoEvaluateVDB_V3(this, pos);
}

void
GEO_PrimVDB::getValues(float *f, int stride, const UT_Vector3 *pos, int num) const
{
    return geoEvaluateVDBMany(this, f, stride, pos, num);
}

void
GEO_PrimVDB::getValues(int *f, int stride, const UT_Vector3 *pos, int num) const
{
    return geoEvaluateVDBMany(this, f, stride, pos, num);
}

void
GEO_PrimVDB::getValues(UT_Vector3 *f, int stride, const UT_Vector3 *pos, int num) const
{
    return geoEvaluateVDBMany(this, f, stride, pos, num);
}

namespace // anonymous
{

template <bool NORMALIZE>
class geo_EvalGradients
{
public:
    geo_EvalGradients(
	    UT_Vector3 *gradients,
	    int stride,
	    const UT_Vector3 *positions,
	    int num_positions)
	: myGradients(gradients)
	, myStride(stride)
	, myPos(positions)
	, myNumPos(num_positions)
    {
    }

    template<typename GridT>
    void operator()(const GridT &grid)
    {
	using namespace openvdb;
	typedef typename GridT::ConstAccessor	AccessorT;
	typedef typename GridT::ValueType	ValueT;

	const math::Transform &	    xform = grid.transform();
	const math::Vec3d	    dim = grid.voxelSize();
	const double		    vox_size = SYSmin(dim[0], dim[1], dim[2]);
	const double		    h = 0.5 * vox_size;
	const math::Vec3d	    mask[] =
	    { math::Vec3d(h, 0, 0)
	    , math::Vec3d(0, h, 0)
	    , math::Vec3d(0, 0, h)
	    };
	AccessorT		    accessor = grid.getConstAccessor();
	UT_Vector3 *		    gradient = myGradients;

	for (int i = 0; i < myNumPos; i++, gradient += myStride)
	{
	    const math::Vec3d	pos(myPos[i].x(), myPos[i].y(), myPos[i].z());

	    for (int j = 0; j < 3; j++)
	    {
		const math::Vec3d   vpos0 = xform.worldToIndex(pos - mask[j]);
		const math::Vec3d   vpos1 = xform.worldToIndex(pos + mask[j]);
		ValueT		    v0, v1;

		tools::BoxSampler::sample<AccessorT>(accessor, vpos0, v0);
		tools::BoxSampler::sample<AccessorT>(accessor, vpos1, v1);
		if (NORMALIZE)
		    (*gradient)(j) = (v1 - v0);
		else
		    (*gradient)(j) = (v1 - v0) / vox_size;
	    }
	    if (NORMALIZE)
		gradient->normalize();
	}
    }

private:
    UT_Vector3 *	myGradients;
    int			myStride;
    const UT_Vector3 *	myPos;
    int			myNumPos;
};

} // namespace anonymous

bool
GEO_PrimVDB::evalGradients(
	UT_Vector3 *gradients,
	int stride,
	const UT_Vector3 *pos,
	int num_pos,
	bool normalize) const
{
    if (normalize)
    {
	geo_EvalGradients<true> eval(gradients, stride, pos, num_pos);
	return UTvdbProcessTypedGridScalar(getStorageType(), getGrid(), eval);
    }
    else
    {
	geo_EvalGradients<false> eval(gradients, stride, pos, num_pos);
	return UTvdbProcessTypedGridScalar(getStorageType(), getGrid(), eval);
    }
}

bool
GEO_PrimVDB::isAligned(const GEO_PrimVDB *vdb) const
{
    if (getGrid().transform() == vdb->getGrid().transform())
	return true;
    return false;
}

bool
GEO_PrimVDB::isActiveRegionMatched(const GEO_PrimVDB *vdb) const
{
    if (!isAligned(vdb))
	return false;
    // Ideally we'd invoke hasSameTopology?
    return vdb->getGrid().baseTreePtr() == getGrid().baseTreePtr();
}

void
GEO_PrimVDB::indexToPos(int x, int y, int z, UT_Vector3 &pos) const
{
    openvdb::math::Vec3d		vpos;

    vpos = openvdb::math::Vec3d(x, y, z);
    vpos = getGrid().indexToWorld(vpos);
    pos = UT_Vector3(vpos[0], vpos[1], vpos[2]);
}

void
GEO_PrimVDB::findexToPos(UT_Vector3 idx, UT_Vector3 &pos) const
{
    openvdb::math::Vec3d		vpos;

    vpos = openvdb::math::Vec3d(idx.x(), idx.y(), idx.z());
    vpos = getGrid().indexToWorld(vpos);
    pos = UT_Vector3(vpos[0], vpos[1], vpos[2]);
}

void
GEO_PrimVDB::posToIndex(UT_Vector3 pos, int &x, int &y, int &z) const
{
    openvdb::math::Vec3d vpos(pos.data());
    openvdb::math::Coord
	coord = getGrid().transform().worldToIndexCellCentered(vpos);
    x = coord.x();
    y = coord.y();
    z = coord.z();
}

void
GEO_PrimVDB::posToIndex(UT_Vector3 pos, UT_Vector3 &index) const
{
    openvdb::math::Vec3d		vpos;

    vpos = openvdb::math::Vec3d(pos.x(), pos.y(), pos.z());
    vpos = getGrid().worldToIndex(vpos);

    index = UTvdbConvert(vpos);
}

template <typename GridType>
static fpreal
geo_sampleIndex(const GridType &grid, int ix, int iy, int iz)
{
    openvdb::math::Coord		xyz;
    typename GridType::ValueType	value;

    xyz = openvdb::math::Coord(ix, iy, iz);

    value = grid.tree().getValue(xyz);

    fpreal result = value;

    return result;
}

template <typename GridType>
static UT_Vector3D
geo_sampleIndexV3(const GridType &grid, int ix, int iy, int iz)
{
    openvdb::math::Coord		xyz;
    typename GridType::ValueType	value;

    xyz = openvdb::math::Coord(ix, iy, iz);

    value = grid.tree().getValue(xyz);

    UT_Vector3D result;

    result.x() = double(value[0]);
    result.y() = double(value[1]);
    result.z() = double(value[2]);

    return result;
}

template <typename GridType, typename T>
static void
geo_sampleIndexMany(const GridType &grid,
		T *f, int stride,
		const int *ix, const int *iy, const int *iz,
		int num)
{
    typename GridType::ConstAccessor accessor = grid.getAccessor();

    openvdb::math::Coord		xyz;
    typename GridType::ValueType	value;

    for (int i = 0; i < num; i++)
    {
	xyz = openvdb::math::Coord(ix[i], iy[i], iz[i]);

	value = accessor.getValue(xyz);

	*f = T(value);
	f += stride;
    }
}

template <typename GridType, typename T>
static void
geo_sampleVecIndexMany(const GridType &grid,
		T *f, int stride,
		const int *ix, const int *iy, const int *iz,
		int num)
{
    typename GridType::ConstAccessor accessor = grid.getAccessor();

    openvdb::math::Coord		xyz;
    typename GridType::ValueType	value;

    for (int i = 0; i < num; i++)
    {
	xyz = openvdb::math::Coord(ix[i], iy[i], iz[i]);

	value = accessor.getValue(xyz);

	f->x() = value[0];
	f->y() = value[1];
	f->z() = value[2];
	f += stride;
    }
}

static fpreal
geoEvaluateIndexVDB(const GEO_PrimVDB *vdb,
		int ix, int iy, int iz)
{
    UTvdbReturnScalarType(vdb->getStorageType(),
			  geo_sampleIndex, vdb->getGrid(), ix, iy, iz);

    return 0.0;
}

static UT_Vector3D
geoEvaluateIndexVDB_V3(const GEO_PrimVDB *vdb,
		int ix, int iy, int iz)
{
    UTvdbReturnVec3Type(vdb->getStorageType(),
			  geo_sampleIndexV3, vdb->getGrid(), ix, iy, iz);

    return UT_Vector3D(0.0, 0, 0);
}

static void
geoEvaluateIndexVDBMany(const GEO_PrimVDB *vdb,
		float *f, int stride,
		const int *ix, const int *iy, const int *iz,
		int num)
{
    UTvdbReturnScalarType(vdb->getStorageType(),
	    geo_sampleIndexMany, vdb->getGrid(), f, stride, ix, iy, iz, num);
    for (int i = 0; i < num; i++)
    {
	*f = 0;
	f += stride;
    }
}

static void
geoEvaluateIndexVDBMany(const GEO_PrimVDB *vdb,
		int *f, int stride,
		const int *ix, const int *iy, const int *iz,
		int num)
{
    UTvdbReturnScalarType(vdb->getStorageType(),
	    geo_sampleIndexMany, vdb->getGrid(), f, stride, ix, iy, iz, num);
    for (int i = 0; i < num; i++)
    {
	*f = 0;
	f += stride;
    }
}

static void
geoEvaluateIndexVDBMany(const GEO_PrimVDB *vdb,
		UT_Vector3 *f, int stride,
		const int *ix, const int *iy, const int *iz,
		int num)
{
    UTvdbReturnVec3Type(vdb->getStorageType(),
	    geo_sampleVecIndexMany, vdb->getGrid(), f, stride, ix, iy, iz, num);
    for (int i = 0; i < num; i++)
    {
	*f = 0;
	f += stride;
    }
}

fpreal
GEO_PrimVDB::getValueAtIndexF(int ix, int iy, int iz) const
{
    return geoEvaluateIndexVDB(this, ix, iy, iz);
}

UT_Vector3D
GEO_PrimVDB::getValueAtIndexV3(int ix, int iy, int iz) const
{
    return geoEvaluateIndexVDB_V3(this, ix, iy, iz);
}

void
GEO_PrimVDB::getValuesAtIndices(float *f, int stride, const int *ix, const int *iy, const int *iz, int num) const
{
    geoEvaluateIndexVDBMany(this, f, stride, ix, iy, iz, num);
}

void
GEO_PrimVDB::getValuesAtIndices(int *f, int stride, const int *ix, const int *iy, const int *iz, int num) const
{
    geoEvaluateIndexVDBMany(this, f, stride, ix, iy, iz, num);
}

void
GEO_PrimVDB::getValuesAtIndices(UT_Vector3 *f, int stride, const int *ix, const int *iy, const int *iz, int num) const
{
    geoEvaluateIndexVDBMany(this, f, stride, ix, iy, iz, num);
}

UT_Vector3
GEO_PrimVDB::getGradient(const UT_Vector3 &pos) const
{
    UT_Vector3		grad;

    grad = 0;

    evalGradients(&grad, 1, &pos, 1, false);

    return grad;
}


////////////////////////////////////////


namespace {

// Functor for use with UTvdbProcessTypedGridVec3() to apply a transform
// to the voxel values of vector-valued grids
struct gu_VecXformOp
{
    openvdb::Mat4d mat;
    gu_VecXformOp(const openvdb::Mat4d& _mat): mat(_mat) {}
    template<typename GridT> void operator()(GridT& grid) const
    {
        openvdb::tools::transformVectors(grid, mat);
    }
};

} // unnamed namespace


void
GEO_PrimVDB::transform(const UT_Matrix4 &mat)
{
<<<<<<< HEAD
    if (!hasGrid())
	return;
    try
    {
	using openvdb::GridBase;
	using namespace openvdb::math;

	// Get the transform
	const GridBase&	  const_grid = getConstGrid();
	MapBase::ConstPtr base_map = const_grid.transform().baseMap();
	Mat4d base_mat4 = base_map->getAffineMap()->getMat4();
=======
    if (!hasGrid()) return;
>>>>>>> f57d0852

    try {
        using openvdb::GridBase;
        using namespace openvdb::math;

        // Get the transform
        const GridBase&	  const_grid = getConstGrid();
        MapBase::ConstPtr base_map = const_grid.transform().baseMap();
        Mat4d base_mat4 = base_map->getAffineMap()->getMat4();

        // Get the 3x3 subcomponent of the matrix
        Vec3d translation = base_mat4.getTranslation();
        Mat3d vdbmatrix = base_mat4.getMat3();

        // Multiply our mat with the mat3
        UT_Matrix3D transformed(mat);
        transformed = UTvdbConvert(vdbmatrix) * transformed;

<<<<<<< HEAD
	// Set the affine matrix from our base_map into this map
	MapBase::Ptr result = simplify(map);
	if (base_map->isType<NonlinearFrustumMap>())
	{
	    const NonlinearFrustumMap& frustum_map = 
		*const_grid.transform().constMap<NonlinearFrustumMap>();
=======
        // Put it into a mat4 and translate it
        UT_Matrix4D final;
        final = transformed;
        final.setTranslates(UTvdbConvert(translation));
>>>>>>> f57d0852

        // Make an affine matrix out of it
        AffineMap::Ptr map(geoCreateAffineMap<AffineMap>(final));

        // Set the affine matrix from our base_map into this map
        MapBase::Ptr result = simplify(map);
        if (base_map->isType<NonlinearFrustumMap>()) {
            const NonlinearFrustumMap& frustum_map =
                *const_grid.transform().constMap<NonlinearFrustumMap>();

            MapBase::Ptr new_frustum_map (new NonlinearFrustumMap(
                frustum_map.getBBox(),
                frustum_map.getTaper(),
                frustum_map.getDepth(),
                result));

<<<<<<< HEAD
	// If (and only if) the grid is vector-valued, apply the transform to
	// each voxel's value.
	if (const_grid.getVectorType() != openvdb::VEC_INVARIANT)
	{
	    gu_VecXformOp op(UTvdbConvert(UT_Matrix4D(mat)));
	    GEOvdbProcessTypedGridVec3(*this, op, /*make_unique*/true);
	}
    }
    catch (std::exception& /*e*/)
    {
	UT_ASSERT(!"Failed to apply transform");
=======
            result = new_frustum_map;
        }

        // This sets the vertex position to `translation` as well
        myGridAccessor.setTransform(Transform(result), *this);

        // If (and only if) the grid is vector-valued, apply the transform to
        // each voxel's value.
        if (const_grid.getVectorType() != openvdb::VEC_INVARIANT) {
            gu_VecXformOp op(UTvdbConvert(UT_Matrix4D(mat)));
            GEOvdbProcessTypedGridVec3(*this, op, /*make_unique*/true);
        }

    } catch (std::exception& /*e*/) {
        UT_ASSERT(!"Failed to apply transform");
>>>>>>> f57d0852
    }
}


void
GEO_PrimVDB::copyGridFrom(const GEO_PrimVDB& src_prim)
{
    setGrid(src_prim.getGrid()); // makes a shallow copy

    // Copy the source primitive's grid serial numbers.
    myTreeUniqueId.exchange(src_prim.getTreeUniqueId());
    myMetadataUniqueId.exchange(src_prim.getMetadataUniqueId());
    myTransformUniqueId.exchange(src_prim.getTransformUniqueId());
}


// If myGrid's tree is shared, replace the tree with a deep copy of itself.
// Note: myGrid's metadata and transform are assumed to never be shared
// (see setGrid()).
void
GEO_PrimVDB::GridAccessor::makeGridUnique()
{
    if (myGrid) {
	UT_ASSERT(myGrid.unique());
	openvdb::TreeBase::Ptr localTreePtr = myGrid->baseTreePtr();
	if (localTreePtr.use_count() > 2) { // myGrid + localTreePtr = 2
	    myGrid->setTree(myGrid->constBaseTree().copy());
	}
    }
}


void
GEO_PrimVDB::setTransform4(const UT_Matrix4 &xform4)
{
    setTransform4(static_cast<UT_DMatrix4>(xform4));
}

void
GEO_PrimVDB::setTransform4(const UT_DMatrix4 &xform4)
{
    using namespace openvdb::math;
    myGridAccessor.setTransform(*geoCreateLinearTransform(xform4), *this);
}

void
GEO_PrimVDB::getRes(int &rx, int &ry, int &rz) const
{
    using namespace openvdb;

    const GridBase &	grid = getGrid();
    const math::Vec3d	dim = grid.evalActiveVoxelDim().asVec3d();

    rx = static_cast<int>(dim[0]);
    ry = static_cast<int>(dim[1]);
    rz = static_cast<int>(dim[2]);
}

fpreal
GEO_PrimVDB::getVoxelDiameter() const
{
    UT_Vector3		p1, p2;

    indexToPos(0, 0, 0, p1);
    indexToPos(1, 1, 1, p2);

    p2 -= p1;

    return p2.length();
}

UT_Vector3
GEO_PrimVDB::getVoxelSize() const
{
    UT_Vector3		p1, p2;
    UT_Vector3		vsize;

    indexToPos(0, 0, 0, p1);

    indexToPos(1, 0, 0, p2);
    p2 -= p1;
    vsize.x() = p2.length();

    indexToPos(0, 1, 0, p2);
    p2 -= p1;
    vsize.y() = p2.length();

    indexToPos(0, 0, 1, p2);
    p2 -= p1;
    vsize.z() = p2.length();

    return vsize;
}


bool
GEO_PrimVDB::getFrustumBounds(UT_BoundingBox &idxbox) const
{
    using namespace openvdb;
    using namespace openvdb::math;
    using openvdb::CoordBBox;
    using openvdb::Vec3d;

    idxbox.makeInvalid();

    // See if we have a non-linear map, this is the sign
    // we want to be bounded.
    MapBase::ConstPtr base_map = getGrid().transform().baseMap();
    if (base_map->isType<NonlinearFrustumMap>())
    {
	const NonlinearFrustumMap& frustum_map =
	    *getGrid().transform().constMap<NonlinearFrustumMap>();

	// The returned idxbox is intended to be used with
	// getIndexSpaceTransform() which will shift it by -0.5 voxel. So we
	// need to add +0.5 to compensate.
	BBoxd bbox = frustum_map.getBBox();
	bbox.translate(Vec3d(+0.5));

	idxbox.initBounds( UTvdbConvert(bbox.min()) );
	idxbox.enlargeBounds( UTvdbConvert(bbox.max()) );

	return true;
    }

    return false;
}

static bool
geoGetFrustumBoundsFromVDB(const GEO_PrimVDB *vdb, openvdb::CoordBBox &box)
{
    using namespace openvdb;

    UT_BoundingBox		clip;
    bool			doclip;

    doclip = vdb->getFrustumBounds(clip);
    if (doclip)
    {
	box = CoordBBox( Coord( (int)SYSrint(clip.xmin()), (int)SYSrint(clip.ymin()), (int)SYSrint(clip.zmin()) ),
			 Coord( (int)SYSrint(clip.xmax()), (int)SYSrint(clip.ymax()), (int)SYSrint(clip.zmax()) ) );
    }
    return doclip;
}

// The result of the intersection of active regions goes into grid_a
template <typename GridTypeA, typename GridTypeB>
static void
geoIntersect(GridTypeA& grid_a, const GridTypeB &grid_b)
{
    typename GridTypeA::Accessor 	access_a = grid_a.getAccessor();
    typename GridTypeB::ConstAccessor 	access_b = grid_b.getAccessor();

    // For each on value in a, set it off if b is also off
    for (typename GridTypeA::ValueOnCIter
	 iter = grid_a.cbeginValueOn(); iter; ++iter)
    {
	openvdb::CoordBBox bbox = iter.getBoundingBox();
	for (int k=bbox.min().z(); k<=bbox.max().z(); k++)
	{
	    for (int j=bbox.min().y(); j<=bbox.max().y(); j++)
	    {
		for (int i=bbox.min().x(); i<=bbox.max().x(); i++)
		{
		    openvdb::Coord coord(i, j, k);
		    if (!access_b.isValueOn(coord))
		    {
			access_a.setValue(coord, grid_a.background());
			access_a.setValueOff(coord);
		    }
		}
	    }
	}
    }
}

template <typename GridType>
static void
geoActivateBBox(GridType& grid,
		const openvdb::CoordBBox &bbox,
		bool setvalue,
		double value,
		GEO_PrimVDB::ActivateOperation operation,
		bool doclip,
		const openvdb::CoordBBox &clipbox)
{
    typename GridType::Accessor 	access = grid.getAccessor();

    switch (operation)
    {
	case GEO_PrimVDB::ACTIVATE_UNION: // Union
	    if (doclip)
	    {
		openvdb::CoordBBox	clipped = bbox;
		clipped = bbox;
		clipped.min().maxComponent(clipbox.min());
		clipped.max().minComponent(clipbox.max());

		geoActivateBBox(grid, clipped, setvalue, value,
				operation,
				false,
				clipped);
		break;
	    }
	    if (setvalue)
	    {
		grid.fill(bbox, geo_doubleToGridValue<GridType>(value), /*active*/true);
	    }
	    else
	    {
		// Just activate
		for (int k=bbox.min().z(); k<=bbox.max().z(); k++)
		{
		    for (int j=bbox.min().y(); j<=bbox.max().y(); j++)
		    {
			for (int i=bbox.min().x(); i<=bbox.max().x(); i++)
			{
			    openvdb::Coord coord(i, j, k);
			    access.setValueOn(coord);
			}
		    }
		}
	    }
	    break;
	case GEO_PrimVDB::ACTIVATE_INTERSECT: // Intersect
	    for (typename GridType::ValueOnCIter
		 iter = grid.cbeginValueOn(); iter; ++iter)
	    {
		openvdb::CoordBBox nodebbox = iter.getBoundingBox();

		// If there is no overlap, we set to off.
		if (!bbox.hasOverlap(nodebbox))
		{
		    grid.fill(nodebbox, grid.background(), /*active*/false);
		}
		else
		{
		    // Check each voxel.
		    for (int k=nodebbox.min().z(); k<=nodebbox.max().z(); k++)
		    {
			for (int j=nodebbox.min().y(); j<=nodebbox.max().y(); j++)
			{
			    for (int i=nodebbox.min().x(); i<=nodebbox.max().x(); i++)
			    {
				openvdb::Coord coord(i,j,k);

				if (!bbox.isInside(coord))
				{
				    // Always set background.
				    access.setValue(coord, grid.background());
				    access.setValueOff(coord);
				}
			    }
			}
		    }
		}
	    }
	    break;
	case GEO_PrimVDB::ACTIVATE_SUBTRACT: // Difference
	    // No matter what, we clear the background colour
	    // for inactive.
	    grid.fill(bbox, grid.background(), /*active*/false);
	    break;
	case GEO_PrimVDB::ACTIVATE_COPY:		// Copy
	    // intersect
	    geoActivateBBox(grid, bbox, setvalue, value, GEO_PrimVDB::ACTIVATE_INTERSECT, doclip, clipbox);
	    // and union
	    geoActivateBBox(grid, bbox, setvalue, value, GEO_PrimVDB::ACTIVATE_UNION, doclip, clipbox);
	    break;
    }
}

void
GEO_PrimVDB::activateIndexBBoxAdapter(const void* bboxPtr,
				      ActivateOperation operation,
				      bool setvalue,
				      fpreal value)
{
    using namespace openvdb;

    // bboxPtr is assumed to point to an openvdb::vX_Y_Z::CoordBBox, for some
    // version X.Y.Z of OpenVDB that may be newer than the one with which
    // libHoudiniGEO.so was built.  This is safe provided that CoordBBox and
    // its member objects are ABI-compatible between the two OpenVDB versions.
    const CoordBBox& bbox = *static_cast<const CoordBBox*>(bboxPtr);

    bool			doclip;
    CoordBBox			clipbox;
    doclip = geoGetFrustumBoundsFromVDB(this, clipbox);

    // Activate based on the parameters and inputs
    UTvdbCallAllType(this->getStorageType(), geoActivateBBox,
		     this->getGrid(),
		     bbox,
		     setvalue,
		     value,
		     operation,
		     doclip, clipbox);
}

// Gets a conservative bounding box that maps to a coordinate
// in index space.
openvdb::CoordBBox
geoMapCoord(const openvdb::CoordBBox& bbox_b,
	    GEO_PrimVolumeXform xform_a,
	    GEO_PrimVolumeXform xform_b)
{
    using openvdb::Coord;
    using openvdb::CoordBBox;
    // Get the eight corners of the voxel
    Coord x = Coord(bbox_b.extents().x(), 0, 0);
    Coord y = Coord(0, bbox_b.extents().y(), 0);
    Coord z = Coord(0, 0, bbox_b.extents().z());
    Coord m = bbox_b.min();

    const Coord corners[] = {
	m, m+z, m+y, m+y+z, m+x, m+x+z, m+x+y, m+x+y+z,
    };

    CoordBBox index_bbox;
    for (int i=0; i<8; i++)
    {
	UT_Vector3 corner = UT_Vector3(corners[i].x(), corners[i].y(), corners[i].z());
	UT_Vector3 index = xform_a.toVoxelSpace(xform_b.fromVoxelSpace(corner));
	Coord coord(int32(index.x()), int32(index.y()), int32(index.z()));
	if (i == 0)
	    index_bbox = CoordBBox(coord, coord);
	else
	    index_bbox.expand(coord);
    }
    return index_bbox;
}

openvdb::CoordBBox
geoMapCoord(const openvdb::Coord& coord_b,
	    GEO_PrimVolumeXform xform_a,
	    GEO_PrimVolumeXform xform_b)
{
    const openvdb::CoordBBox bbox_b(coord_b, coord_b + openvdb::Coord(1,1,1));
    return geoMapCoord(bbox_b, xform_a, xform_b);
}

template <typename GridTypeA, typename GridTypeB>
void
geoUnalignedUnion(GridTypeA &grid_a,
		  const GridTypeB &grid_b,
		  GEO_PrimVolumeXform xform_a,
		  GEO_PrimVolumeXform xform_b,
		  bool setvalue, double value,
		  bool doclip, const openvdb::CoordBBox &clipbox)
{
    typename GridTypeA::Accessor 	access_a = grid_a.getAccessor();
    typename GridTypeB::ConstAccessor 	access_b = grid_b.getAccessor();

    for (typename GridTypeB::ValueOnCIter
	 iter = grid_b.cbeginValueOn(); iter; ++iter)
    {
	openvdb::CoordBBox bbox_b = iter.getBoundingBox();
	openvdb::CoordBBox bbox_a = geoMapCoord(bbox_b, xform_a, xform_b);

	// Set the whole bbox to on
	geoActivateBBox(grid_a, bbox_a, setvalue, value, GEO_PrimVDB::ACTIVATE_UNION,
			    doclip, clipbox);
    }
}

template <typename GridTypeA, typename GridTypeB>
void
geoUnalignedDifference(GridTypeA &grid_a,
		       const GridTypeB &grid_b,
		       GEO_PrimVolumeXform xform_a,
		       GEO_PrimVolumeXform xform_b)
{
    typename GridTypeA::Accessor 	access_a = grid_a.getAccessor();
    typename GridTypeB::ConstAccessor 	access_b = grid_b.getAccessor();

    for (typename GridTypeB::ValueOnCIter
	 iter = grid_b.cbeginValueOn(); iter; ++iter)
    {
	// TODO: is the whole bounding box on here, or not?
	//       do some testing.
	openvdb::CoordBBox bbox_b = iter.getBoundingBox();
	openvdb::CoordBBox bbox_a = geoMapCoord(bbox_b, xform_a, xform_b);

	// Set the whole bbox to off
	grid_a.fill(bbox_a, grid_a.background(), false);
    }
}

template <typename GridType>
static bool
geoContainsActiveVoxels(const openvdb::CoordBBox& bbox,
			GridType&,
			typename GridType::ConstAccessor& access)
{
    for (int k=bbox.min().z(); k<=bbox.max().z(); k++)
    {
	for (int j=bbox.min().y(); j<=bbox.max().y(); j++)
	{
	    for (int i=bbox.min().x(); i<=bbox.max().x(); i++)
	    {
		if (access.isValueOn(openvdb::Coord(i,j,k)))
		{
		    return true;
		}
	    }
	}
    }
    return false;
}

template <typename GridTypeA, typename GridTypeB>
static void
geoUnalignedIntersect(GridTypeA &grid_a,
		      const GridTypeB &grid_b,
		      GEO_PrimVolumeXform xform_a,
		      GEO_PrimVolumeXform xform_b)
{
    typename GridTypeA::Accessor 	access_a = grid_a.getAccessor();
    typename GridTypeB::ConstAccessor 	access_b = grid_b.getAccessor();

    for (typename GridTypeA::ValueOnCIter
	 iter = grid_a.cbeginValueOn(); iter; ++iter)
    {
	openvdb::CoordBBox bbox = iter.getBoundingBox();
	for (int k=bbox.min().z(); k<=bbox.max().z(); k++)
	{
	    for (int j=bbox.min().y(); j<=bbox.max().y(); j++)
	    {
		for (int i=bbox.min().x(); i<=bbox.max().x(); i++)
		{
		    openvdb::Coord coord(i,j,k);
		    openvdb::CoordBBox bbox_b =
			geoMapCoord(coord, xform_b, xform_a);
		    if (!geoContainsActiveVoxels(bbox_b, grid_b, access_b))
		    {
			access_a.setValue(coord, grid_a.background());
			access_a.setValueOff(coord);
		    }
		}
	    }
	}

    }
}

// The result of the union of active regions goes into grid_a
template <typename GridTypeA, typename GridTypeB>
static void
geoUnion(GridTypeA& grid_a, const GridTypeB &grid_b, bool setvalue, double value, bool doclip, const openvdb::CoordBBox &clipbox)
{
    typename GridTypeA::Accessor        access_a = grid_a.getAccessor();
    typename GridTypeB::ConstAccessor   access_b = grid_b.getAccessor();

    if (!doclip && !setvalue) {
        grid_a.tree().topologyUnion(grid_b.tree());
        return;
    }

    if (!doclip && !setvalue)
    {
	grid_a.tree().topologyUnion(grid_b.tree());
	return;
    }

    // For each on value in b, set a on
    for (typename GridTypeB::ValueOnCIter iter = grid_b.cbeginValueOn(); iter; ++iter) {
        openvdb::CoordBBox bbox = iter.getBoundingBox();
        // Intersect with our destination
        if (doclip) {
            bbox.min().maxComponent(clipbox.min());
            bbox.max().minComponent(clipbox.max());
        }

        for (int k=bbox.min().z(); k<=bbox.max().z(); k++) {
            for (int j=bbox.min().y(); j<=bbox.max().y(); j++) {
                for (int i=bbox.min().x(); i<=bbox.max().x(); i++) {
                    openvdb::Coord coord(i, j, k);
                    if (setvalue) {
                        access_a.setValue(coord, geo_doubleToGridValue<GridTypeA>(value));
                    } else {
                        access_a.setValueOn(coord);
                    }
                }
            }
        }
    }
}

// The result of the union of active regions goes into grid_a
template <typename GridTypeA, typename GridTypeB>
static void
geoDifference(GridTypeA& grid_a, const GridTypeB &grid_b)
{
    typename GridTypeA::Accessor 	access_a = grid_a.getAccessor();
    typename GridTypeB::ConstAccessor 	access_b = grid_b.getAccessor();

    // For each on value in a, set it off if b is on
    for (typename GridTypeA::ValueOnCIter
	 iter = grid_a.cbeginValueOn(); iter; ++iter)
    {
	openvdb::CoordBBox bbox = iter.getBoundingBox();
	for (int k=bbox.min().z(); k<=bbox.max().z(); k++)
	{
	    for (int j=bbox.min().y(); j<=bbox.max().y(); j++)
	    {
		for (int i=bbox.min().x(); i<=bbox.max().x(); i++)
		{
		    openvdb::Coord coord(i, j, k);
		    // TODO: conditional needed? Profile please.
		    if (access_b.isValueOn(coord))
		    {
			access_a.setValue(coord, grid_a.background());
			access_a.setValueOff(coord);
		    }
		}
	    }
	}
    }
}

template <typename GridTypeB>
static void
geoDoUnion(const GridTypeB &grid_b, GEO_PrimVolumeXform xform_b, GEO_PrimVDB &vdb_a, bool setvalue, double value, bool doclip, const openvdb::CoordBBox &clipbox)
{
    // If the transforms are equal, we can do an aligned union
    if (grid_b.transform() == vdb_a.getGrid().transform())
    {
	UTvdbCallAllType(vdb_a.getStorageType(), geoUnion,
			 vdb_a.getGrid(), grid_b, setvalue, value,
			 doclip, clipbox);
    }
    else
    {
	UTvdbCallAllType(vdb_a.getStorageType(), geoUnalignedUnion,
			 vdb_a.getGrid(), grid_b,
			 vdb_a.getIndexSpaceTransform(),
			 xform_b, setvalue, value,
			 doclip, clipbox);
    }
}

template <typename GridTypeB>
static void
geoDoIntersect(const GridTypeB &grid_b, GEO_PrimVolumeXform xform_b,
	       GEO_PrimVDB &vdb_a)
{
    if (grid_b.transform() == vdb_a.getGrid().transform())
    {
	UTvdbCallAllType(vdb_a.getStorageType(),
			 geoIntersect, vdb_a.getGrid(), grid_b);
    }
    else
    {
	UTvdbCallAllType(vdb_a.getStorageType(),
			 geoUnalignedIntersect, vdb_a.getGrid(),
			 grid_b, vdb_a.getIndexSpaceTransform(),
			 xform_b);
    }
}

template <typename GridTypeB>
static void
geoDoDifference(const GridTypeB &grid_b,
		GEO_PrimVolumeXform xform_b,
		GEO_PrimVDB &vdb_a)
{
    if (grid_b.transform() == vdb_a.getGrid().transform())
    {
	UTvdbCallAllType(vdb_a.getStorageType(), geoDifference,
			 vdb_a.getGrid(), grid_b);
    }
    else
    {
	UTvdbCallAllType(vdb_a.getStorageType(), geoUnalignedDifference,
			 vdb_a.getGrid(), grid_b,
			 vdb_a.getIndexSpaceTransform(),
			 xform_b);
    }
}


void
GEO_PrimVDB::activateByVDB(const GEO_PrimVDB *input_vdb,
		ActivateOperation operation,
		bool setvalue, fpreal value)
{
    const openvdb::GridBase& input_grid = input_vdb->getGrid();

    bool				doclip;
    openvdb::CoordBBox			clipbox;

    doclip = geoGetFrustumBoundsFromVDB(this, clipbox);

    switch (operation)
    {
	case GEO_PrimVDB::ACTIVATE_UNION: // Union
	    UTvdbCallAllType(input_vdb->getStorageType(),
			     geoDoUnion, input_grid,
			     input_vdb->getIndexSpaceTransform(),
			     *this, 
			     setvalue,
			     value,
			     doclip, clipbox);
	    break;
	case GEO_PrimVDB::ACTIVATE_INTERSECT: // Intersect
	    UTvdbCallAllType(input_vdb->getStorageType(),
			     geoDoIntersect, input_grid,
			     input_vdb->getIndexSpaceTransform(),
			     *this);
	    break;
	case GEO_PrimVDB::ACTIVATE_SUBTRACT: // Difference
	    UTvdbCallAllType(input_vdb->getStorageType(),
			     geoDoDifference, input_grid,
			     input_vdb->getIndexSpaceTransform(),
			     *this);
	    break;
	case GEO_PrimVDB::ACTIVATE_COPY: // Copy
	    UTvdbCallAllType(input_vdb->getStorageType(),
			     geoDoIntersect, input_grid,
			     input_vdb->getIndexSpaceTransform(),
			     *this);
	    UTvdbCallAllType(input_vdb->getStorageType(),
			     geoDoUnion, input_grid,
			     input_vdb->getIndexSpaceTransform(),
			     *this, 
			     setvalue,
			     value,
			     doclip, clipbox);
	    break;
    }
}

UT_Matrix4D
GEO_PrimVDB::getTransform4() const
{
    using namespace openvdb;
    using namespace openvdb::math;

    UT_Matrix4D mat4;
    const Transform &gxform = getGrid().transform();
    NonlinearFrustumMap::ConstPtr fmap = gxform.map<NonlinearFrustumMap>();
    if (fmap)
    {
	const openvdb::BBoxd &bbox = fmap->getBBox();
	const openvdb::Vec3d center = bbox.getCenter();
	const openvdb::Vec3d size = bbox.extents();

	// TODO: Use fmap->linearMap() once that actually works
	mat4.identity();
	mat4.translate(-center.x(), -center.y(), -bbox.min().z());
	// NOTE: We scale both XY axes by size.x() because the secondMap()
	//       has the aspect ratio baked in
	mat4.scale(1.0/size.x(), 1.0/size.x(), 1.0/size.z());
	mat4 *= UTvdbConvert(fmap->secondMap().getMat4());
    }
    else
    {
	mat4 = UTvdbConvert(gxform.baseMap()->getAffineMap()->getMat4());
    }
    return mat4;
}

void
GEO_PrimVDB::getLocalTransform(UT_Matrix3D &result) const
{
    result = getTransform4();
}

void
GEO_PrimVDB::setLocalTransform(const UT_Matrix3D &new_mat3)
{
    using namespace openvdb;
    using namespace openvdb::math;

    Transform::Ptr xform;
    UT_Matrix4D new_mat4;
    new_mat4 = new_mat3;
    new_mat4.setTranslates(getDetail().getPos3(vertexPoint(0)));

    const Transform & gxform = getGrid().transform();
    NonlinearFrustumMap::ConstPtr fmap = gxform.map<NonlinearFrustumMap>();
    if (fmap)
    {
	fmap = geoStandardFrustumMapPtr(*this);
	const openvdb::BBoxd &bbox = fmap->getBBox();
	const openvdb::Vec3d center = bbox.getCenter();
	const openvdb::Vec3d size = bbox.extents();

	// TODO: Use fmap->linearMap() once that actually works
	UT_Matrix4D second;
	second.identity();
	second.translate(-0.5, -0.5, 0.0); // adjust for frustum map center
	// NOTE: We scale both XY axes by size.x() because the secondMap()
	//       has the aspect ratio baked in
	second.scale(size.x(), size.x(), size.z());
	second.translate(center.x(), center.y(), bbox.min().z());
	second *= new_mat4;
	xform.reset(new Transform(MapBase::Ptr(
	    new NonlinearFrustumMap(fmap->getBBox(), fmap->getTaper(),
				    /*depth*/1.0,
				    geoCreateAffineMap<MapBase>(second)))));
    }
    else
    {
	xform = geoCreateLinearTransform(new_mat4);
    }
    myGridAccessor.setTransform(*xform, *this);
}

int
GEO_PrimVDB::detachPoints(GA_PointGroup &grp)
{
    int		count = 0;

    if (grp.containsOffset(vertexPoint(0)))
	count++;

    if (count == 0)
	return 0;

    if (count == 1)
	return -2;

    return -1;
}

GA_Primitive::GA_DereferenceStatus
GEO_PrimVDB::dereferencePoint(GA_Offset point, bool)
{
    return vertexPoint(0) == point
		? GA_DEREFERENCE_DESTROY
		: GA_DEREFERENCE_OK;
}

GA_Primitive::GA_DereferenceStatus
GEO_PrimVDB::dereferencePoints(const GA_RangeMemberQuery &point_query, bool)
{
    return point_query.contains(vertexPoint(0))
		? GA_DEREFERENCE_DESTROY
		: GA_DEREFERENCE_OK;
}

///
/// JSON methods
///

namespace { // unnamed

class geo_PrimVDBJSON : public GA_PrimitiveJSON
{
public:
    geo_PrimVDBJSON() {}
    virtual ~geo_PrimVDBJSON() {}

    enum
    {
	geo_TBJ_VERTEX,
	geo_TBJ_VDB,
	geo_TBJ_VDB_VISUALIZATION,
	geo_TBJ_ENTRIES
    };

    const GEO_PrimVDB	*vdb(const GA_Primitive *p) const
			{ return static_cast<const GEO_PrimVDB *>(p); }
    GEO_PrimVDB		*vdb(GA_Primitive *p) const
			{ return static_cast<GEO_PrimVDB *>(p); }

    virtual int		getEntries() const
			{ return geo_TBJ_ENTRIES; }

    virtual const char *
    getKeyword(int i) const
    {
	switch (i)
	{
	    case geo_TBJ_VERTEX:	    return "vertex";
	    case geo_TBJ_VDB:		    return "vdb";
	    case geo_TBJ_VDB_VISUALIZATION: return "vdbvis";
	    case geo_TBJ_ENTRIES:	    break;
	}
	UT_ASSERT(0);
	return NULL;
    }

    virtual bool
    shouldSaveField(const GA_Primitive*, int i, const GA_SaveMap&) const
    {
	switch (i)
	{
	    case geo_TBJ_VERTEX:	    return true;
	    case geo_TBJ_VDB:		    return true;
	    case geo_TBJ_VDB_VISUALIZATION: return true;
	    case geo_TBJ_ENTRIES:	    break;
	}
	UT_ASSERT(0);
	return false;
    }

    virtual bool
    saveField(const GA_Primitive *pr, int i, UT_JSONWriter &w,
	      const GA_SaveMap &map) const
    {
	switch (i)
	{
	    case geo_TBJ_VERTEX:
	    {
		GA_Offset vtx = vdb(pr)->getVertexOffset(0);
		return w.jsonInt(int64(map.getVertexIndex(vtx)));
	    }
	    case geo_TBJ_VDB:
		return vdb(pr)->saveVDB(w);
	    case geo_TBJ_VDB_VISUALIZATION:
		return vdb(pr)->saveVisualization(w, map);

	    case geo_TBJ_ENTRIES:
		break;
	}
	return false;
    }
    virtual bool
    loadField(GA_Primitive *pr, int i, UT_JSONParser &p,
	      const GA_LoadMap &map) const
    {
	switch (i)
	{
	    case geo_TBJ_VERTEX:
	    {
		int64 vidx;
		if (!p.parseInt(vidx))
		    return false;
		GA_Offset voff = map.getVertexOffset(GA_Index(vidx));
		// Assign the preallocated vertex, but
		// do not bother updating the topology,
		// which will be done at the end of the
		// load anyway.
		vdb(pr)->assignVertex(voff, false);
		return true;
	    }
	    case geo_TBJ_VDB:
		return vdb(pr)->loadVDB(p);
	    case geo_TBJ_VDB_VISUALIZATION:
		return vdb(pr)->loadVisualization(p, map);

	    case geo_TBJ_ENTRIES:
		break;
	}
	UT_ASSERT(0);
	return false;
    }

    // Implement these methods to be the same as the H12.5 base class version.
    // In H12.1, these methods were pure virtual.
#if 1
    virtual bool
    saveField(const GA_Primitive *pr, int i, UT_JSONValue &val,
	      const GA_SaveMap &map) const
    {
#if (UT_VERSION_INT >= 0x0c0100B6) // 12.1.182 or later
	UT_AutoJSONWriter w(val);
	return saveField(pr, i, *w, map);
#else
	GA_Offset		vtx;
	switch (i)
	{
	    case geo_TBJ_VERTEX:
	        vtx = vdb(pr)->getVertexOffset(0);
	        val.setInt(map.getVertexIndex(vtx));
	        return true;
	    case geo_TBJ_VDB:
	    case geo_TBJ_VDB_VISUALIZATION:
	        return false;

	    case geo_TBJ_ENTRIES:
	        break;
	}
	UT_ASSERT(0);
	return false;
#endif
    }
    // Re-implement the H12.5 base class version, note that this was pure
    // virtual in H12.1.
    virtual bool
    loadField(GA_Primitive *pr, int i, UT_JSONParser &p,
	      const UT_JSONValue &jval, const GA_LoadMap &map) const
    {
#if (UT_VERSION_INT >= 0x0c0100B6) // 12.1.182 or later
	UT_AutoJSONParser parser(jval);
	bool ok = loadField(pr, i, *parser, map);
	p.stealErrors(*parser);
	return ok;
#else
	int64		voff;

	switch (i)
	{
	    case geo_TBJ_VERTEX:
		if (!jval.import(voff))
		    return geo_JVDBError(p, pr, "Unable to import vertex");;
		voff = map.getVertexOffset(voff);
		// Assign the preallocated vertex, but
		// don't bother updating the topology,
		// which will be done at the end of the
		// load anyway.
		vdb(pr)->assignVertex(GA_Offset(voff), false);
		return true;
	    case geo_TBJ_VDB:
		return vdb(pr)->loadVDB(p);
	    case geo_TBJ_VDB_VISUALIZATION:
		return false;

	    case geo_TBJ_ENTRIES:
		break;
	}
	UT_ASSERT(0);
	return false;
#endif
    }
#endif

    virtual bool
    isEqual(int i, const GA_Primitive *p0, const GA_Primitive *p1) const
    {
	switch (i)
	{
	    case geo_TBJ_VERTEX:
		return (p0->getVertexOffset(0) == p1->getVertexOffset(0));
	    case geo_TBJ_VDB:
		return false; // never save these tags as uniform
	    case geo_TBJ_VDB_VISUALIZATION:
		return (vdb(p0)->getVisOptions() == vdb(p1)->getVisOptions());
	    case geo_TBJ_ENTRIES:
		break;
	}
	UT_ASSERT(0);
	return false;
    }

private:
};

} // namespace unnamed


static const GA_PrimitiveJSON *
vdbJSON()
{
    static SYS_AtomicPtr<GA_PrimitiveJSON> theJSON;

    if (!theJSON) {
        GA_PrimitiveJSON* json = new geo_PrimVDBJSON;
        if (NULL != theJSON.compare_swap(NULL, json)) {
            delete json;
            json = NULL;
        }
    }
    return theJSON;
}

const GA_PrimitiveJSON *
GEO_PrimVDB::getJSON() const
{
    return vdbJSON();
}

// This method is called by multiple places internally in Houdini.
static void
geoSetVDBStreamCompression(openvdb::io::Stream& vos, bool backwards_compatible)
{
    // Always enable full compression, since it is fast and compresses level
    // sets and fog volumes well.
    uint32_t compression = openvdb::io::COMPRESS_ACTIVE_MASK;
    // Enable blosc compression unless we want it to be backwards compatible.
    if (vos.hasBloscCompression() && !backwards_compatible)
	compression |= openvdb::io::COMPRESS_BLOSC_LZ4;
    vos.setCompression(compression);
}

bool
GEO_PrimVDB::saveVDB(UT_JSONWriter &w) const
{
#if (UT_VERSION_INT >= 0x0c0002bf) // 12.0.703 or later
    bool	ok = true;

    try
    {
	openvdb::GridCPtrVec grids;
	grids.push_back(getConstGridPtr());

	UT_JSONWriter::TiledStream os(w);

	openvdb::io::Stream vos(os);
	openvdb::MetaMap meta;

	// Always enable active mask compression, since it is fast
<<<<<<< HEAD
	// and compresses level sets and fog volumes well. Enable Blosc
	// as well unless we want backwards compatibility.
	uint32_t compression = openvdb::io::COMPRESS_ACTIVE_MASK;
	if (vos.hasBloscCompression()
		&& !UT_EnvControl::getInt(ENV_HOUDNI13_VOLUME_COMPATIBILITY)) {
	    compression |= openvdb::io::COMPRESS_BLOSC_LZ4;
	}
=======
	// and compresses level sets and fog volumes well.
	uint32_t compression = openvdb::io::COMPRESS_ACTIVE_MASK;
	//if (vos.hasBloscCompression()) {
	//    // Enable Blosc compression if available, since it is also fast,
	//    // and it works well on volumes for which mask compression is not suited.
	//    compression |= openvdb::io::COMPRESS_BLOSC;
	//}
>>>>>>> f57d0852
	vos.setCompression(compression);

	// Visual C++ requires a default meta object declared on the stack
	vos.write(grids, meta);
    }
    catch (std::exception &e)
    {
	std::cerr << "Save failure: " << e.what() << "\n";
	ok = false;
    }
    return ok;
#else
    #warning OpenVDB .bgeo I/O is not available prior to 12.0.703
    return false;
#endif
}

bool
GEO_PrimVDB::loadVDB(UT_JSONParser &p)
{
#if (UT_VERSION_INT >= 0x0c0002bf) // 12.0.703 or later
    try
    {
	UT_JSONParser::TiledStream	is(p);

	openvdb::io::Stream		vis(is);

	openvdb::GridPtrVecPtr	grids = vis.getGrids();

	int count = (grids ? grids->size() : 0);
	if (count != 1)
	{
	    UT_String mesg;
	    mesg.sprintf("expected to read 1 grid, got %d grid%s",
		count, count == 1 ? "" : "s");
	    throw std::runtime_error(mesg.nonNullBuffer());
	}

	openvdb::GridBase::Ptr grid = (*grids)[0];
	UT_ASSERT(grid);
	if (grid) setGrid(*grid);
    }
    catch (std::exception &e)
    {
	std::cerr << "Load failure: " << e.what() << "\n";
	return false;
    }
    return true;
#else
    #warning OpenVDB .bgeo I/O is not available prior to 12.0.703
    return false;
#endif
}

namespace // anonymous
{

enum
{
    geo_JVOL_VISMODE,
    geo_JVOL_VISISO,
    geo_JVOL_VISDENSITY,
};
UT_FSATable	theJVolumeViz(
    geo_JVOL_VISMODE,		"mode",
    geo_JVOL_VISISO,		"iso",
    geo_JVOL_VISDENSITY,	"density",
    -1,				NULL
);

} // namespace anonymous

bool
GEO_PrimVDB::saveVisualization(UT_JSONWriter &w, const GA_SaveMap &) const
{
#if (UT_VERSION_INT < 0x0c010072) // earlier than 12.1.114
    #warning OpenVDB visualization options do not persist prior to 12.0.114
    return false;
#else
    bool	ok = true;
    ok = ok && w.jsonBeginMap();

    ok = ok && w.jsonKeyToken(theJVolumeViz.getToken(geo_JVOL_VISMODE));
    ok = ok && w.jsonString(GEOgetVolumeVisToken(myVis.myMode));

    ok = ok && w.jsonKeyToken(theJVolumeViz.getToken(geo_JVOL_VISISO));
    ok = ok && w.jsonReal(myVis.myIso);

    ok = ok && w.jsonKeyToken(theJVolumeViz.getToken(geo_JVOL_VISDENSITY));
    ok = ok && w.jsonReal(myVis.myDensity);

    return ok && w.jsonEndMap();
#endif
}

bool
GEO_PrimVDB::loadVisualization(UT_JSONParser &p, const GA_LoadMap &)
{
#if (UT_VERSION_INT < 0x0c010072) // earlier than 12.1.114
    #warning OpenVDB visualization options do not persist prior to 12.0.114
    return false;
#else
    UT_JSONParser::traverser	it;
    GEO_VolumeVis		mode = myVis.myMode;
    fpreal			iso = myVis.myIso;
    fpreal			density = myVis.myDensity;
    UT_WorkBuffer		key;
    fpreal64			fval;
    bool			foundmap=false, ok = true;

    for (it = p.beginMap(); ok && !it.atEnd(); ++it)
    {
	foundmap = true;
	if (!it.getLowerKey(key))
	{
	    ok = false;
	    break;
	}
	switch (theJVolumeViz.findSymbol(key.buffer()))
	{
	    case geo_JVOL_VISMODE:
		if (ok = p.parseString(key))
		    mode = GEOgetVolumeVisEnum(
				key.buffer(), GEO_VOLUMEVIS_SMOKE);
		break;
	    case geo_JVOL_VISISO:
		if (ok = p.parseReal(fval))
		    iso = fval;
		break;
	    case geo_JVOL_VISDENSITY:
		if (ok = p.parseReal(fval))
		    density = fval;
		break;
	    default:
		p.addWarning("Unexpected key for volume visualization: %s",
			key.buffer());
		ok = p.skipNextObject();
		break;
	}
    }
    if (!foundmap)
    {
	p.addFatal("Expected a JSON map for volume visualization data");
	ok = false;
    }
    if (ok)
	setVisualization(mode, iso, density);
    return ok;
#endif
}

template <typename GridType>
static void
geo_sumPosDensity(const GridType &grid, fpreal64 &sum)
{
    sum = 0;
<<<<<<< HEAD
    for (typename GridType::ValueOnCIter
	 iter = grid.cbeginValueOn(); iter; ++iter)
    {
	fpreal value = *iter;
	if (value > 0)
	{
	    if (iter.isTileValue())
		sum += value * iter.getVoxelCount();
	    else
		sum += value;
	}
=======
    for (typename GridType::ValueOnCIter iter = grid.cbeginValueOn(); iter; ++iter) {
        fpreal value = *iter;
        if (value > 0) {
            if (iter.isTileValue()) sum += value * iter.getVoxelCount();
            else sum += value;
        }
>>>>>>> f57d0852
    }
}

fpreal
GEO_PrimVDB::calcPositiveDensity() const
{
    fpreal64 density = 0;

    UT_IF_ASSERT(UT_VDBType type = getStorageType();)
    UT_ASSERT(type == UT_VDB_FLOAT || type == UT_VDB_DOUBLE);

    UTvdbCallRealType(getStorageType(), geo_sumPosDensity, getGrid(), density);

    int numvoxel = getGrid().activeVoxelCount();
    if (numvoxel)
	density /= numvoxel;

    UT_Vector3 zero(0, 0, 0);
    density *= calcVolume(zero);

    return density;
}

int
GEO_PrimVDB::getBBox(UT_BoundingBox *bbox) const
{
    if (hasGrid())
    {
	using namespace openvdb;

	CoordBBox vbox;

	const openvdb::GridBase &grid = getGrid();
	// NOTE: We use evalActiveVoxelBoundingBox() so that it matches
	//       getRes() which calls evalActiveVoxelDim().
	if (!grid.baseTree().evalActiveVoxelBoundingBox(vbox))
	{
	    bbox->makeInvalid();
	    return false;
	}

	const math::Transform &xform = grid.transform();

	for (int i = 0; i < 8; i++)
	{
	    math::Vec3d vpos(
		(i&1) ? vbox.min()[0] - 0.5 : vbox.max()[0] + 0.5,
		(i&2) ? vbox.min()[1] - 0.5 : vbox.max()[1] + 0.5,
		(i&4) ? vbox.min()[2] - 0.5 : vbox.max()[2] + 0.5);
	    vpos = xform.indexToWorld(vpos);

	    UT_Vector3 worldpos(vpos.x(), vpos.y(), vpos.z());
	    if (i == 0)
		bbox->initBounds(worldpos);
	    else
		bbox->enlargeBounds(worldpos);
	}
	return true;
    }

    bbox->initBounds(getDetail().getPos3(vertexPoint(0)));

    return true;
}

UT_Vector3
GEO_PrimVDB::baryCenter() const
{
    // Return the center of the index space
    if (!hasGrid())
	return UT_Vector3(0, 0, 0);

    const openvdb::GridBase &grid = getGrid();
    openvdb::CoordBBox bbox = grid.evalActiveVoxelBoundingBox();
    UT_Vector3 pos;
    findexToPos(UTvdbConvert(bbox.getCenter()), pos);
    return pos;
}

bool
GEO_PrimVDB::isDegenerate() const
{
    return false;
}

//
// Methods to handle vertex attributes for the attribute dictionary
//
void
#if (UT_VERSION_INT >= 0x0d000000)
GEO_PrimVDB::copyPrimitive(const GEO_Primitive *psrc)
#else
GEO_PrimVDB::copyPrimitive(const GEO_Primitive *psrc, GEO_Point **ptredirect)
#endif
{
    if (psrc == this) return;

    const GEO_PrimVDB *src = (const GEO_PrimVDB *)psrc;
    const GA_IndexMap &src_points = src->getParent()->getPointMap();

    copyGridFrom(*src); // makes a shallow copy

    // TODO: Well and good to reuse the attribute handle for all our
    //       vertices, but we should do so across primitives as well.
    GA_VertexWrangler vertex_wrangler(*getParent(), *src->getParent());

    GA_Offset v = myVertex;
    GA_Index ptind = src_points.indexFromOffset(src->vertexPoint(0));
#if (UT_VERSION_INT >= 0x0d000000)
    GA_Offset ptoff = getParent()->pointOffset(ptind);
    wireVertex(v, ptoff);
#else
    GEO_Point *ppt = ptredirect[ptind];
    wireVertex(v, ppt ? ppt->getMapOffset() : GA_INVALID_OFFSET);
#endif
    vertex_wrangler.copyAttributeValues(v, src->fastVertexOffset(0));

    myVis = src->myVis;
}

#if (UT_VERSION_INT < 0x0d000000) // Deleted in 13.0
#if (UT_VERSION_INT >= 0x0c050132) // 12.5.306 or later
void
GEO_PrimVDB::copyOffsetPrimitive(const GEO_Primitive *psrc, GA_Index basept)
#else
void
GEO_PrimVDB::copyOffsetPrimitive(const GEO_Primitive *psrc, int basept)
#endif
{
    if (psrc == this) return;

    const GEO_PrimVDB	*src = (const GEO_PrimVDB *)psrc;
    const GA_IndexMap	&points = getParent()->getPointMap();
    const GA_IndexMap	&src_points = src->getParent()->getPointMap();
    GA_Offset		 ppt;

    copyGridFrom(*src); // makes a shallow copy

    // TODO: Well and good to reuse the attribute handle for all our
    //       points/vertices, but we should do so across primitives
    //       as well.
    GA_VertexWrangler		 vertex_wrangler(*getParent(),
						 *src->getParent());

    GA_Offset	v = fastVertexOffset(0);
    ppt = points.offsetFromIndex(
	    src_points.indexFromOffset(src->vertexPoint(0)) + basept);
    wireVertex(v, ppt);
    vertex_wrangler.copyAttributeValues(v, src->fastVertexOffset(0));

    myVis = src->myVis;
}
#endif

static inline
openvdb::math::Vec3d
vdbTranslation(const openvdb::math::Transform &xform)
{
    return xform.baseMap()->getAffineMap()->getMat4().getTranslation();
}

// Replace the grid's translation with the prim's vertex position
void
GEO_PrimVDB::GridAccessor::updateGridTranslates(const GEO_PrimVDB &prim) const
{
    using namespace	openvdb::math;
    const GA_Detail &	geo = prim.getDetail();

    // It is possible our vertex offset is invalid, such as us
    // being a stashed primitive.
    if (!GAisValid(prim.getVertexOffset(0)))
	return;

    GA_Offset		ptoff = prim.vertexPoint(0);
    Vec3d		newpos = UTvdbConvert(geo.getPos3(ptoff));
    Vec3d		oldpos = vdbTranslation(myGrid->transform());
    MapBase::ConstPtr	map = myGrid->transform().baseMap();

    if (isApproxEqual(oldpos, newpos))
	return;

    const_cast<GEO_PrimVDB&>(prim).incrTransformUniqueId();
    Vec3d delta = newpos - oldpos;
    const_cast<GEO_PrimVDB::GridAccessor *>(this)->makeGridUnique();
    myGrid->setTransform(
	    boost::make_shared<Transform>(map->postTranslate(delta)));
}

// Copy the translation from xform and set into our vertex position
void
GEO_PrimVDB::GridAccessor::setVertexPositionAdapter(
	const void* xformPtr,
	GEO_PrimVDB &prim)
{
    // xformPtr is assumed to point to an openvdb::vX_Y_Z::math::Transform,
    // for some version X.Y.Z of OpenVDB that may be newer than the one
    // with which libHoudiniGEO.so was built.  This is safe provided that
    // math::Transform and its member objects are ABI-compatible between
    // the two OpenVDB versions.
    const openvdb::math::Transform& xform =
	*static_cast<const openvdb::math::Transform*>(xformPtr);
    if (myGrid && &myGrid->transform() == &xform)
	return;
    prim.incrTransformUniqueId();
    prim.getDetail().setPos3(
	    prim.vertexPoint(0), UTvdbConvert(vdbTranslation(xform)));
}

void
GEO_PrimVDB::GridAccessor::setTransformAdapter(
	const void* xformPtr,
	GEO_PrimVDB &prim)
{
    if (!myGrid)
	return;
    // xformPtr is assumed to point to an openvdb::vX_Y_Z::math::Transform,
    // for some version X.Y.Z of OpenVDB that may be newer than the one
    // with which libHoudiniGEO.so was built.  This is safe provided that
    // math::Transform and its member objects are ABI-compatible between
    // the two OpenVDB versions.
    const openvdb::math::Transform& xform =
	*static_cast<const openvdb::math::Transform*>(xformPtr);
    setVertexPosition(xform, prim);
    myGrid->setTransform(xform.copy());
}


void
GEO_PrimVDB::GridAccessor::setGridAdapter(
	const void* gridPtr,
	GEO_PrimVDB &prim)
{
    // gridPtr is assumed to point to an openvdb::vX_Y_Z::GridBase, for some
    // version X.Y.Z of OpenVDB that may be newer than the one with which
    // libHoudiniGEO.so was built.  This is safe provided that GridBase and
    // its member objects are ABI-compatible between the two OpenVDB versions.
    const openvdb::GridBase& grid =
	*static_cast<const openvdb::GridBase*>(gridPtr);
    if (myGrid.get() == &grid)
	return;
    setVertexPosition(grid.transform(), prim);
    myGrid = grid.copyGrid(); // always shallow-copy the source grid
    myStorageType = UTvdbGetGridType(*myGrid);
}


GEO_Primitive *
GEO_PrimVDB::copy(int preserve_shared_pts) const
{
    GEO_Primitive *clone = GEO_Primitive::copy(preserve_shared_pts);

    if (clone)
    {
	GEO_PrimVDB*	 vdb = static_cast<GEO_PrimVDB*>(clone);
	GA_Offset	 ppt;

	// Give the clone the same serial number as this primitive.
	vdb->myUniqueId.exchange(this->getUniqueId());

	// Give the clone a shallow copy of this primitive's grid.
	vdb->copyGridFrom(*this);

	// TODO: Well and good to reuse the attribute handle for all our
	//       points/vertices, but we should do so across primitives
	//       as well.
	GA_ElementWranglerCache	 wranglers(*getParent(),
					   GA_PointWrangler::INCLUDE_P);

	int nvtx = getVertexCount();

	if (preserve_shared_pts)
	{
	    UT_SparseArray<GA_Offset *>	addedpoints;
	    GA_Offset			*ppt_ptr;

	    for (int i = 0; i < nvtx; i++)
	    {
		GA_Offset		 src_ppt = vertexPoint(i);
		GA_Offset		 v  = vdb->fastVertexOffset(i);
		GA_Offset		 sv = fastVertexOffset(i);

		if (!(ppt_ptr = addedpoints(src_ppt)))
		{
		    ppt = getParent()->appendPointOffset();
		    wranglers.getPoint().copyAttributeValues(ppt, src_ppt);
		    addedpoints.append(src_ppt, new GA_Offset(ppt));
		}
		else
		    ppt = *ppt_ptr;
		vdb->wireVertex(v, ppt);
		wranglers.getVertex().copyAttributeValues(v, sv);
	    }

	    int dummy_index;
	    for (int i = 0; i < addedpoints.entries(); i++)
		delete (GA_Offset *)addedpoints.getRawEntry(i, dummy_index);
	}
	else
	{
	    for (int i = 0; i < nvtx; i++)
	    {
		GA_Offset	v = vdb->fastVertexOffset(i);
		ppt = getParent()->appendPointOffset();
		vdb->wireVertex(v, ppt);
		wranglers.getPoint().copyAttributeValues(ppt, vertexPoint(i));
		wranglers.getVertex().copyAttributeValues(v, fastVertexOffset(i));
	    }
	}

        vdb->myVis = myVis;
    }
    return clone;
}

void
GEO_PrimVDB::copyUnwiredForMerge(const GA_Primitive *prim_src, const GA_MergeMap &map)
{
    UT_ASSERT(prim_src != this);

    const GEO_PrimVDB* src = static_cast<const GEO_PrimVDB*>(prim_src);

    if (GAisValid(myVertex))
	destroyVertex(myVertex);

    if (map.isIdentityMap(GA_ATTRIB_VERTEX))
    {
    	myVertex = src->myVertex;
    }
    else
    {
	GA_Offset sidx = src->myVertex; // Get source index
	// Map to dest
	myVertex = map.mapDestFromSource(GA_ATTRIB_VERTEX, sidx);
    }

    copyGridFrom(*src); // makes a shallow copy

    myVis = src->myVis;
}

void
GEO_PrimVDB::assignVertex(GA_Offset new_vtx, bool update_topology)
{
    if (myVertex != new_vtx)
    {
	destroyVertex(myVertex);
	myVertex = new_vtx;
	if (update_topology)
	    registerVertex(myVertex);
    }
}

void
GEO_PrimVDB::swapVertexOffsets(const GA_Defragment &defrag)
{
    GA_Offset	v = myVertex;
    if (defrag.hasOffsetChanged(v))
    {
	myVertex = defrag.mapOffset(v);
    }
}

const char *
GEO_PrimVDB::getGridName() const
{
    GA_ROHandleS nameAttr(getParent(), GA_ATTRIB_PRIMITIVE, "name");
    return nameAttr.isValid() ? nameAttr.get(getMapOffset()) : "";
}


#if (UT_VERSION_INT >= 0x0c010048) // 12.1.72 or later

namespace // anonymous
{

#if (UT_VERSION_INT < 0x0c050000) // earlier than 12.5.0
    typedef int	    geo_Size;
#else
    typedef GA_Size geo_Size;
#endif

    // Intrinsic attributes
    enum geo_Intrinsic
    {
	geo_INTRINSIC_BACKGROUND,
	geo_INTRINSIC_VOXELSIZE,
	geo_INTRINSIC_ACTIVEVOXELDIM,
	geo_INTRINSIC_ACTIVEVOXELCOUNT,
	geo_INTRINSIC_TRANSFORM,
	geo_INTRINSIC_VOLUMEVISUALMODE,
	geo_INTRINSIC_VOLUMEVISUALDENSITY,
	geo_INTRINSIC_VOLUMEVISUALISO,

	geo_INTRINSIC_META_GRID_CLASS,
	geo_INTRINSIC_META_GRID_CREATOR,
	geo_INTRINSIC_META_IS_LOCAL_SPACE,
	geo_INTRINSIC_META_SAVE_HALF_FLOAT,
	geo_INTRINSIC_META_VALUE_TYPE,
	geo_INTRINSIC_META_VECTOR_TYPE,

	geo_NUM_INTRINSICS
    };

    const UT_FSATable theMetaNames(
	geo_INTRINSIC_META_GRID_CLASS,	    "vdb_class",
	geo_INTRINSIC_META_GRID_CREATOR,    "vdb_creator",
	geo_INTRINSIC_META_IS_LOCAL_SPACE,  "vdb_is_local_space",
	geo_INTRINSIC_META_SAVE_HALF_FLOAT, "vdb_is_saved_as_half_float",
	geo_INTRINSIC_META_VALUE_TYPE,	    "vdb_value_type",
	geo_INTRINSIC_META_VECTOR_TYPE,	    "vdb_vector_type",
	-1,				    NULL
    );

    geo_Size
    intrinsicBackgroundTupleSize(const GEO_PrimVDB *p)
    {
	return UTvdbGetGridTupleSize(p->getStorageType());
    }
    template <typename GridT> void
    intrinsicBackgroundV(const GridT &grid, fpreal64 *v, GA_Size n)
    {
	typename GridT::ValueType background = grid.background();
	for (GA_Size i = 0; i < n; i++)
	    v[i] = background[i];
    }
    template <typename GridT> void
    intrinsicBackgroundS(const GridT &grid, fpreal64 *v)
    {
	v[0] = (fpreal64)grid.background();
    }
    geo_Size
    intrinsicBackground(const GEO_PrimVDB *p, fpreal64 *v, GA_Size size)
    {
	UT_VDBType  grid_type = p->getStorageType();
	GA_Size	    n = SYSmin(UTvdbGetGridTupleSize(grid_type), size);

	UT_ASSERT(n > 0);
	UTvdbCallScalarType(grid_type, intrinsicBackgroundS, p->getGrid(), v)
	else UTvdbCallVec3Type(grid_type, intrinsicBackgroundV,
			       p->getGrid(), v, n)
	else n = 0;

	return n;
    }

    geo_Size
    intrinsicVoxelSize(const GEO_PrimVDB *prim, fpreal64 *v, GA_Size size)
    {
	openvdb::Vec3d voxel_size = prim->getGrid().voxelSize();
	GA_Size n = SYSmin(3, size);
	for (GA_Size i = 0; i < n; i++)
	    v[i] = voxel_size[i];
	return n;
    }

    geo_Size
    intrinsicActiveVoxelDim(const GEO_PrimVDB *prim, int64 *v, GA_Size size)
    {
	using namespace openvdb;
	Coord   dim = prim->getGrid().evalActiveVoxelDim();
	GA_Size	n = SYSmin(3, size);
	for (GA_Size i = 0; i < n; i++)
	    v[i] = dim[i];
	return n;
    }
    int64
    intrinsicActiveVoxelCount(const GEO_PrimVDB *prim)
    {
	return prim->getGrid().activeVoxelCount();
    }

    geo_Size
    intrinsicTransform(const GEO_PrimVDB *prim, fpreal64 *v, GA_Size size)
    {
	using namespace openvdb;
	const GridBase &	    grid = prim->getGrid();
	const math::Transform &	    xform = grid.transform();
	math::MapBase::ConstPtr	    bmap = xform.baseMap();
	math::AffineMap::Ptr	    amap = bmap->getAffineMap();
	math::Mat4d		    m4 = amap->getMat4();
	const double *		    data = m4.asPointer();

	size = SYSmin(size, 16);
	for (int i = 0; i < size; ++i)
	    v[i] = data[i];
	    return geo_Size(size);
    }
    geo_Size
    intrinsicSetTransform(GEO_PrimVDB *q, const fpreal64 *v, GA_Size size)
    {
	if (size < 16)
	    return 0;
	UT_DMatrix4	m(v[0], v[1], v[2], v[3],
			  v[4], v[5], v[6], v[7],
			  v[8], v[9], v[10], v[11],
			  v[12], v[13], v[14], v[15]);
	q->setTransform4(m);
	return 16;
    }
    const char *
    intrinsicVisualMode(const GEO_PrimVDB *p)
    {
#if (UT_VERSION_INT < 0x0c010072) // earlier than 12.1.114
	return "";
#else
	return GEOgetVolumeVisToken(p->getVisualization());
#endif
    }

    openvdb::Metadata::ConstPtr
    intrinsicGetMeta(const GEO_PrimVDB *p, geo_Intrinsic id)
    {
	using namespace openvdb;
	return p->getGrid()[theMetaNames.getToken(id) + 4];
    }
    void
    intrinsicSetMeta(
	    GEO_PrimVDB *p,
	    geo_Intrinsic id,
	    const openvdb::Metadata &meta)
    {
	using namespace openvdb;

	MetaMap &meta_map = p->getMetadata();
	const char *name = theMetaNames.getToken(id) + 4;
	meta_map.removeMeta(name);
	meta_map.insertMeta(name, meta);
    }

    void
    intrinsicGetMetaString(
	    const GEO_PrimVDB *p,
	    geo_Intrinsic id,
	    UT_String &v)
    {
	using namespace openvdb;
	Metadata::ConstPtr meta = intrinsicGetMeta(p, id);
	if (meta)
	    v = meta->str();
	else
	    v = "";
    }
    void
    intrinsicSetMetaString(
	    GEO_PrimVDB *p,
	    geo_Intrinsic id,
	    const char *v)
    {
	intrinsicSetMeta(p, id, openvdb::StringMetadata(v));
    }

    bool
    intrinsicGetMetaBool(const GEO_PrimVDB *p, geo_Intrinsic id)
    {
	using namespace openvdb;
	Metadata::ConstPtr meta = intrinsicGetMeta(p, id);
	if (meta)
	    return meta->asBool();
	else
	    return false;
    }
    void
    intrinsicSetMetaBool(GEO_PrimVDB *p, geo_Intrinsic id, int64 v)
    {
	intrinsicSetMeta(p, id, openvdb::BoolMetadata(v != 0));
    }

} // namespace anonymous

#define VDB_INTRINSIC_META_STR(CLASS, ID) { \
	struct callbacks { \
	    static geo_Size evalS(const CLASS *o, UT_String &v) \
	    { intrinsicGetMetaString(o, ID, v); return 1; } \
	    static geo_Size evalSA(const CLASS *o, UT_StringArray &v) \
	    { \
		UT_String     str; \
		intrinsicGetMetaString(o, ID, str); \
<<<<<<< HEAD
		v.append(str); \
=======
        v.append(str); \
>>>>>>> f57d0852
		return 1; \
	    } \
	    static geo_Size setSS(CLASS *o, const char **v, GA_Size) \
	    { intrinsicSetMetaString(o, ID, v[0]); return 1; } \
	    static geo_Size setSA(CLASS *o, const UT_StringArray &a) \
	    { intrinsicSetMetaString(o, ID, a(0)); return 1; } \
	}; \
	GA_INTRINSIC_DEF_S(ID, theMetaNames.getToken(ID), 1) \
	myEval[ID].myS  = callbacks::evalS; \
	myEval[ID].mySA = callbacks::evalSA; \
	myEval[ID].mySetSS = callbacks::setSS; \
	myEval[ID].mySetSA = callbacks::setSA; \
	myEval[ID].myReadOnly = false; \
    }
#define VDB_INTRINSIC_META_BOOL(CLASS, ID) { \
	struct callbacks { \
	    static geo_Size eval(const CLASS *o, int64 *v, GA_Size) \
	    { v[0] = intrinsicGetMetaBool(o, ID); return 1; } \
	    static geo_Size setFunc(CLASS *o, const int64 *v, GA_Size) \
	    { intrinsicSetMetaBool(o, ID, v[0]); return 1; } \
	}; \
	GA_INTRINSIC_DEF_I(ID, theMetaNames.getToken(ID), 1) \
	myEval[ID].myI = callbacks::eval; \
	myEval[ID].mySetI = callbacks::setFunc; \
	myEval[ID].myReadOnly = false; \
    }

GA_START_INTRINSIC_DEF(GEO_PrimVDB, geo_NUM_INTRINSICS)

    GA_INTRINSIC_VARYING_F(GEO_PrimVDB, geo_INTRINSIC_BACKGROUND,
	    "background", intrinsicBackgroundTupleSize, intrinsicBackground);
    GA_INTRINSIC_TUPLE_F(GEO_PrimVDB, geo_INTRINSIC_VOXELSIZE,
	    "voxelsize", 3, intrinsicVoxelSize);

    GA_INTRINSIC_TUPLE_I(GEO_PrimVDB, geo_INTRINSIC_ACTIVEVOXELDIM,
	    "activevoxeldimensions", 3, intrinsicActiveVoxelDim);
    GA_INTRINSIC_I(GEO_PrimVDB, geo_INTRINSIC_ACTIVEVOXELCOUNT,
	    "activevoxelcount", intrinsicActiveVoxelCount);

    GA_INTRINSIC_TUPLE_F(GEO_PrimVDB, geo_INTRINSIC_TRANSFORM,
	    "transform", 16, intrinsicTransform);
    GA_INTRINSIC_SET_TUPLE_F(GEO_PrimVDB, geo_INTRINSIC_TRANSFORM,
	    intrinsicSetTransform);

    GA_INTRINSIC_S(GEO_PrimVDB, geo_INTRINSIC_VOLUMEVISUALMODE,
	    "volumevisualmode", intrinsicVisualMode)
    GA_INTRINSIC_METHOD_F(GEO_PrimVDB, geo_INTRINSIC_VOLUMEVISUALDENSITY,
	    "volumevisualdensity", getVisDensity)
    GA_INTRINSIC_METHOD_F(GEO_PrimVDB, geo_INTRINSIC_VOLUMEVISUALISO,
	    "volumevisualiso", getVisIso)

    VDB_INTRINSIC_META_STR(GEO_PrimVDB, geo_INTRINSIC_META_GRID_CLASS)
    VDB_INTRINSIC_META_STR(GEO_PrimVDB, geo_INTRINSIC_META_GRID_CREATOR)
    VDB_INTRINSIC_META_BOOL(GEO_PrimVDB, geo_INTRINSIC_META_IS_LOCAL_SPACE)
    VDB_INTRINSIC_META_BOOL(GEO_PrimVDB, geo_INTRINSIC_META_SAVE_HALF_FLOAT)
    VDB_INTRINSIC_META_STR(GEO_PrimVDB, geo_INTRINSIC_META_VALUE_TYPE)
    VDB_INTRINSIC_META_STR(GEO_PrimVDB, geo_INTRINSIC_META_VECTOR_TYPE)

GA_END_INTRINSIC_DEF(GEO_PrimVDB, GEO_Primitive)

/*static*/ bool
GEO_PrimVDB::isIntrinsicMetadata(const char *name)
{
#if (UT_VERSION_INT < 0x0c010072) // earlier than 12.1.114
    return (-1 != theMetaNames.findSymbol(name));
#else
    return theMetaNames.contains(name);
#endif
}

#endif // (UT_VERSION_INT >= 0x0c010048) // 12.1.72 or later

#endif // UT_VERSION_INT < 0x0c050157 // earlier than 12.5.343

// Copyright (c) 2012-2014 DreamWorks Animation LLC
// All rights reserved. This software is distributed under the
// Mozilla Public License 2.0 ( http://www.mozilla.org/MPL/2.0/ )<|MERGE_RESOLUTION|>--- conflicted
+++ resolved
@@ -822,7 +822,6 @@
 static void
 geo_calcVolume(const GridType &grid, fpreal &volume)
 {
-<<<<<<< HEAD
     bool calculated = false;
     if (grid.getGridClass() == openvdb::GRID_LEVEL_SET) {
 	try {
@@ -834,17 +833,6 @@
     }
    
     // Simply account for the total number of active voxels
-=======
-	bool calculated = false;
-    if (grid.getGridClass() == openvdb::GRID_LEVEL_SET) {
-		try {
- 	    	volume = openvdb::tools::levelSetVolume(grid);
-	    	calculated = true;
-		} catch (std::exception& /*e*/) { } // ignore
-	}
-
-	// Simply account for the total number of active voxels
->>>>>>> f57d0852
     if (!calculated) {
         const openvdb::Vec3d size = grid.voxelSize();
         volume = size[0] * size[1] * size[2] * grid.activeVoxelCount();
@@ -863,7 +851,6 @@
 static void
 geo_calcArea(const GridType &grid, fpreal &area)
 {
-<<<<<<< HEAD
     bool calculated = false;
     if (grid.getGridClass() == openvdb::GRID_LEVEL_SET) {
 	try {
@@ -874,15 +861,6 @@
 	}
     }
    
-=======
-	bool calculated = false;
-    if (grid.getGridClass() == openvdb::GRID_LEVEL_SET) {
-    	try {
-			area = openvdb::tools::levelSetArea(grid);
-		} catch (std::exception& /*e*/) { } // ignore
-    }
-
->>>>>>> f57d0852
     if (!calculated) {
         typedef typename GridType::TreeType::LeafCIter LeafIter;
         typedef typename GridType::TreeType::LeafNodeType::ValueOnCIter VoxelIter;
@@ -1552,21 +1530,7 @@
 void
 GEO_PrimVDB::transform(const UT_Matrix4 &mat)
 {
-<<<<<<< HEAD
-    if (!hasGrid())
-	return;
-    try
-    {
-	using openvdb::GridBase;
-	using namespace openvdb::math;
-
-	// Get the transform
-	const GridBase&	  const_grid = getConstGrid();
-	MapBase::ConstPtr base_map = const_grid.transform().baseMap();
-	Mat4d base_mat4 = base_map->getAffineMap()->getMat4();
-=======
     if (!hasGrid()) return;
->>>>>>> f57d0852
 
     try {
         using openvdb::GridBase;
@@ -1585,19 +1549,10 @@
         UT_Matrix3D transformed(mat);
         transformed = UTvdbConvert(vdbmatrix) * transformed;
 
-<<<<<<< HEAD
-	// Set the affine matrix from our base_map into this map
-	MapBase::Ptr result = simplify(map);
-	if (base_map->isType<NonlinearFrustumMap>())
-	{
-	    const NonlinearFrustumMap& frustum_map = 
-		*const_grid.transform().constMap<NonlinearFrustumMap>();
-=======
         // Put it into a mat4 and translate it
         UT_Matrix4D final;
         final = transformed;
         final.setTranslates(UTvdbConvert(translation));
->>>>>>> f57d0852
 
         // Make an affine matrix out of it
         AffineMap::Ptr map(geoCreateAffineMap<AffineMap>(final));
@@ -1614,19 +1569,6 @@
                 frustum_map.getDepth(),
                 result));
 
-<<<<<<< HEAD
-	// If (and only if) the grid is vector-valued, apply the transform to
-	// each voxel's value.
-	if (const_grid.getVectorType() != openvdb::VEC_INVARIANT)
-	{
-	    gu_VecXformOp op(UTvdbConvert(UT_Matrix4D(mat)));
-	    GEOvdbProcessTypedGridVec3(*this, op, /*make_unique*/true);
-	}
-    }
-    catch (std::exception& /*e*/)
-    {
-	UT_ASSERT(!"Failed to apply transform");
-=======
             result = new_frustum_map;
         }
 
@@ -1642,7 +1584,6 @@
 
     } catch (std::exception& /*e*/) {
         UT_ASSERT(!"Failed to apply transform");
->>>>>>> f57d0852
     }
 }
 
@@ -2638,23 +2579,13 @@
 	openvdb::MetaMap meta;
 
 	// Always enable active mask compression, since it is fast
-<<<<<<< HEAD
 	// and compresses level sets and fog volumes well. Enable Blosc
 	// as well unless we want backwards compatibility.
 	uint32_t compression = openvdb::io::COMPRESS_ACTIVE_MASK;
 	if (vos.hasBloscCompression()
 		&& !UT_EnvControl::getInt(ENV_HOUDNI13_VOLUME_COMPATIBILITY)) {
-	    compression |= openvdb::io::COMPRESS_BLOSC_LZ4;
+	    compression |= openvdb::io::COMPRESS_BLOSC;
 	}
-=======
-	// and compresses level sets and fog volumes well.
-	uint32_t compression = openvdb::io::COMPRESS_ACTIVE_MASK;
-	//if (vos.hasBloscCompression()) {
-	//    // Enable Blosc compression if available, since it is also fast,
-	//    // and it works well on volumes for which mask compression is not suited.
-	//    compression |= openvdb::io::COMPRESS_BLOSC;
-	//}
->>>>>>> f57d0852
 	vos.setCompression(compression);
 
 	// Visual C++ requires a default meta object declared on the stack
@@ -2811,26 +2742,12 @@
 geo_sumPosDensity(const GridType &grid, fpreal64 &sum)
 {
     sum = 0;
-<<<<<<< HEAD
-    for (typename GridType::ValueOnCIter
-	 iter = grid.cbeginValueOn(); iter; ++iter)
-    {
-	fpreal value = *iter;
-	if (value > 0)
-	{
-	    if (iter.isTileValue())
-		sum += value * iter.getVoxelCount();
-	    else
-		sum += value;
-	}
-=======
     for (typename GridType::ValueOnCIter iter = grid.cbeginValueOn(); iter; ++iter) {
         fpreal value = *iter;
         if (value > 0) {
             if (iter.isTileValue()) sum += value * iter.getVoxelCount();
             else sum += value;
         }
->>>>>>> f57d0852
     }
 }
 
@@ -3408,11 +3325,7 @@
 	    { \
 		UT_String     str; \
 		intrinsicGetMetaString(o, ID, str); \
-<<<<<<< HEAD
 		v.append(str); \
-=======
-        v.append(str); \
->>>>>>> f57d0852
 		return 1; \
 	    } \
 	    static geo_Size setSS(CLASS *o, const char **v, GA_Size) \
