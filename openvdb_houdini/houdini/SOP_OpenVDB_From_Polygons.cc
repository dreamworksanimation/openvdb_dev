///////////////////////////////////////////////////////////////////////////
//
// Copyright (c) 2012-2018 DreamWorks Animation LLC
//
// All rights reserved. This software is distributed under the
// Mozilla Public License 2.0 ( http://www.mozilla.org/MPL/2.0/ )
//
// Redistributions of source code must retain the above copyright
// and license notice and the following restrictions and disclaimer.
//
// *     Neither the name of DreamWorks Animation nor the names of
// its contributors may be used to endorse or promote products derived
// from this software without specific prior written permission.
//
// THIS SOFTWARE IS PROVIDED BY THE COPYRIGHT HOLDERS AND CONTRIBUTORS
// "AS IS" AND ANY EXPRESS OR IMPLIED WARRANTIES, INCLUDING, BUT NOT
// LIMITED TO, THE IMPLIED WARRANTIES OF MERCHANTABILITY AND FITNESS FOR
// A PARTICULAR PURPOSE ARE DISCLAIMED. IN NO EVENT SHALL THE COPYRIGHT
// OWNER OR CONTRIBUTORS BE LIABLE FOR ANY INDIRECT, INCIDENTAL,
// SPECIAL, EXEMPLARY, OR CONSEQUENTIAL DAMAGES (INCLUDING, BUT NOT
// LIMITED TO, PROCUREMENT OF SUBSTITUTE GOODS OR SERVICES; LOSS OF USE,
// DATA, OR PROFITS; OR BUSINESS INTERRUPTION) HOWEVER CAUSED AND ON ANY
// THEORY OF LIABILITY, WHETHER IN CONTRACT, STRICT LIABILITY, OR TORT
// (INCLUDING NEGLIGENCE OR OTHERWISE) ARISING IN ANY WAY OUT OF THE USE
// OF THIS SOFTWARE, EVEN IF ADVISED OF THE POSSIBILITY OF SUCH DAMAGE.
// IN NO EVENT SHALL THE COPYRIGHT HOLDERS' AND CONTRIBUTORS' AGGREGATE
// LIABILITY FOR ALL CLAIMS REGARDLESS OF THEIR BASIS EXCEED US$250.00.
//
///////////////////////////////////////////////////////////////////////////
//
/// @file SOP_OpenVDB_From_Polygons.cc
///
/// @author FX R&D OpenVDB team
///
/// @brief Converts a closed mesh of trinagles and/or quads into different VDB volumes.
/// The supported volumes are: Signed distance field / level-set, closest primitive grid
/// and grids with different mesh attributes (closest UVW, Normal etc.)

#include <houdini_utils/ParmFactory.h>
#include <openvdb_houdini/AttributeTransferUtil.h>
#include <openvdb_houdini/GeometryUtil.h>
#include <openvdb_houdini/Utils.h>
#include <openvdb_houdini/SOP_NodeVDB.h>

#include <openvdb/tools/MeshToVolume.h>
#include <openvdb/tools/LevelSetUtil.h>
#include <openvdb/util/Util.h>

#include <CH/CH_Manager.h>
#include <PRM/PRM_Parm.h>
#include <PRM/PRM_SharedFunc.h>
#include <UT/UT_Version.h>

#include <algorithm> // for std::max()
#include <sstream>
#include <stdexcept>
#include <string>
#include <limits>
#include <vector>

#if UT_MAJOR_VERSION_INT >= 16
#define VDB_COMPILABLE_SOP 1
#else
#define VDB_COMPILABLE_SOP 0
#endif


namespace hvdb = openvdb_houdini;
namespace hutil = houdini_utils;


namespace {

enum AttributeClass { POINT_ATTR, VERTEX_ATTR, PRIMITIVE_ATTR };

inline bool
evalAttrType(const UT_String& attrStr, UT_String& attrName, int& attrClass)
{
    std::string str = attrStr.toStdString();

    const size_t idx = str.find_first_of(".");
    if (idx == std::string::npos) return false;

    attrName = str.substr(idx + 1, str.size() - 1);

    str = str.substr(0, 2);

    if (str == "po") attrClass = POINT_ATTR;
    else if (str == "ve") attrClass = VERTEX_ATTR;
    else if (str == "pr") attrClass = PRIMITIVE_ATTR;
    else return false;

    return true;
}

inline int
lookupAttrInput(const PRM_SpareData* spare)
{
    const char  *istring;
    if (!spare) return 0;
    istring = spare->getValue("sop_input");
    return istring ? atoi(istring) : 0;
}

inline void
sopBuildAttrMenu(void* data, PRM_Name* menuEntries, int themenusize,
    const PRM_SpareData* spare, const PRM_Parm*)
{
    if (data == nullptr || menuEntries == nullptr || spare == nullptr) return;

    SOP_Node* sop = CAST_SOPNODE(static_cast<OP_Node*>(data));

    if (sop == nullptr) {
        // terminate and quit
        menuEntries[0].setToken(0);
        menuEntries[0].setLabel(0);
        return;
    }

    int inputIndex = lookupAttrInput(spare);
    const GU_Detail* gdp = sop->getInputLastGeo(inputIndex, CHgetEvalTime());
    size_t menuIdx = 0, menuEnd(themenusize - 2);

    if (gdp) {

        // null object
        menuEntries[menuIdx].setToken("");
        menuEntries[menuIdx++].setLabel("- no attribute selected -");

        // point attribute names
        GA_AttributeDict::iterator iter = gdp->pointAttribs().begin(GA_SCOPE_PUBLIC);

        if(!iter.atEnd() && menuIdx != menuEnd) {

            if (menuIdx > 0) {
                menuEntries[menuIdx].setToken(PRM_Name::mySeparator);
                menuEntries[menuIdx++].setLabel(PRM_Name::mySeparator);
            }

            for (; !iter.atEnd() && menuIdx != menuEnd; ++iter) {

                std::ostringstream token;
                token << "point." << (*iter)->getName();

                menuEntries[menuIdx].setToken(token.str().c_str());
                menuEntries[menuIdx++].setLabel(token.str().c_str());
            }
        }


        // vertex attribute names
        iter = gdp->vertexAttribs().begin(GA_SCOPE_PUBLIC);

        if(!iter.atEnd() && menuIdx != menuEnd) {

            if (menuIdx > 0) {
                menuEntries[menuIdx].setToken(PRM_Name::mySeparator);
                menuEntries[menuIdx++].setLabel(PRM_Name::mySeparator);
            }

            for (; !iter.atEnd() && menuIdx != menuEnd; ++iter) {

                std::ostringstream token;
                token << "vertex." << (*iter)->getName();

                menuEntries[menuIdx].setToken(token.str().c_str());
                menuEntries[menuIdx++].setLabel(token.str().c_str());
            }
        }


        // primitive attribute names
        iter = gdp->primitiveAttribs().begin(GA_SCOPE_PUBLIC);

        if(menuIdx != menuEnd) {

            if (menuIdx > 0) {
                menuEntries[menuIdx].setToken(PRM_Name::mySeparator);
                menuEntries[menuIdx++].setLabel(PRM_Name::mySeparator);
            }

            for (; !iter.atEnd() && menuIdx != menuEnd; ++iter) {

                std::ostringstream token;
                token << "primitive." << (*iter)->getName();

                menuEntries[menuIdx].setToken(token.str().c_str());
                menuEntries[menuIdx++].setLabel(token.str().c_str());
            }

            // Special case
            menuEntries[menuIdx].setToken("primitive.primitive_list_index");
            menuEntries[menuIdx++].setLabel("primitive.primitive_list_index");
        }

    }

    // terminator
    menuEntries[menuIdx].setToken(0);
    menuEntries[menuIdx].setLabel(0);
}

const PRM_ChoiceList PrimAttrMenu(
    PRM_ChoiceListType(PRM_CHOICELIST_EXCLUSIVE | PRM_CHOICELIST_REPLACE), sopBuildAttrMenu);

} // unnamed namespace


////////////////////////////////////////


class SOP_OpenVDB_From_Polygons: public hvdb::SOP_NodeVDB
{
public:
    SOP_OpenVDB_From_Polygons(OP_Network*, const char* name, OP_Operator*);
    ~SOP_OpenVDB_From_Polygons() override {}

    static OP_Node* factory(OP_Network*, const char* name, OP_Operator*);

    int isRefInput(unsigned i ) const override { return (i == 1); }

    int convertUnits();

#if VDB_COMPILABLE_SOP
    class Cache: public SOP_VDBCacheOptions
    {
#endif
    public:
        float voxelSize() const { return mVoxelSize; }
    protected:
        OP_ERROR cookVDBSop(OP_Context&) override;
    private:
        int constructGenericAtttributeLists(
            hvdb::AttributeDetailList &pointAttributes,
            hvdb::AttributeDetailList &vertexAttributes,
            hvdb::AttributeDetailList &primitiveAttributes,
            const GU_Detail&,
            const openvdb::Int32Grid& closestPrimGrid,
            const float time);

        template <class ValueType>
        void addAttributeDetails(
            hvdb::AttributeDetailList &attributeList,
            const GA_Attribute *attribute,
            const GA_AIFTuple *tupleAIF,
            const int attrTupleSize,
            const openvdb::Int32Grid& closestPrimGrid,
            std::string& customName,
            int vecType = -1);

        void transferAttributes(
            hvdb::AttributeDetailList &pointAttributes,
            hvdb::AttributeDetailList &vertexAttributes,
            hvdb::AttributeDetailList &primitiveAttributes,
            const openvdb::Int32Grid&,
            openvdb::math::Transform::Ptr& transform,
            const GU_Detail&);

        float mVoxelSize = 0.1f;
#if VDB_COMPILABLE_SOP
    }; // class Cache
#endif

protected:
    bool updateParmsFlags() override;
    void resolveObsoleteParms(PRM_ParmList*) override;
};


////////////////////////////////////////


namespace
{

// Callback to convert from voxel to world space units
int
convertUnitsCB(void* data, int /*idx*/, float /*time*/, const PRM_Template*)
{
   SOP_OpenVDB_From_Polygons* sop = static_cast<SOP_OpenVDB_From_Polygons*>(data);
   if (sop == nullptr) return 0;
   return sop->convertUnits();
}

} // unnamed namespace


////////////////////////////////////////


// Build UI and register this operator.
void
newSopOperator(OP_OperatorTable* table)
{
    if (table == nullptr) return;

    hutil::ParmList parms;


    //////////
    // Output grids

    //  distance field
    parms.add(hutil::ParmFactory(PRM_TOGGLE, "builddistance", "")
        .setDefault(PRMoneDefaults)
        .setTypeExtended(PRM_TYPE_TOGGLE_JOIN)
        .setTooltip("Enable / disable the level set output.")
        .setDocumentation(nullptr));

    parms.add(hutil::ParmFactory(PRM_STRING, "distancename", "Distance VDB")
        .setDefault("surface")
        .setTooltip(
            "Output a signed distance field VDB with the given name.\n\n"
            "An SDF stores the distance to the surface in each voxel."
            " If a voxel is inside the surface, the distance is negative."));

    //  fog volume
    parms.add(hutil::ParmFactory(PRM_TOGGLE, "buildfog", "")
        .setTypeExtended(PRM_TYPE_TOGGLE_JOIN)
        .setTooltip("Enable / disable the fog volume output.")
        .setDocumentation(nullptr));

    parms.add(hutil::ParmFactory(PRM_STRING, "fogname", "Fog VDB")
        .setDefault("density")
        .setTooltip(
            "Output a fog volume VDB with the given name.\n\n"
            "Voxels inside the surface have value one, and voxels outside"
            " have value zero.  Within a narrow band centered on the surface,"
            " voxel values vary linearly from zero to one.\n\n"
            "Turn on __Fill Interior__ to create a solid VDB"
            " (from an airtight surface) instead of a narrow band."));

    //////////
    // Conversion settings

    parms.add(hutil::ParmFactory(PRM_HEADING, "conversionheading", "Conversion settings"));

    parms.add(hutil::ParmFactory(PRM_STRING, "group", "Reference VDB")
        .setChoiceList(&hutil::PrimGroupMenuInput2)
        .setTooltip(
            "Give the output VDB the same orientation and voxel size as the selected VDB,"
            " and match the narrow band width if the reference VDB is a level set.")
        .setDocumentation(
            "Give the output VDB the same orientation and voxel size as"
            " the selected VDB (see [specifying volumes|/model/volumes#group])"
            " and match the narrow band width if the reference VDB is a level set."));

    // Voxel size or voxel count menu
    parms.add(hutil::ParmFactory(PRM_STRING, "sizeorcount", "Voxel")
        .setChoiceListItems(PRM_CHOICELIST_SINGLE, {
            "worldVoxelSize",   "Size in World Units",
            "countX",           "Count Along X Axis",
            "countY",           "Count Along Y Axis",
            "countZ",           "Count Along Z Axis",
            "countLongest",     "Count Along Longest Axis"
        })
        .setDefault("worldVoxelSize")
        .setTooltip(
            "How to specify the voxel size: either in world units or as"
            " a voxel count along one axis"));

    parms.add(hutil::ParmFactory(PRM_FLT_J, "voxelsize", "Voxel Size")
        .setDefault(PRMpointOneDefaults)
        .setRange(PRM_RANGE_RESTRICTED, 0, PRM_RANGE_UI, 5)
        .setTooltip(
            "The desired voxel size in world units\n\n"
            "Surface features smaller than this will not be represented in the output VDB."));

    parms.add(hutil::ParmFactory(PRM_INT_J, "voxelcount", "Voxel Count")
        .setDefault(100)
        .setRange(PRM_RANGE_RESTRICTED, 1, PRM_RANGE_UI, 500)
        .setTooltip(
            "The desired voxel count along one axis\n\n"
            "The resulting voxel count might be off by one voxel"
            " due to roundoff errors during the conversion process."));

    // Narrow-band width {
    parms.add(hutil::ParmFactory(PRM_TOGGLE, "useworldspaceunits",
        "Use World Space Units for Narrow Band")
        .setCallbackFunc(&convertUnitsCB)
        .setTooltip(
            "If enabled, specify the narrow band width in world units,"
            " otherwise in voxels."));

    //   voxel space units
    parms.add(hutil::ParmFactory(PRM_INT_J, "exteriorbandvoxels", "Exterior Band Voxels")
        .setDefault(PRMthreeDefaults)
        .setRange(PRM_RANGE_RESTRICTED, 1, PRM_RANGE_UI, 10)
        .setTooltip(
            "The width of the exterior (distance >= 0) portion of the narrow band\n"
            "Many level set operations require a minimum of three voxels.")
        .setDocumentation(nullptr));

    parms.add(hutil::ParmFactory(PRM_INT_J, "interiorbandvoxels", "Interior Band Voxels")
        .setDefault(PRMthreeDefaults)
        .setRange(PRM_RANGE_RESTRICTED, 1, PRM_RANGE_UI, 10)
        .setTooltip(
            "The width of the interior (distance < 0) portion of the narrow band\n"
            "Many level set operations require a minimum of three voxels.")
        .setDocumentation(nullptr));

    //   world space units
    parms.add(hutil::ParmFactory(PRM_FLT_J, "exteriorband", "Exterior Band")
        .setDefault(PRMoneDefaults)
        .setRange(PRM_RANGE_RESTRICTED, 1e-5, PRM_RANGE_UI, 10)
        .setTooltip("The width of the exterior (distance >= 0) portion of the narrow band")
        .setDocumentation(
            "The width of the exterior (_distance_ => 0) portion of the narrow band"));

    parms.add(hutil::ParmFactory(PRM_FLT_J, "interiorband", "Interior Band")
        .setDefault(PRMoneDefaults)
        .setRange(PRM_RANGE_RESTRICTED, 1e-5, PRM_RANGE_UI, 10)
        .setTooltip("The width of the interior (distance < 0) portion of the narrow band")
        .setDocumentation(
            "The width of the interior (_distance_ < 0) portion of the narrow band"));
    // }

    // Options
    parms.add(hutil::ParmFactory(PRM_TOGGLE, "fillinterior", "Fill Interior")
        .setTooltip(
            "Extract signed distances for all interior voxels.\n\n"
            "This operation densifies the interior of the model."
            " It requires a closed, watertight surface."));

    parms.add(hutil::ParmFactory(PRM_TOGGLE, "unsigneddist", "Unsigned Distance Field")
        .setTooltip(
            "Generate an unsigned distance field.\n"
            "This operation will work on any surface, whether or not it is closed or watertight.")
        .setDocumentation(
            "Generate an unsigned distance field.\n\n"
            "This operation will work on any surface, whether or not"
            " it is closed or watertight.  It is similar to the Minimum"
            " function of the [Node:sop/isooffset] node."));

    //////////
    // Mesh attribute transfer {Point, Vertex & Primitive}

    parms.add(hutil::ParmFactory(PRM_HEADING, "transferheading", "Attribute Transfer"));

    hutil::ParmList attrParms;

    // Attribute name
    attrParms.add(hutil::ParmFactory(PRM_STRING, "attribute#",  "Attribute")
        .setChoiceList(&PrimAttrMenu)
        .setSpareData(&SOP_Node::theFirstInput)
        .setTooltip(
            "A point, vertex, or primitive attribute from which to create a VDB\n\n"
            "Supports integer and floating point attributes of arbitrary"
            " precision and tuple size."));

    attrParms.add(hutil::ParmFactory(PRM_STRING, "attributeGridName#", "VDB Name")
        .setTooltip("The name for this VDB primitive (leave blank to use the attribute's name)"));

    // Vec type menu
    {
        std::vector<std::string> items;
        for (int i = 0; i < openvdb::NUM_VEC_TYPES ; ++i) {
            items.push_back(openvdb::GridBase::vecTypeToString(openvdb::VecType(i)));
            items.push_back(openvdb::GridBase::vecTypeExamples(openvdb::VecType(i)));
        }

        attrParms.add(hutil::ParmFactory(PRM_ORD, "vecType#", "Vector Type")
            .setDefault(PRMzeroDefaults)
            .setChoiceListItems(PRM_CHOICELIST_SINGLE, items)
            .setTooltip("How vector values should be interpreted"));
    }

    // Add multi parm
    parms.add(hutil::ParmFactory(PRM_MULTITYPE_LIST, "attrList", "Surface Attributes")
        .setMultiparms(attrParms)
        .setDefault(PRMzeroDefaults)
        .setTooltip(
            "Generate additional VDB primitives that store the values of"
            " primitive (face), point, or vertex attributes.")
        .setDocumentation(
            "Generate additional VDB primitives that store the values of primitive"
            " (face), point, or vertex [attributes|/model/attributes].\n\n"
            "Only voxels in the narrow band around the surface will be set."));


    //////////
    // Obsolete parameters

    hutil::ParmList obsoleteParms;
    obsoleteParms.add(hutil::ParmFactory(PRM_HEADING, "optionsHeading", ""));
    obsoleteParms.add(hutil::ParmFactory(PRM_HEADING, "otherHeading", ""));
    obsoleteParms.add(hutil::ParmFactory(PRM_TOGGLE, "verbose", ""));
    obsoleteParms.add(hutil::ParmFactory(PRM_HEADING, "attrHeading", ""));
    obsoleteParms.add(hutil::ParmFactory(PRM_FLT_J, "isoOffset",  ""));
    obsoleteParms.add(hutil::ParmFactory(PRM_FLT_J, "gradientWidth", ""));
    obsoleteParms.add(hutil::ParmFactory(PRM_TOGGLE, "customGradientWidth", ""));
    obsoleteParms.add(hutil::ParmFactory(PRM_HEADING, "sdfHeading", ""));
    obsoleteParms.add(hutil::ParmFactory(PRM_TOGGLE, "addSdfGridName", "")); // fix
    obsoleteParms.add(hutil::ParmFactory(PRM_STRING, "sdfGridName", "")); // fix
    obsoleteParms.add(hutil::ParmFactory(PRM_TOGGLE, "outputClosestPrimGrid", ""));
    obsoleteParms.add(hutil::ParmFactory(PRM_STRING, "closestPrimGridName", ""));
    obsoleteParms.add(hutil::ParmFactory(PRM_HEADING, "transformHeading", ""));
    obsoleteParms.add(hutil::ParmFactory(PRM_HEADING, "outputHeading", ""));
    obsoleteParms.add(hutil::ParmFactory(PRM_TOGGLE, "hermiteData", ""));
    obsoleteParms.add(hutil::ParmFactory(PRM_STRING, "hermiteDataGridName", ""));
    obsoleteParms.add(hutil::ParmFactory(PRM_TOGGLE, "matchlevelset", ""));
    obsoleteParms.add(hutil::ParmFactory(PRM_TOGGLE, "distanceField", "")
        .setDefault(PRMoneDefaults));
    obsoleteParms.add(hutil::ParmFactory(PRM_STRING, "distanceFieldGridName", "")
        .setDefault("surface"));
    obsoleteParms.add(hutil::ParmFactory(PRM_TOGGLE, "fogVolume", ""));
    obsoleteParms.add(hutil::ParmFactory(PRM_STRING, "fogVolumeGridName", "")
        .setDefault("density"));
    obsoleteParms.add(hutil::ParmFactory(PRM_HEADING, "conversionHeading", ""));
    obsoleteParms.add(hutil::ParmFactory(PRM_STRING, "sizeOrCount", "")
        .setDefault("worldVoxelSize"));
    obsoleteParms.add(hutil::ParmFactory(PRM_FLT_J, "voxelSize", "")
        .setDefault(PRMpointOneDefaults));
    obsoleteParms.add(hutil::ParmFactory(PRM_INT_J, "voxelCount", "").setDefault(100));
    obsoleteParms.add(hutil::ParmFactory(PRM_TOGGLE, "worldSpaceUnits", ""));
    obsoleteParms.add(hutil::ParmFactory(PRM_INT_J, "exteriorBandWidth", "")
        .setDefault(PRMthreeDefaults));
    obsoleteParms.add(hutil::ParmFactory(PRM_INT_J, "interiorBandWidth", "")
        .setDefault(PRMthreeDefaults));
    obsoleteParms.add(hutil::ParmFactory(PRM_FLT_J, "exteriorBandWidthWS", "")
        .setDefault(PRMoneDefaults));
    obsoleteParms.add(hutil::ParmFactory(PRM_FLT_J, "interiorBandWidthWS", "")
        .setDefault(PRMoneDefaults));
    obsoleteParms.add(hutil::ParmFactory(PRM_TOGGLE, "fillInterior", ""));
    obsoleteParms.add(hutil::ParmFactory(PRM_TOGGLE, "unsignedDist", ""));
    obsoleteParms.add(hutil::ParmFactory(PRM_HEADING, "transferHeading", ""));
    //obsoleteParms.add(hutil::ParmFactory(PRM_MULTITYPE_LIST, "attrList", "")
    //    .setDefault(PRMzeroDefaults)); ///< @todo crashes in OP_Node::createObsoleteParmList()

    /// @todo obsoleteAttrParms

    //////////
    // Register this operator.

    hvdb::OpenVDBOpFactory("OpenVDB From Polygons",
        SOP_OpenVDB_From_Polygons::factory, parms, *table)
        .addInput("Polygons to Convert")
        .addOptionalInput("Optional Reference VDB (for transform matching)")
        .setObsoleteParms(obsoleteParms)
#if VDB_COMPILABLE_SOP
        .setVerb(SOP_NodeVerb::COOK_GENERATOR,
            []() { return new SOP_OpenVDB_From_Polygons::Cache; })
#endif
        .setDocumentation("\
#icon: COMMON/openvdb\n\
#tags: vdb\n\
\n\
\"\"\"Convert polygonal surfaces and/or surface attributes into VDB volumes.\"\"\"\n\
\n\
@overview\n\
\n\
This node can create signed or unsigned distance fields\n\
and/or density fields (\"fog volumes\") from polygonal surfaces.\n\
\n\
When you create a fog volume you can choose either to fill the band of voxels\n\
on the surface or (if you have an airtight surface) to fill the interior\n\
of the surface (see the __Fill interior__ parameter).\n\
\n\
Since the resulting VDB volumes store only the voxels near the surface,\n\
they can have a much a higher effective resolution than a traditional volume\n\
created with [Node:sop/isooffset].\n\
\n\
You can connect a VDB to the second input to automatically use that VDB's\n\
orientation and voxel size (see the __Reference VDB__ parameter).\n\
\n\
NOTE:\n\
    The input geometry must be a quad or triangle mesh.\n\
    This node will convert the input surface into such a mesh if necessary.\n\
\n\
@inputs\n\
\n\
Polygonal mesh to convert:\n\
    The polygonal surface to convert.\n\
Optional reference VDB:\n\
    If connected, give the output VDB the same orientation and voxel size\n\
    as a VDB from this input.\n\
\n\
@related\n\
- [OpenVDB Create|Node:sop/DW_OpenVDBCreate]\n\
- [OpenVDB From Particles|Node:sop/DW_OpenVDBFromParticles]\n\
- [Node:sop/isooffset]\n\
- [Node:sop/vdbfrompolygons]\n\
\n\
@examples\n\
\n\
See [openvdb.org|http://www.openvdb.org/download/] for source code\n\
and usage examples.\n");
}


////////////////////////////////////////


OP_Node*
SOP_OpenVDB_From_Polygons::factory(OP_Network* net,
    const char* name, OP_Operator* op)
{
    return new SOP_OpenVDB_From_Polygons(net, name, op);
}


SOP_OpenVDB_From_Polygons::SOP_OpenVDB_From_Polygons(OP_Network* net,
    const char* name, OP_Operator* op)
    : hvdb::SOP_NodeVDB(net, name, op)
{
}


////////////////////////////////////////


int
SOP_OpenVDB_From_Polygons::convertUnits()
{
    const bool toWSUnits = static_cast<bool>(evalInt("useworldspaceunits", 0, 0));
    float width;

    float voxSize = 0.1f;
#if VDB_COMPILABLE_SOP
    // Attempt to extract the voxel size from our cache.
    if (const auto* cache = dynamic_cast<SOP_OpenVDB_From_Polygons::Cache*>(myNodeVerbCache)) {
        voxSize = cache->voxelSize();
    }
#else
    voxSize = voxelSize();
#endif

    if (toWSUnits) {
        width = static_cast<float>(evalInt("exteriorbandvoxels", 0, 0));
        setFloat("exteriorband", 0, 0, width * voxSize);

        width = static_cast<float>(evalInt("interiorbandvoxels", 0, 0));
        setFloat("interiorband", 0, 0, width * voxSize);
        return 1;
    }

    width = static_cast<float>(evalFloat("exteriorband", 0, 0));
    int voxelWidth = std::max(static_cast<int>(width / voxSize), 1);
    setInt("exteriorbandvoxels", 0, 0, voxelWidth);

    width = static_cast<float>(evalFloat("interiorband", 0, 0));
    voxelWidth = std::max(static_cast<int>(width / voxSize), 1);
    setInt("interiorbandvoxels", 0, 0, voxelWidth);

    return 1;
}


////////////////////////////////////////


void
SOP_OpenVDB_From_Polygons::resolveObsoleteParms(PRM_ParmList* obsoleteParms)
{
    if (!obsoleteParms) return;

    //resolveRenamedParm(*obsoleteParms, "attrList", "numattrib");
    resolveRenamedParm(*obsoleteParms, "distanceField", "builddistance");
    resolveRenamedParm(*obsoleteParms, "distanceFieldGridName", "distancename");
    resolveRenamedParm(*obsoleteParms, "fogVolume", "buildfog");
    resolveRenamedParm(*obsoleteParms, "fogVolumeGridName", "fogname");
    resolveRenamedParm(*obsoleteParms, "sizeOrCount", "sizeorcount");
    resolveRenamedParm(*obsoleteParms, "voxelSize", "voxelsize");
    resolveRenamedParm(*obsoleteParms, "voxelCount", "voxelcount");
    resolveRenamedParm(*obsoleteParms, "worldSpaceUnits", "useworldspaceunits");
    resolveRenamedParm(*obsoleteParms, "exteriorBandWidth", "exteriorbandvoxels");
    resolveRenamedParm(*obsoleteParms, "interiorBandWidth", "interiorbandvoxels");
    resolveRenamedParm(*obsoleteParms, "exteriorBandWidthWS", "exteriorband");
    resolveRenamedParm(*obsoleteParms, "interiorBandWidthWS", "interiorband");
    resolveRenamedParm(*obsoleteParms, "fillInterior", "fillinterior");
    resolveRenamedParm(*obsoleteParms, "unsignedDist", "unsigneddist");

    // Delegate to the base class.
    hvdb::SOP_NodeVDB::resolveObsoleteParms(obsoleteParms);
}


////////////////////////////////////////


// Enable or disable parameters in the UI.
bool
SOP_OpenVDB_From_Polygons::updateParmsFlags()
{
    bool changed = false;
    const fpreal time = 0; // No point using CHgetTime as that is unstable.

    int refexists = (nInputs() == 2);

    // Transform
    changed |= enableParm("group", refexists);

    // Conversion
    const bool wsUnits = bool(evalInt("useworldspaceunits", 0, time));
    const bool fillInterior = bool(evalInt("fillinterior", 0, time));
    const bool unsignedDist = bool(evalInt("unsigneddist", 0, time));

    // Voxel size or voxel count menu
    const bool countMenu = (evalStdString("sizeorcount", time) != "worldVoxelSize");
    changed |= setVisibleState("voxelsize", !countMenu);
    changed |= setVisibleState("voxelcount", countMenu);
    changed |= enableParm("voxelsize", !countMenu && !refexists);
    changed |= enableParm("voxelcount", countMenu && !refexists);

    changed |= enableParm("interiorbandvoxels", !wsUnits && !fillInterior && !unsignedDist);
    changed |= enableParm("exteriorband", wsUnits && !fillInterior && !unsignedDist);
    changed |= enableParm("exteriorbandvoxels", !wsUnits);
    changed |= enableParm("exteriorband", wsUnits);

    changed |= setVisibleState("interiorbandvoxels", !wsUnits);
    changed |= setVisibleState("exteriorbandvoxels", !wsUnits);
    changed |= setVisibleState("interiorband", wsUnits);
    changed |= setVisibleState("exteriorband", wsUnits);

    changed |= enableParm("fillinterior", !unsignedDist);

    // Output
    changed |= enableParm("distancename", bool(evalInt("builddistance", 0, time)));
    changed |= enableParm("fogname", bool(evalInt("buildfog", 0, time)) && !unsignedDist);
    changed |= enableParm("buildfog", !unsignedDist);

    // enable / diable vector type menu
    UT_String attrStr, attrName;
    GA_ROAttributeRef attrRef;
    int attrClass = POINT_ATTR;
    const GU_Detail* meshGdp = this->getInputLastGeo(0, time);
    if (meshGdp) {
        for (int i = 1, N = static_cast<int>(evalInt("attrList", 0, time)); i <= N; ++i) {

            evalStringInst("attribute#", &i, attrStr, 0, time);
            bool isVector = false;

            if (attrStr.length() != 0 && evalAttrType(attrStr, attrName, attrClass)) {

                if (attrClass == POINT_ATTR) {
                    attrRef = meshGdp->findPointAttribute(attrName);
                } else if (attrClass == VERTEX_ATTR) {
                    attrRef = meshGdp->findVertexAttribute(attrName);
                } else if (attrClass == PRIMITIVE_ATTR) {
                    attrRef = meshGdp->findPrimitiveAttribute(attrName);
                }

                if (attrRef.isValid()) {

                    const GA_Attribute *attr = attrRef.getAttribute();

                    if (attr) {
                        const GA_TypeInfo typeInfo = attr->getTypeInfo();
                        isVector = (typeInfo == GA_TYPE_HPOINT || typeInfo == GA_TYPE_POINT
                            || typeInfo == GA_TYPE_VECTOR || typeInfo == GA_TYPE_NORMAL);

                        if (!isVector) {
                            const GA_AIFTuple *tupleAIF = attr->getAIFTuple();
                            if (tupleAIF) isVector = tupleAIF->getTupleSize(attr) == 3;
                        }
                    }
                }
            }

            changed |= enableParmInst("vecType#", &i, isVector);
            changed |= setVisibleStateInst("vecType#", &i, isVector);
        }
    }
    return changed;
}


////////////////////////////////////////


OP_ERROR
VDB_NODE_OR_CACHE(VDB_COMPILABLE_SOP, SOP_OpenVDB_From_Polygons)::cookVDBSop(OP_Context& context)
{
    try {
#if !VDB_COMPILABLE_SOP
        hutil::ScopedInputLock lock(*this, context);
        gdp->clearAndDestroy();
#endif

        const fpreal time = context.getTime();

        hvdb::Interrupter boss("Converting geometry to volume");

        //////////
        // Validate the input

        const GU_Detail* inputGdp = inputGeo(0);

        if (!inputGdp || !inputGdp->getNumPrimitives()) {
            addWarning(SOP_MESSAGE, "No mesh to convert");
            // We still create the grids as later workflow
            // may be able to handle an empty grid.
        }

        // Validate geometry
        std::string warningStr;
        auto geoPtr = hvdb::convertGeometry(*inputGdp, warningStr, &boss);
        if (geoPtr) {
            inputGdp = geoPtr.get();
            if (!warningStr.empty()) addWarning(SOP_MESSAGE, warningStr.c_str());
        }

        //////////
        // Evaluate the UI parameters.

        const bool outputDistanceField = bool(evalInt("builddistance", 0, time));
        const bool unsignedDistanceFieldConversion = bool(evalInt("unsigneddist", 0, time));
        const bool outputFogVolumeGrid = bool(evalInt("buildfog", 0, time));
        const bool outputAttributeGrid = bool(evalInt("attrList", 0, time) > 0);


        if (!outputDistanceField && !outputFogVolumeGrid && !outputAttributeGrid) {

            addWarning(SOP_MESSAGE, "No output selected");
            return error();
        }

        openvdb::math::Transform::Ptr transform;

        float inBand = std::numeric_limits<float>::max(), exBand = 0.0;

        const GU_Detail* refGdp = inputGeo(1);
        bool secondinput = refGdp != nullptr;

        if (secondinput) {

            // Get the first grid's transform

<<<<<<< HEAD
            UT_String groupStr;
            evalString(groupStr, "group", 0, time);

            const GA_PrimitiveGroup *refGroup = matchGroup(*refGdp,
                groupStr.toStdString());
=======
            const GA_PrimitiveGroup *refGroup = matchGroup(*refGdp, evalStdString("group", time));
>>>>>>> 4eed5d97

            hvdb::VdbPrimCIterator gridIter(refGdp, refGroup);

            if (gridIter) {
                transform = (*gridIter)->getGrid().transform().copy();
                mVoxelSize = static_cast<float>(transform->voxelSize()[0]);
                ++gridIter;
            } else {
                 addError(SOP_MESSAGE, "Could not find a reference grid");
                return error();
            }

        } else {// derive the voxel size and define output grid's transform

            UT_String str;
            evalString(str, "sizeorcount", 0, time);
            if ( str == "worldVoxelSize" ) {
                mVoxelSize = static_cast<float>(evalFloat("voxelsize", 0, time));
            } else {
                const float dim = static_cast<float>(evalInt("voxelcount", 0, time));
                UT_BoundingBox bbox;
                inputGdp->getCachedBounds(bbox);
                const float size = str == "countX" ? bbox.xsize() : str == "countY" ? bbox.ysize() :
                                   str == "countZ" ? bbox.ysize() : bbox.sizeMax();
                if ( evalInt("useworldspaceunits", 0, time) ) {
                    const float w = static_cast<float>(evalFloat("exteriorband", 0, time));
                    mVoxelSize = (size + 2.0f*w)/dim;
                } else {
                    const float w = static_cast<float>(evalInt("exteriorbandvoxels", 0, time));
                    mVoxelSize = size/std::max(1.0f, dim - 2.0f*w);
                }
            }
            // Create a new transform
            transform = openvdb::math::Transform::createLinearTransform(mVoxelSize);
        }

        if (mVoxelSize < 1e-5) {
            std::ostringstream ostr;
            ostr << "The voxel size ("<< mVoxelSize << ") is too small.";
            addError(SOP_MESSAGE, ostr.str().c_str());
            return error();
        }

        // Set the narrow-band parameters
        {
            const bool wsUnits = static_cast<bool>(evalInt("useworldspaceunits", 0, time));

            if (wsUnits) {
                exBand = static_cast<float>(evalFloat("exteriorband", 0, time) / mVoxelSize);
            } else {
                exBand = static_cast<float>(evalInt("exteriorbandvoxels", 0, time));
            }
            if (!bool(evalInt("fillinterior", 0, time))) {
                if (wsUnits) {
                    inBand = static_cast<float>(evalFloat("interiorband", 0, time) / mVoxelSize);
                } else {
                    inBand = static_cast<float>(evalInt("interiorbandvoxels", 0, time));
                }
            }
        }

        //////////
        // Copy the input mesh and transform to local grid space.

        std::vector<openvdb::Vec3s> pointList;
        std::vector<openvdb::Vec4I> primList;

        if (!boss.wasInterrupted()) {

            pointList.resize(inputGdp->getNumPoints());
            primList.resize(inputGdp->getNumPrimitives());

            UTparallelFor(GA_SplittableRange(inputGdp->getPointRange()),
                hvdb::TransformOp(inputGdp, *transform, pointList));

            UTparallelFor(GA_SplittableRange(inputGdp->getPrimitiveRange()),
                hvdb::PrimCpyOp(inputGdp, primList));
        }

        //////////
        // Mesh to volume conversion


        openvdb::tools::QuadAndTriangleDataAdapter<openvdb::Vec3s, openvdb::Vec4I>
            mesh(pointList, primList);

        int conversionFlags = unsignedDistanceFieldConversion ?
            openvdb::tools::UNSIGNED_DISTANCE_FIELD : 0;


        openvdb::Int32Grid::Ptr primitiveIndexGrid;

        if (outputAttributeGrid) {
            primitiveIndexGrid.reset(new openvdb::Int32Grid(0));
        }

        openvdb::FloatGrid::Ptr grid = openvdb::tools::meshToVolume<openvdb::FloatGrid>(
            boss, mesh, *transform, exBand, inBand, conversionFlags, primitiveIndexGrid.get());

        //////////
        // Output

        // Distance field / level set
        if (!boss.wasInterrupted() && outputDistanceField) {
            hvdb::createVdbPrimitive(*gdp, grid, evalStdString("distancename", time).c_str());
        }


        // Fog volume
        if (!boss.wasInterrupted() && outputFogVolumeGrid && !unsignedDistanceFieldConversion) {

            // If no level set grid is exported the original level set
            // grid is modified in place.
            openvdb::FloatGrid::Ptr outputGrid;

            if (outputDistanceField) {
                outputGrid = grid->deepCopy();
            } else {
                outputGrid = grid;
            }

            openvdb::tools::sdfToFogVolume(*outputGrid);

            hvdb::createVdbPrimitive(*gdp, outputGrid, evalStdString("fogname", time).c_str());
        }

        // Transfer mesh attributes
        if (!boss.wasInterrupted() && outputAttributeGrid) {

            hvdb::AttributeDetailList pointAttributes;
            hvdb::AttributeDetailList vertexAttributes;
            hvdb::AttributeDetailList primitiveAttributes;

            int closestPrimIndexInstance =
                constructGenericAtttributeLists(pointAttributes, vertexAttributes,
                    primitiveAttributes, *inputGdp, *primitiveIndexGrid, float(time));

            transferAttributes(pointAttributes, vertexAttributes, primitiveAttributes,
                *primitiveIndexGrid, transform, *inputGdp);

            // Export the closest prim idx grid.
            if (!boss.wasInterrupted() && closestPrimIndexInstance > -1) {
                UT_String gridNameStr;
                evalStringInst("attributeGridName#", &closestPrimIndexInstance,
                    gridNameStr, 0, time);
                if (gridNameStr.length() == 0) gridNameStr = "primitive_list_index";
                hvdb::createVdbPrimitive(
                    *gdp, primitiveIndexGrid, gridNameStr.toStdString().c_str());
            }
        }

        if (boss.wasInterrupted()) {
            addWarning(SOP_MESSAGE, "Process was interrupted");
        }

        boss.end();

    } catch (std::exception& e) {
        addError(SOP_MESSAGE, e.what());
    }
    return error();
}


////////////////////////////////////////


// Helper method constructs the attribute detail lists
int
VDB_NODE_OR_CACHE(VDB_COMPILABLE_SOP, SOP_OpenVDB_From_Polygons)::constructGenericAtttributeLists(
    hvdb::AttributeDetailList &pointAttributes,
    hvdb::AttributeDetailList &vertexAttributes,
    hvdb::AttributeDetailList &primitiveAttributes,
    const GU_Detail& meshGdp,
    const openvdb::Int32Grid& closestPrimGrid,
    const float time)
{
    UT_String attrStr, attrName;
    GA_ROAttributeRef attrRef;
    GA_Range range;
    int attrClass = POINT_ATTR;
    int closestPrimIndexInstance = -1;

    // for each selected attribute
    for (int i = 1, N = static_cast<int>(evalInt("attrList", 0, time)); i <= N; ++i) {

        evalStringInst("attribute#", &i, attrStr, 0, time);

        if (attrStr.length() == 0) continue;

        if (!evalAttrType(attrStr, attrName, attrClass)) {
            std::ostringstream ostr;
            ostr << "Skipped attribute with unrecognized class {point/vertex/prim}: "<< attrStr;
            addWarning(SOP_MESSAGE, ostr.str().c_str());
            continue;
        }

        hvdb::AttributeDetailList* attributeList = nullptr;

        if (attrClass == POINT_ATTR) {
            attrRef = meshGdp.findPointAttribute(attrName);
            attributeList = &pointAttributes;
        } else if (attrClass == VERTEX_ATTR) {
            attrRef = meshGdp.findVertexAttribute(attrName);
            attributeList = &vertexAttributes;
        } else if (attrClass == PRIMITIVE_ATTR) {

            if (attrName == "primitive_list_index") {
                // The closest prim idx grid is a special case,
                // the converter has already generated it for us.
                closestPrimIndexInstance = i;
                continue;
            }
            attrRef = meshGdp.findPrimitiveAttribute(attrName);
            attributeList = &primitiveAttributes;
        }

        if (attrName.length() == 0 || !attrRef.isValid()) {
            std::ostringstream ostr;
            ostr << "Skipped unrecognized attribute: "<< attrName;
            addWarning(SOP_MESSAGE, ostr.str().c_str());
            continue;
        }

        evalStringInst("attributeGridName#", &i, attrStr, 0, time);
        std::string customName = attrStr.toStdString();
        int vecType = static_cast<int>(evalIntInst("vecType#", &i, 0, time));


        const GA_Attribute *attr = attrRef.getAttribute();
        if (!attr) {
            std::ostringstream ostr;
            ostr << "Skipped unrecognized attribute type for: "<< attrName;
            addWarning(SOP_MESSAGE, ostr.str().c_str());
            continue;
        }

        const GA_AIFTuple *tupleAIF = attr->getAIFTuple();
        if (!tupleAIF) {
            std::ostringstream ostr;
            ostr << "Skipped unrecognized attribute type for: "<< attrName;
            addWarning(SOP_MESSAGE, ostr.str().c_str());
            continue;
        }


        const GA_Storage attrStorage = tupleAIF->getStorage(attr);
        const int attrTupleSize = tupleAIF->getTupleSize(attr);
        const GA_TypeInfo typeInfo = attr->getTypeInfo();

        const bool interpertAsVector = (typeInfo == GA_TYPE_HPOINT || typeInfo == GA_TYPE_POINT
            || typeInfo == GA_TYPE_VECTOR || typeInfo == GA_TYPE_NORMAL);

        switch (attrStorage)
        {
            case GA_STORE_INT16:
            case GA_STORE_INT32:

                if (interpertAsVector || attrTupleSize == 3) {
                    addAttributeDetails<openvdb::Vec3i>(*attributeList, attr, tupleAIF,
                        attrTupleSize, closestPrimGrid, customName, vecType);
                } else {
                    addAttributeDetails<openvdb::Int32>(*attributeList, attr, tupleAIF,
                        attrTupleSize, closestPrimGrid, customName);
                }

                break;
            case GA_STORE_INT64:
                addAttributeDetails<openvdb::Int64>
                    (*attributeList, attr, tupleAIF, attrTupleSize, closestPrimGrid, customName);
                break;
            case GA_STORE_REAL16:
            case GA_STORE_REAL32:

                if (interpertAsVector || attrTupleSize == 3) {
                    addAttributeDetails<openvdb::Vec3s>(*attributeList, attr, tupleAIF,
                        attrTupleSize, closestPrimGrid, customName, vecType);
                } else {
                    addAttributeDetails<float>(*attributeList, attr, tupleAIF,
                        attrTupleSize, closestPrimGrid, customName);
                }

                break;
            case GA_STORE_REAL64:

                if (interpertAsVector || attrTupleSize == 3) {
                    addAttributeDetails<openvdb::Vec3d>(*attributeList, attr, tupleAIF,
                        attrTupleSize, closestPrimGrid, customName, vecType);
                } else {
                    addAttributeDetails<double>(*attributeList, attr, tupleAIF,
                        attrTupleSize, closestPrimGrid, customName);
                }

                break;
            default:
                addWarning(SOP_MESSAGE, "Skipped unrecognized attribute type");
                break;
        }
    }

    return closestPrimIndexInstance;
}


////////////////////////////////////////


template<class ValueType>
void
VDB_NODE_OR_CACHE(VDB_COMPILABLE_SOP, SOP_OpenVDB_From_Polygons)::addAttributeDetails(
    hvdb::AttributeDetailList &attributeList,
    const GA_Attribute *attribute,
    const GA_AIFTuple *tupleAIF,
    const int attrTupleSize,
    const openvdb::Int32Grid& closestPrimGrid,
    std::string& customName,
    int vecType)
{
    // Defines a new type of a tree having the same hierarchy as the incoming
    // Int32Grid's tree but potentially a different value type.
    using TreeType = typename openvdb::Int32Grid::TreeType::ValueConverter<ValueType>::Type;
    using GridType = typename openvdb::Grid<TreeType>;

    if (vecType != -1) { // Vector grid
         // Get the attribute's default value.
         ValueType defValue =
             hvdb::evalAttrDefault<ValueType>(tupleAIF->getDefaults(attribute), 0);

        // Construct a new tree that matches the closestPrimGrid's active voxel topology.
        typename TreeType::Ptr tree(
            new TreeType(closestPrimGrid.tree(), defValue, openvdb::TopologyCopy()));
        typename GridType::Ptr grid(GridType::create(tree));

        grid->setVectorType(openvdb::VecType(vecType));

        attributeList.push_back(hvdb::AttributeDetailBase::Ptr(
            new hvdb::AttributeDetail<GridType>(grid, attribute, tupleAIF, 0, true)));

        if (customName.size() > 0) {
            attributeList[attributeList.size()-1]->name() = customName;
        }

    } else {
        for (int c = 0; c < attrTupleSize; ++c) {
            // Get the attribute's default value.
            ValueType defValue =
                hvdb::evalAttrDefault<ValueType>(tupleAIF->getDefaults(attribute), c);

            // Construct a new tree that matches the closestPrimGrid's active voxel topology.
            typename TreeType::Ptr tree(
                new TreeType(closestPrimGrid.tree(), defValue, openvdb::TopologyCopy()));
            typename GridType::Ptr grid(GridType::create(tree));

            attributeList.push_back(hvdb::AttributeDetailBase::Ptr(
                new hvdb::AttributeDetail<GridType>(grid, attribute, tupleAIF, c)));

            if (customName.size() > 0) {
                std::ostringstream name;
                name << customName;
                if(attrTupleSize != 1) name << "_" << c;

                attributeList[attributeList.size()-1]->name() = name.str();
            }
        }
    }
}


////////////////////////////////////////


void
VDB_NODE_OR_CACHE(VDB_COMPILABLE_SOP, SOP_OpenVDB_From_Polygons)::transferAttributes(
    hvdb::AttributeDetailList &pointAttributes,
    hvdb::AttributeDetailList &vertexAttributes,
    hvdb::AttributeDetailList &primitiveAttributes,
    const openvdb::Int32Grid& closestPrimGrid,
    openvdb::math::Transform::Ptr& transform,
    const GU_Detail& meshGdp)
{

    // Threaded attribute transfer.
    hvdb::MeshAttrTransfer transferOp(pointAttributes, vertexAttributes, primitiveAttributes,
        closestPrimGrid, *transform, meshGdp);

    transferOp.runParallel();


    // Construct and add VDB primitives to the gdp

    for (size_t i = 0, N = pointAttributes.size(); i < N; ++i) {
        hvdb::AttributeDetailBase::Ptr& attrDetail = pointAttributes[i];
        attrDetail->grid()->setTransform(transform);
        hvdb::createVdbPrimitive(*gdp, attrDetail->grid(), attrDetail->name().c_str());
    }

    for (size_t i = 0, N = vertexAttributes.size(); i < N; ++i) {
        hvdb::AttributeDetailBase::Ptr& attrDetail = vertexAttributes[i];
        attrDetail->grid()->setTransform(transform);
        hvdb::createVdbPrimitive(*gdp, attrDetail->grid(), attrDetail->name().c_str());
    }

    for (size_t i = 0, N = primitiveAttributes.size(); i < N; ++i) {
        hvdb::AttributeDetailBase::Ptr& attrDetail = primitiveAttributes[i];
        attrDetail->grid()->setTransform(transform);
        hvdb::createVdbPrimitive(*gdp, attrDetail->grid(), attrDetail->name().c_str());
    }
}

// Copyright (c) 2012-2018 DreamWorks Animation LLC
// All rights reserved. This software is distributed under the
// Mozilla Public License 2.0 ( http://www.mozilla.org/MPL/2.0/ )<|MERGE_RESOLUTION|>--- conflicted
+++ resolved
@@ -826,15 +826,7 @@
 
             // Get the first grid's transform
 
-<<<<<<< HEAD
-            UT_String groupStr;
-            evalString(groupStr, "group", 0, time);
-
-            const GA_PrimitiveGroup *refGroup = matchGroup(*refGdp,
-                groupStr.toStdString());
-=======
             const GA_PrimitiveGroup *refGroup = matchGroup(*refGdp, evalStdString("group", time));
->>>>>>> 4eed5d97
 
             hvdb::VdbPrimCIterator gridIter(refGdp, refGroup);
 
