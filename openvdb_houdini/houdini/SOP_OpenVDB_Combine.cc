///////////////////////////////////////////////////////////////////////////
//
// Copyright (c) 2012-2014 DreamWorks Animation LLC
//
// All rights reserved. This software is distributed under the
// Mozilla Public License 2.0 ( http://www.mozilla.org/MPL/2.0/ )
//
// Redistributions of source code must retain the above copyright
// and license notice and the following restrictions and disclaimer.
//
// *     Neither the name of DreamWorks Animation nor the names of
// its contributors may be used to endorse or promote products derived
// from this software without specific prior written permission.
//
// THIS SOFTWARE IS PROVIDED BY THE COPYRIGHT HOLDERS AND CONTRIBUTORS
// "AS IS" AND ANY EXPRESS OR IMPLIED WARRANTIES, INCLUDING, BUT NOT
// LIMITED TO, THE IMPLIED WARRANTIES OF MERCHANTABILITY AND FITNESS FOR
// A PARTICULAR PURPOSE ARE DISCLAIMED. IN NO EVENT SHALL THE COPYRIGHT
// OWNER OR CONTRIBUTORS BE LIABLE FOR ANY INDIRECT, INCIDENTAL,
// SPECIAL, EXEMPLARY, OR CONSEQUENTIAL DAMAGES (INCLUDING, BUT NOT
// LIMITED TO, PROCUREMENT OF SUBSTITUTE GOODS OR SERVICES; LOSS OF USE,
// DATA, OR PROFITS; OR BUSINESS INTERRUPTION) HOWEVER CAUSED AND ON ANY
// THEORY OF LIABILITY, WHETHER IN CONTRACT, STRICT LIABILITY, OR TORT
// (INCLUDING NEGLIGENCE OR OTHERWISE) ARISING IN ANY WAY OUT OF THE USE
// OF THIS SOFTWARE, EVEN IF ADVISED OF THE POSSIBILITY OF SUCH DAMAGE.
// IN NO EVENT SHALL THE COPYRIGHT HOLDERS' AND CONTRIBUTORS' AGGREGATE
// LIABILITY FOR ALL CLAIMS REGARDLESS OF THEIR BASIS EXCEED US$250.00.
//
///////////////////////////////////////////////////////////////////////////
//
/// @file SOP_OpenVDB_Combine.cc
///
/// @author FX R&D OpenVDB team

#include <houdini_utils/ParmFactory.h>
#include <openvdb_houdini/Utils.h>
#include <openvdb_houdini/SOP_NodeVDB.h>
#include <openvdb/tools/Composite.h>
#include <openvdb/tools/GridTransformer.h> // for resampleToMatch()
#include <openvdb/tools/LevelSetRebuild.h> // for levelSetRebuild()
#include <openvdb/tools/Morphology.h> // for deactivate()
#include <openvdb/tools/SignedFloodFill.h>
#include <openvdb/tools/ChangeBackground.h>
#include <openvdb/tools/Prune.h>
#include <openvdb/util/NullInterrupter.h>
#include <PRM/PRM_Parm.h>
#include <UT/UT_Interrupt.h>
#include <boost/math/special_functions/fpclassify.hpp> // for isfinite()
#include <sstream>


namespace hvdb = openvdb_houdini;
namespace hutil = houdini_utils;


/// @brief SOP to combine two VDB grids via various arithmetic operations
class SOP_OpenVDB_Combine: public hvdb::SOP_NodeVDB
{
public:
    enum Operation {
        OP_COPY_A,            // A
        OP_COPY_B,            // B
        OP_INVERT,            // 1 - A
        OP_ADD,               // A + B
        OP_SUBTRACT,          // A - B
        OP_MULTIPLY,          // A * B
        OP_DIVIDE,            // A / B
        OP_MAXIMUM,           // max(A, B)
        OP_MINIMUM,           // min(A, B)
        OP_BLEND1,            // (1 - A) * B
        OP_BLEND2,            // A + (1 - A) * B
        OP_UNION,             // CSG A u B
        OP_INTERSECTION,      // CSG A n B
        OP_DIFFERENCE,        // CSG A / B
        OP_REPLACE,           // replace A with B
        OP_TOPO_UNION,        // A u active(B)
        OP_TOPO_INTERSECTION, // A n active(B)
        OP_TOPO_DIFFERENCE    // A / active(B)
    };
    enum { OP_FIRST = OP_COPY_A, OP_LAST = OP_TOPO_DIFFERENCE };

    static const char* const sOpMenuItems[];

    static Operation asOp(int i, Operation defaultOp = OP_COPY_A)
    {
        return (i >= OP_FIRST && i <= OP_LAST)
            ? static_cast<Operation>(i) : defaultOp;
    }

    enum ResampleMode {
        RESAMPLE_OFF,    // don't auto-resample grids
        RESAMPLE_B,      // resample B to match A
        RESAMPLE_A,      // resample A to match B
        RESAMPLE_HI_RES, // resample higher-res grid to match lower-res
        RESAMPLE_LO_RES  // resample lower-res grid to match higher-res
    };
    enum { RESAMPLE_MODE_FIRST = RESAMPLE_OFF, RESAMPLE_MODE_LAST = RESAMPLE_LO_RES };

    static const char* const sResampleModeMenuItems[];

    static ResampleMode asResampleMode(int i, ResampleMode defaultMode = RESAMPLE_B)
    {
        return (i >= RESAMPLE_MODE_FIRST && i <= RESAMPLE_MODE_LAST)
            ? static_cast<ResampleMode>(i) : defaultMode;
    }

    SOP_OpenVDB_Combine(OP_Network*, const char* name, OP_Operator*);
    virtual ~SOP_OpenVDB_Combine() {}

    static OP_Node* factory(OP_Network*, const char*, OP_Operator*);

    fpreal getTime() { return mTime; }

protected:
    virtual OP_ERROR cookMySop(OP_Context&);
    virtual bool updateParmsFlags();
    virtual void resolveObsoleteParms(PRM_ParmList*);

private:
    fpreal mTime;
    bool mWasCompositeSOP;

    template<typename> struct DispatchOp;
    struct CombineOp;

    hvdb::GridPtr combineGrids(Operation,
        hvdb::GridCPtr aGrid, hvdb::GridCPtr bGrid,
        const UT_String& aGridName, const UT_String& bGridName,
        ResampleMode resample);

    bool needAGrid(Operation op) const
        { return (op != OP_COPY_B); }
    bool needBGrid(Operation op) const
        { return (op != OP_COPY_A && op != OP_INVERT); }
    bool needLevelSets(Operation op) const
        { return (op == OP_UNION || op == OP_INTERSECTION || op == OP_DIFFERENCE); }
};


//#define TIMES " \xd7 " // ISO-8859 multiplication symbol
#define TIMES " * "
const char* const SOP_OpenVDB_Combine::sOpMenuItems[] = {
    "copya",                "Copy A",
    "copyb",                "Copy B",
    "inverta",              "Invert A",
    "add",                  "Add",
    "subtract",             "Subtract",
    "multiply",             "Multiply",
    "divide",               "Divide",
    "maximum",              "Maximum",
    "minimum",              "Minimum",
    "compatimesb",          "(1 - A)" TIMES "B",
    "apluscompatimesb",     "A + (1 - A)" TIMES "B",
    "sdfunion",             "SDF Union",
    "sdfintersect",         "SDF Intersection",
    "sdfdifference",        "SDF Difference",
    "replacewithactive",    "Replace A with Active B",
    "topounion",            "Activity Union",
    "topointersect",        "Activity Intersection",
    "topodifference",       "Activity Difference",
    NULL
};
#undef TIMES

const char* const SOP_OpenVDB_Combine::sResampleModeMenuItems[] = {
    "off",      "Off",
    "btoa",     "B to Match A",
    "atob",     "A to Match B",
    "hitolo",   "Higher-res to Match Lower-res",
    "lotohi",   "Lower-res to Match Higher-res",
    NULL
};


////////////////////////////////////////


void
newSopOperator(OP_OperatorTable* table)
{
    if (table == NULL) return;

    hutil::ParmList parms;

    // Group A
    parms.add(hutil::ParmFactory(PRM_STRING, "groupA", "Group A")
        .setChoiceList(&hutil::PrimGroupMenu)
        .setHelpText("Use a subset of the first input as the A grid(s)."));

    // Group B
    parms.add(hutil::ParmFactory(PRM_STRING, "groupB", "Group B")
        .setChoiceList(&hutil::PrimGroupMenu)
        .setSpareData(&SOP_Node::theSecondInput)
        .setHelpText("Use a subset of the second input as the B grid(s)."));

    // Toggle to enable flattening B into A.
    parms.add(hutil::ParmFactory(PRM_TOGGLE, "flatten", "Flatten All B into A")
        .setDefault(PRMzeroDefaults));

    // Toggle to enable/disable A/B pairing
    parms.add(hutil::ParmFactory(PRM_TOGGLE, "pairs", "Combine A/B Pairs")
        .setDefault(PRMoneDefaults)
        .setHelpText(
            "If disabled, combine each grid in group A\n"
            "with the first grid in group B.  Otherwise,\n"
            "pair A and B grids in the order that they\n"
            "appear in their respective groups."));


    // Menu of available operations
    parms.add(hutil::ParmFactory(PRM_ORD, "operation", "Operation")
        .setDefault(PRMzeroDefaults)
        .setChoiceListItems(PRM_CHOICELIST_SINGLE, SOP_OpenVDB_Combine::sOpMenuItems));

    // Scalar multiplier on the A grid
    parms.add(hutil::ParmFactory(PRM_FLT_J, "mult_a", "A Multiplier")
        .setDefault(PRMoneDefaults)
        .setRange(PRM_RANGE_UI, -10, PRM_RANGE_UI, 10)
        .setHelpText(
            "Multiply voxel values in the A grid by a scalar\n"
            "before combining the A grid with the B grid."));

    // Scalar multiplier on the B grid
    parms.add(hutil::ParmFactory(PRM_FLT_J, "mult_b", "B Multiplier")
        .setDefault(PRMoneDefaults)
        .setRange(PRM_RANGE_UI, -10, PRM_RANGE_UI, 10)
        .setHelpText(
            "Multiply voxel values in the B grid by a scalar\n"
            "before combining the A grid with the B grid."));

    // Menu of resampling options
    parms.add(hutil::ParmFactory(PRM_ORD, "resample", "Resample")
        .setDefault(PRMoneDefaults)
        .setChoiceListItems(PRM_CHOICELIST_SINGLE, SOP_OpenVDB_Combine::sResampleModeMenuItems)
        .setHelpText(
            "If the A and B grids have different transforms, one grid should\n"
            "be resampled to match the other before the two are combined.\n"
            "Also, level set grids should have matching background values.\n"));
    {
        // Menu of resampling interpolation order options
        const char* items[] = {
            "point",     "Nearest",
            "linear",    "Linear",
            "quadratic", "Quadratic",
            NULL
        };
        parms.add(hutil::ParmFactory(PRM_ORD, "resampleinterp", "Interpolation")
            .setDefault(PRMoneDefaults)
            .setChoiceListItems(PRM_CHOICELIST_SINGLE, items)
            .setHelpText(
                "Specify the type of interpolation to be used when\n"
                "resampling one grid to match the other's transform."));
    }

    // Deactivate background value toggle
    parms.add(hutil::ParmFactory(PRM_TOGGLE, "deactivate", "Deactivate Background Voxels")
        .setDefault(PRMzeroDefaults)
        .setTypeExtended(PRM_TYPE_TOGGLE_JOIN));

    // Deactivation tolerance slider
    parms.add(hutil::ParmFactory(PRM_FLT_J, "bgtolerance", "Deactivate Tolerance")
        .setDefault(PRMzeroDefaults)
        .setRange(PRM_RANGE_RESTRICTED, 0, PRM_RANGE_UI, 1)
        .setHelpText(
            "Deactivate active output voxels whose values\n"
            "equal the output grid's background value.\n"
            "Voxel values are considered equal if they differ\n"
            "by less than the specified tolerance."));

    // Prune toggle
    parms.add(hutil::ParmFactory(PRM_TOGGLE, "prune", "Prune")
        .setDefault(PRMoneDefaults)
        .setTypeExtended(PRM_TYPE_TOGGLE_JOIN));

    // Pruning tolerance slider
    parms.add(hutil::ParmFactory(PRM_FLT_J, "tolerance", "Prune Tolerance")
        .setDefault(PRMzeroDefaults)
        .setRange(PRM_RANGE_RESTRICTED, 0, PRM_RANGE_UI, 1)
        .setHelpText(
            "Collapse regions of constant value in output grids.\n"
            "Voxel values are considered equal if they differ\n"
            "by less than the specified tolerance."));

    // Flood fill toggle
    parms.add(hutil::ParmFactory(PRM_TOGGLE, "flood", "Signed-Flood-Fill Output SDFs")
        .setDefault(PRMzeroDefaults)
        .setHelpText(
            "Reclassify inactive voxels of level set grids as either inside or outside."));

    // Obsolete parameters
    hutil::ParmList obsoleteParms;
    obsoleteParms.add(hutil::ParmFactory(PRM_ORD, "combination", "Operation")
        .setDefault(-2));
    obsoleteParms.add(hutil::ParmFactory(PRM_SEPARATOR, "sep1", ""));
    obsoleteParms.add(hutil::ParmFactory(PRM_SEPARATOR, "sep2", ""));


    // Register SOP
    hvdb::OpenVDBOpFactory("OpenVDB Combine", SOP_OpenVDB_Combine::factory, parms, *table)
        .addAlias("OpenVDB Composite")
        .addAlias("OpenVDB CSG")
        .setObsoleteParms(obsoleteParms)
        .addInput("A VDBs")
        .addOptionalInput("B VDBs");
}


////////////////////////////////////////


OP_Node*
SOP_OpenVDB_Combine::factory(OP_Network* net,
    const char* name, OP_Operator* op)
{
    return new SOP_OpenVDB_Combine(net, name, op);
}


SOP_OpenVDB_Combine::SOP_OpenVDB_Combine(
    OP_Network* net, const char* name, OP_Operator* op)
    : SOP_NodeVDB(net, name, op)
    , mTime(0.0)
    , mWasCompositeSOP(UT_String(name).fcontain("Composite"))
        // if this SOP's name contains "Composite", assume that it was formerly
        // a DW_OpenVDBComposite SOP and not a DW_OpenVDBCSG SOP
{
}


////////////////////////////////////////


void
SOP_OpenVDB_Combine::resolveObsoleteParms(PRM_ParmList* obsoleteParms)
{
    if (!obsoleteParms) return;

    PRM_Parm* parm = obsoleteParms->getParmPtr("combination");
    if (parm && (!parm->isFactoryDefault() || !mWasCompositeSOP)) {
        // The "combination" choices (union, intersection, difference) from
        // the old CSG SOP were appended to this SOP's "operation" list.
        switch (obsoleteParms->evalInt("combination", 0, /*time=*/0.0)) {
            case 0: setInt("operation", 0, 0.0, OP_UNION); break;
            case 1: setInt("operation", 0, 0.0, OP_INTERSECTION); break;
            case 2: setInt("operation", 0, 0.0, OP_DIFFERENCE); break;
        }
    }

    // Delegate to the base class.
    hvdb::SOP_NodeVDB::resolveObsoleteParms(obsoleteParms);
}


////////////////////////////////////////

// Enable or disable parameters in the UI.
bool
SOP_OpenVDB_Combine::updateParmsFlags()
{
    bool changed = false;

    changed |= enableParm("resampleinterp", evalInt("resample", 0, 0) != 0);
    changed |= enableParm("bgtolerance", evalInt("deactivate", 0, 0) != 0);
    changed |= enableParm("tolerance", evalInt("prune", 0, 0) != 0);
    changed |= enableParm("pairs", evalInt("flatten", 0, 0) == 0);

    return changed;
}


////////////////////////////////////////


OP_ERROR
SOP_OpenVDB_Combine::cookMySop(OP_Context& context)
{
    try {
        hutil::ScopedInputLock lock(*this, context);

        duplicateSource(0, context);

        mTime = context.getTime();

        const bool pairs = evalInt("pairs", /*idx=*/0, getTime());
        const bool flatten = evalInt("flatten", /*idx=*/0, getTime());
        const Operation op = asOp(evalInt("operation", 0, getTime()));
        const bool needA = needAGrid(op), needB = needBGrid(op);
        const ResampleMode resample = asResampleMode(evalInt("resample", 0, getTime()));

        GU_Detail* aGdp = gdp;
        const GU_Detail* bGdp = inputGeo(1, context);

        UT_String aGroupStr, bGroupStr;
        evalString(aGroupStr, "groupA", 0, getTime());
        evalString(bGroupStr, "groupB", 0, getTime());

        const GA_PrimitiveGroup
            *aGroup = matchGroup(*aGdp, aGroupStr.toStdString()),
            *bGroup = (!bGdp ? NULL : matchGroup(const_cast<GU_Detail&>(*bGdp),
                bGroupStr.toStdString()));

        UT_AutoInterrupt progress("Combining VDB grids");

        // Iterate over A and, optionally, B grids.
        hvdb::VdbPrimIterator aIt(aGdp, GA_Range::safedeletions(), aGroup);
        hvdb::VdbPrimCIterator bIt(bGdp, bGroup);
        for ( ; (!needA || aIt) && (!needB || bIt); ++aIt, ((needB && pairs) ? ++bIt : bIt))
        {
            if (progress.wasInterrupted()) {
                throw std::runtime_error("was interrupted");
            }

            // Note: even if needA is false, we still need to delete A grids.
            GU_PrimVDB* aVdb = aIt ? *aIt : NULL;

            const GU_PrimVDB* bVdb = bIt ? *bIt : NULL;
            hvdb::GridPtr aGrid;
            hvdb::GridCPtr bGrid;

            if (aVdb) aGrid = aVdb->getGridPtr();
            if (bVdb) bGrid = bVdb->getConstGridPtr();

            // For error reporting, get the names of the A and B grids.
            UT_String aGridName = aIt.getPrimitiveName(/*default=*/"A");
            UT_String bGridName = bIt.getPrimitiveName(/*default=*/"B");

            // Name the output grid after the A grid, except (see below) if the A grid is unused.
            UT_String outGridName = aIt.getPrimitiveName();

            hvdb::GridPtr outGrid;

            while (true) {
                // If the A grid is unused, name the output grid after the most recent B grid.
                if (!needA) outGridName = bIt.getPrimitiveName();

                outGrid = combineGrids(op, aGrid, bGrid, aGridName, bGridName, resample);

                // When not flattening, quit after one pass.
                if (!flatten) break;

                // See if we have any more B grids.
                ++bIt;
                if (!bIt) break;

                bVdb = *bIt;
                bGrid = bVdb->getConstGridPtr();
                bGridName = bIt.getPrimitiveName(/*default=*/"B");

                aGrid = outGrid;
                if (!aGrid) break;
            }

            if (outGrid) {
                // Add a new VDB primitive for the output grid to the output gdp.
                GU_PrimVDB::buildFromGrid(*gdp, outGrid,
                    /*copyAttrsFrom=*/needA ? aVdb : bVdb, outGridName);

                // Remove the A grid from the output gdp.
                if (aVdb) gdp->destroyPrimitive(*aVdb, /*andPoints=*/true);
            }

            if (!needA && !pairs) break;
            if (flatten) break;
        }

        // In non-paired mode, there should be only one B grid.
        if (!pairs && !flatten) ++bIt;

        // In flatten mode there should be a single A grid.
        if (flatten) ++aIt;

        const bool unusedA = (needA && aIt), unusedB = (needB && bIt);
        if (unusedA || unusedB) {
            std::ostringstream ostr;
            ostr << "some grids were not processed because there were more "
                << (unusedA ? "A" : "B") << " grids than "
                << (unusedA ? "B" : "A") << " grids";
            addWarning(SOP_MESSAGE, ostr.str().c_str());
        }

    } catch (std::exception& e) {
        addError(SOP_MESSAGE, e.what());
    }
    return error();
}


////////////////////////////////////////


namespace {

/// Functor to compute scale * grid + offset, for scalars scale and offset
template<typename GridT>
struct MulAdd
{
    typedef typename GridT::ValueType ValueT;
    typedef typename GridT::Ptr GridPtrT;

    float scale, offset;

    explicit MulAdd(float s, float t = 0.0): scale(s), offset(t) {}

    void operator()(const ValueT& a, const ValueT&, ValueT& out) const
        { out = ValueT(a * scale + offset); }

    /// @return true if the scale is 1 and the offset is 0
    bool isIdentity() const
    {
        return (openvdb::math::isApproxEqual(scale, 1.f, 1.0e-6f)
            && openvdb::math::isApproxEqual(offset, 0.f, 1.0e-6f));
    }

    /// Compute dest = src * scale + offset
    void process(const GridT& src, GridPtrT& dest) const
    {
        if (isIdentity()) {
            dest = src.deepCopy();
        } else {
            if (!dest) dest = GridT::create(src); // same transform, new tree
            ValueT bg;
            (*this)(src.background(), ValueT(), bg);
            openvdb::tools::changeBackground(dest->tree(), bg);
            dest->tree().combine2(src.tree(), src.tree(), *this, /*prune=*/false);
        }
    }
};


////////////////////////////////////////


/// Functor to compute (1 - A) * B for grids A and B
template<typename ValueT>
struct Blend1
{
    float aMult, bMult;
    const ValueT ONE;
    explicit Blend1(float a = 1.0, float b = 1.0):
        aMult(a), bMult(b), ONE(openvdb::zeroVal<ValueT>() + 1) {}
    void operator()(const ValueT& a, const ValueT& b, ValueT& out) const
        { out = ValueT((ONE - aMult * a) * bMult * b); }
};


////////////////////////////////////////


/// Functor to compute A + (1 - A) * B for grids A and B
template<typename ValueT>
struct Blend2
{
    float aMult, bMult;
    const ValueT ONE;
    explicit Blend2(float a = 1.0, float b = 1.0):
        aMult(a), bMult(b), ONE(openvdb::zeroVal<ValueT>() + 1) {}
    void operator()(const ValueT& a, const ValueT& b, ValueT& out) const
        { out = ValueT(a*aMult); out = out + ValueT((ONE - out) * bMult*b); }
};


////////////////////////////////////////


// Helper class to compare both scalar and vector values
template<typename ValueT>
struct ApproxEq
{
    const ValueT &a, &b;
    ApproxEq(const ValueT& _a, const ValueT& _b): a(_a), b(_b) {}
    operator bool() const {
        return openvdb::math::isRelOrApproxEqual(
            a, b, /*rel*/ValueT(1e-6f), /*abs*/ValueT(1e-8f));
    }
};


// Specialization for Vec2
template<typename T>
struct ApproxEq<openvdb::math::Vec2<T> >
{
    typedef openvdb::math::Vec2<T> VecT;
    typedef typename VecT::value_type ValueT;
    const VecT &a, &b;
    ApproxEq(const VecT& _a, const VecT& _b): a(_a), b(_b) {}
    operator bool() const { return a.eq(b, /*abs=*/ValueT(1e-8f)); }
};


// Specialization for Vec3
template<typename T>
struct ApproxEq<openvdb::math::Vec3<T> >
{
    typedef openvdb::math::Vec3<T> VecT;
    typedef typename VecT::value_type ValueT;
    const VecT &a, &b;
    ApproxEq(const VecT& _a, const VecT& _b): a(_a), b(_b) {}
    operator bool() const { return a.eq(b, /*abs=*/ValueT(1e-8f)); }
};


// Specialization for Vec4
template<typename T>
struct ApproxEq<openvdb::math::Vec4<T> >
{
    typedef openvdb::math::Vec4<T> VecT;
    typedef typename VecT::value_type ValueT;
    const VecT &a, &b;
    ApproxEq(const VecT& _a, const VecT& _b): a(_a), b(_b) {}
    operator bool() const { return a.eq(b, /*abs=*/ValueT(1e-8f)); }
};


template<typename T> inline bool isFinite(const T& val) { return boost::math::isfinite(val); }
inline bool isFinite(bool) { return true; }

} // unnamed namespace


////////////////////////////////////////


template<typename AGridT>
struct SOP_OpenVDB_Combine::DispatchOp
{
    SOP_OpenVDB_Combine::CombineOp* combineOp;

    DispatchOp(SOP_OpenVDB_Combine::CombineOp& op): combineOp(&op) {}

    template<typename BGridT> void operator()(typename BGridT::ConstPtr);
}; // struct DispatchOp


// Helper class for use with UTvdbProcessTypedGrid()
struct SOP_OpenVDB_Combine::CombineOp
{
    SOP_OpenVDB_Combine* self;
    Operation op;
    ResampleMode resample;
    UT_String aGridName, bGridName;
    hvdb::GridCPtr aBaseGrid, bBaseGrid;
    hvdb::GridPtr outGrid;
    hvdb::Interrupter interrupt;

    CombineOp(): self(NULL) {}

    // Functor for use with UTvdbProcessTypedGridScalar() to return
    // a scalar grid's background value as a floating-point quantity
    struct BackgroundOp {
        double value;
        BackgroundOp(): value(0.0) {}
        template<typename GridT> void operator()(const GridT& grid) {
            value = static_cast<double>(grid.background());
        }
    };
    static double getScalarBackgroundValue(const hvdb::Grid& baseGrid)
    {
        BackgroundOp bgOp;
        UTvdbProcessTypedGridScalar(UTvdbGetGridType(baseGrid), baseGrid, bgOp);
        return bgOp.value;
    }

    template<typename GridT>
    typename GridT::Ptr resampleToMatch(const GridT& src, const hvdb::Grid& ref, int order)
    {
        typedef typename GridT::ValueType ValueT;
        const ValueT ZERO = openvdb::zeroVal<ValueT>();

        const openvdb::math::Transform& refXform = ref.constTransform();

        typename GridT::Ptr dest;
        if (src.getGridClass() == openvdb::GRID_LEVEL_SET) {
            // For level set grids, use the level set rebuild tool to both resample the
            // source grid to match the reference grid and to rebuild the resulting level set.
            const ValueT halfWidth = ((ref.getGridClass() == openvdb::GRID_LEVEL_SET)
                ? ValueT(ZERO + this->getScalarBackgroundValue(ref) * (1.0 / ref.voxelSize()[0]))
                : ValueT(src.background() * (1.0 / src.voxelSize()[0])));

            if (!isFinite(halfWidth)) {
                std::stringstream msg;
                msg << "Resample to match: Illegal narrow band width = " << halfWidth
                    << ", caused by grid '" << src.getName() << "' with background "
                    << this->getScalarBackgroundValue(ref);
                throw std::invalid_argument(msg.str());
            }

            try {
                dest = openvdb::tools::doLevelSetRebuild(src, /*iso=*/ZERO,
                    /*exWidth=*/halfWidth, /*inWidth=*/halfWidth, &refXform, &interrupt);
            } catch (openvdb::TypeError&) {
                self->addWarning(SOP_MESSAGE, ("skipped rebuild of level set grid "
                    + src.getName() + " of type " + src.type()).c_str());
                dest.reset();
            }
        }
        if (!dest && src.constTransform() != refXform) {
            // For non-level set grids or if level set rebuild failed due to an unsupported
            // grid type, use the grid transformer tool to resample the source grid to match
            // the reference grid.
            dest = src.copy(openvdb::CP_NEW);
            dest->setTransform(refXform.copy());
            using namespace openvdb;
            switch (order) {
            case 0: tools::resampleToMatch<tools::PointSampler>(src, *dest, interrupt); break;
            case 1: tools::resampleToMatch<tools::BoxSampler>(src, *dest, interrupt); break;
            case 2: tools::resampleToMatch<tools::QuadraticSampler>(src, *dest, interrupt); break;
            }
        }
        return dest;
    }

    // If necessary, resample one grid so that its index space registers
    // with the other grid's.
    // Note that one of the grid pointers might change as a result.
    template<typename AGridT, typename BGridT>
    void resampleGrids(const AGridT*& aGrid, const BGridT*& bGrid)
    {
        if (!aGrid || !bGrid) return;

        const bool
            needA = self->needAGrid(op),
            needB = self->needBGrid(op),
            needBoth = needA && needB;
        const int samplingOrder = self->evalInt("resampleinterp", 0, self->getTime());

        // One of RESAMPLE_A, RESAMPLE_B or RESAMPLE_OFF, specifying whether
        // grid A, grid B or neither grid was resampled
        int resampleWhich = RESAMPLE_OFF;

        // Determine which of the two grids should be resampled.
        if (resample == RESAMPLE_HI_RES || resample == RESAMPLE_LO_RES) {
            const openvdb::Vec3d
                aVoxSize = aGrid->voxelSize(),
                bVoxSize = bGrid->voxelSize();
            const double
                aVoxVol = aVoxSize[0] * aVoxSize[1] * aVoxSize[2],
                bVoxVol = bVoxSize[0] * bVoxSize[1] * bVoxSize[2];
            resampleWhich = ((aVoxVol > bVoxVol && resample == RESAMPLE_LO_RES)
                || (aVoxVol < bVoxVol && resample == RESAMPLE_HI_RES))
                ? RESAMPLE_A : RESAMPLE_B;
        } else {
            resampleWhich = resample;
        }

        if (aGrid->constTransform() != bGrid->constTransform()) {
            // If the A and B grid transforms don't match, one of the grids
            // should be resampled into the other's index space.
            if (resample == RESAMPLE_OFF) {
                if (needBoth) {
                    // Resampling is disabled.  Just log a warning.
                    std::ostringstream ostr;
                    ostr << aGridName << " and " << bGridName << " transforms don't match";
                    self->addWarning(SOP_MESSAGE, ostr.str().c_str());
                }
            } else {
                if (needA && resampleWhich == RESAMPLE_A) {
                    // Resample grid A into grid B's index space.
                    aBaseGrid = this->resampleToMatch(*aGrid, *bGrid, samplingOrder);
                    aGrid = static_cast<const AGridT*>(aBaseGrid.get());
                } else if (needB && resampleWhich == RESAMPLE_B) {
                    // Resample grid B into grid A's index space.
                    bBaseGrid = this->resampleToMatch(*bGrid, *aGrid, samplingOrder);
                    bGrid = static_cast<const BGridT*>(bBaseGrid.get());
                }
            }
        }

        if (aGrid->getGridClass() == openvdb::GRID_LEVEL_SET &&
            bGrid->getGridClass() == openvdb::GRID_LEVEL_SET)
        {
            // If both grids are level sets, ensure that their background values match.
            // (If one of the grids was resampled, then the background values should
            // already match.)
            const double
                a = this->getScalarBackgroundValue(*aGrid),
                b = this->getScalarBackgroundValue(*bGrid);
            if (!ApproxEq<double>(a, b)) {
                if (resample == RESAMPLE_OFF) {
                    if (needBoth) {
                        // Resampling/rebuilding is disabled.  Just log a warning.
                        std::ostringstream ostr;
                        ostr << aGridName << " and " << bGridName
                            << " background values don't match ("
                            << std::setprecision(3) << a << " vs. " << b << ");\n"
                            << "                 the output grid will not be a valid level set";
                        self->addWarning(SOP_MESSAGE, ostr.str().c_str());
                    }
                } else {
                    // One of the two grids needs a level set rebuild.
                    if (needA && resampleWhich == RESAMPLE_A) {
                        // Rebuild A to match B's background value.
                        aBaseGrid = this->resampleToMatch(*aGrid, *bGrid, samplingOrder);
                        aGrid = static_cast<const AGridT*>(aBaseGrid.get());
                    } else if (needB && resampleWhich == RESAMPLE_B) {
                        // Rebuild B to match A's background value.
                        bBaseGrid = this->resampleToMatch(*bGrid, *aGrid, samplingOrder);
                        bGrid = static_cast<const BGridT*>(bBaseGrid.get());
                    }
                }
            }
        }
    }

    void checkVectorTypes(const hvdb::Grid* aGrid, const hvdb::Grid* bGrid)
    {
        if (!aGrid || !bGrid || !self->needAGrid(op) || !self->needBGrid(op)) return;

        switch (op) {
            case OP_TOPO_UNION:
            case OP_TOPO_INTERSECTION:
            case OP_TOPO_DIFFERENCE:
                // No need to warn about different vector types for topology-only operations.
                break;

            default:
            {
                const openvdb::VecType
                    aVecType = aGrid->getVectorType(),
                    bVecType = bGrid->getVectorType();
                if (aVecType != bVecType) {
                    std::ostringstream ostr;
                    ostr << aGridName << " and " << bGridName
                        << " have different vector types\n"
                        << "                 (" << hvdb::Grid::vecTypeToString(aVecType)
                        << " vs. " << hvdb::Grid::vecTypeToString(bVecType) << ")";
                    self->addWarning(SOP_MESSAGE, ostr.str().c_str());
                }
                break;
            }
        }
    }

    // Combine two grids of the same type.
    template<typename GridT>
    void combineSameType()
    {
        typedef typename GridT::ValueType ValueT;

        const bool
            needA = self->needAGrid(op),
            needB = self->needBGrid(op);
        const float
            aMult = float(self->evalFloat("mult_a", 0, self->getTime())),
            bMult = float(self->evalFloat("mult_b", 0, self->getTime()));

        const GridT *aGrid = NULL, *bGrid = NULL;
        if (aBaseGrid) aGrid = UTvdbGridCast<GridT>(aBaseGrid).get();
        if (bBaseGrid) bGrid = UTvdbGridCast<GridT>(bBaseGrid).get();
        if (needA && !aGrid) throw std::runtime_error("missing A grid");
        if (needB && !bGrid) throw std::runtime_error("missing B grid");

        // Warn if combining vector grids with different vector types.
        if (needA && needB && openvdb::VecTraits<ValueT>::IsVec) {
            this->checkVectorTypes(aGrid, bGrid);
        }

        // If necessary, resample one grid so that its index space
        // registers with the other grid's.
        if (aGrid && bGrid) this->resampleGrids(aGrid, bGrid);

        const ValueT ZERO = openvdb::zeroVal<ValueT>();

        // A temporary grid is needed for binary operations, because they
        // cannibalize the B grid.
        typename GridT::Ptr resultGrid, tempGrid;

        switch (op) {
            case OP_COPY_A:
                MulAdd<GridT>(aMult).process(*aGrid, resultGrid);
                break;

            case OP_COPY_B:
                MulAdd<GridT>(bMult).process(*bGrid, resultGrid);
                break;

            case OP_INVERT:
                MulAdd<GridT>(-aMult, 1.0).process(*aGrid, resultGrid);
                break;

            case OP_ADD:
                MulAdd<GridT>(aMult).process(*aGrid, resultGrid);
                MulAdd<GridT>(bMult).process(*bGrid, tempGrid);
                openvdb::tools::compSum(*resultGrid, *tempGrid);
                break;

            case OP_SUBTRACT:
                MulAdd<GridT>(aMult).process(*aGrid, resultGrid);
                MulAdd<GridT>(-bMult).process(*bGrid, tempGrid);
                openvdb::tools::compSum(*resultGrid, *tempGrid);
                break;

            case OP_MULTIPLY:
                MulAdd<GridT>(aMult).process(*aGrid, resultGrid);
                MulAdd<GridT>(bMult).process(*bGrid, tempGrid);
                openvdb::tools::compMul(*resultGrid, *tempGrid);
                break;

            case OP_DIVIDE:
                MulAdd<GridT>(aMult).process(*aGrid, resultGrid);
                MulAdd<GridT>(bMult).process(*bGrid, tempGrid);
                openvdb::tools::compDiv(*resultGrid, *tempGrid);
                break;

            case OP_MAXIMUM:
                MulAdd<GridT>(aMult).process(*aGrid, resultGrid);
                MulAdd<GridT>(bMult).process(*bGrid, tempGrid);
                openvdb::tools::compMax(*resultGrid, *tempGrid);
                break;

            case OP_MINIMUM:
                MulAdd<GridT>(aMult).process(*aGrid, resultGrid);
                MulAdd<GridT>(bMult).process(*bGrid, tempGrid);
                openvdb::tools::compMin(*resultGrid, *tempGrid);
                break;

            case OP_BLEND1: // (1 - A) * B
            {
                const Blend1<ValueT> comp(aMult, bMult);
                ValueT bg;
                comp(aGrid->background(), ZERO, bg);
                resultGrid = aGrid->copy(/*tree=*/openvdb::CP_NEW);
                openvdb::tools::changeBackground(resultGrid->tree(), bg);
                resultGrid->tree().combine2(aGrid->tree(), bGrid->tree(), comp, /*prune=*/false);
                break;
            }
            case OP_BLEND2: // A + (1 - A) * B
            {
                const Blend2<ValueT> comp(aMult, bMult);
                ValueT bg;
                comp(aGrid->background(), ZERO, bg);
                resultGrid = aGrid->copy(/*tree=*/openvdb::CP_NEW);
                openvdb::tools::changeBackground(resultGrid->tree(), bg);
                resultGrid->tree().combine2(aGrid->tree(), bGrid->tree(), comp, /*prune=*/false);
                break;
            }

            case OP_UNION:
                MulAdd<GridT>(aMult).process(*aGrid, resultGrid);
                MulAdd<GridT>(bMult).process(*bGrid, tempGrid);
                openvdb::tools::csgUnion(*resultGrid, *tempGrid);
                break;

            case OP_INTERSECTION:
                MulAdd<GridT>(aMult).process(*aGrid, resultGrid);
                MulAdd<GridT>(bMult).process(*bGrid, tempGrid);
                openvdb::tools::csgIntersection(*resultGrid, *tempGrid);
                break;

            case OP_DIFFERENCE:
                MulAdd<GridT>(aMult).process(*aGrid, resultGrid);
                MulAdd<GridT>(bMult).process(*bGrid, tempGrid);
                openvdb::tools::csgDifference(*resultGrid, *tempGrid);
                break;

            case OP_REPLACE:
                MulAdd<GridT>(aMult).process(*aGrid, resultGrid);
                MulAdd<GridT>(bMult).process(*bGrid, tempGrid);
                openvdb::tools::compReplace(*resultGrid, *tempGrid);
                break;

            case OP_TOPO_UNION:
                MulAdd<GridT>(aMult).process(*aGrid, resultGrid);
                // Note: no need to scale the B grid for topology-only operations.
                resultGrid->topologyUnion(*bGrid);
                break;

            case OP_TOPO_INTERSECTION:
                MulAdd<GridT>(aMult).process(*aGrid, resultGrid);
                resultGrid->topologyIntersection(*bGrid);
                break;

            case OP_TOPO_DIFFERENCE:
                MulAdd<GridT>(aMult).process(*aGrid, resultGrid);
                resultGrid->topologyDifference(*bGrid);
                break;
        }

        outGrid = this->postprocess<GridT>(resultGrid);
    }

    // Combine two grids of different types.
    /// @todo Currently, only topology operations can be performed on grids of different types.
    template<typename AGridT, typename BGridT>
    void combineDifferentTypes()
    {
        const bool
            needA = self->needAGrid(op),
            needB = self->needBGrid(op);

        const AGridT* aGrid = NULL;
        const BGridT* bGrid = NULL;
        if (aBaseGrid) aGrid = UTvdbGridCast<AGridT>(aBaseGrid).get();
        if (bBaseGrid) bGrid = UTvdbGridCast<BGridT>(bBaseGrid).get();
        if (needA && !aGrid) throw std::runtime_error("missing A grid");
        if (needB && !bGrid) throw std::runtime_error("missing B grid");

        // Warn if combining vector grids with different vector types.
        if (needA && needB && openvdb::VecTraits<typename AGridT::ValueType>::IsVec
            && openvdb::VecTraits<typename BGridT::ValueType>::IsVec)
        {
            this->checkVectorTypes(aGrid, bGrid);
        }

        // If necessary, resample one grid so that its index space
        // registers with the other grid's.
        if (aGrid && bGrid) this->resampleGrids(aGrid, bGrid);

        const float aMult = float(self->evalFloat("mult_a", 0, self->getTime()));

        typename AGridT::Ptr resultGrid;

        switch (op) {
            case OP_TOPO_UNION:
                MulAdd<AGridT>(aMult).process(*aGrid, resultGrid);
                // Note: no need to scale the B grid for topology-only operations.
                resultGrid->topologyUnion(*bGrid);
                break;

            case OP_TOPO_INTERSECTION:
                MulAdd<AGridT>(aMult).process(*aGrid, resultGrid);
                resultGrid->topologyIntersection(*bGrid);
                break;

            case OP_TOPO_DIFFERENCE:
                MulAdd<AGridT>(aMult).process(*aGrid, resultGrid);
                resultGrid->topologyDifference(*bGrid);
                break;

            default:
            {
                std::ostringstream ostr;
                ostr << "can't combine grid " << aGridName << " of type " << aGrid->type()
                    << "\n                 with grid " << bGridName
                    << " of type " << bGrid->type();
                throw std::runtime_error(ostr.str());
                break;
            }
        }

        outGrid = this->postprocess<AGridT>(resultGrid);
    }

    template<typename GridT>
    typename GridT::Ptr postprocess(typename GridT::Ptr resultGrid)
    {
        typedef typename GridT::ValueType ValueT;
        const ValueT ZERO = openvdb::zeroVal<ValueT>();

        const bool
            prune = self->evalInt("prune", 0, self->getTime()),
            flood = self->evalInt("flood", 0, self->getTime()),
            deactivate = self->evalInt("deactivate", 0, self->getTime());

        if (deactivate) {
            const float deactivationTolerance =
                float(self->evalFloat("bgtolerance", 0, self->getTime()));

            // Mark active output tiles and voxels as inactive if their
            // values match the output grid's background value.
            // Do this first to facilitate pruning.
            openvdb::tools::deactivate(*resultGrid, resultGrid->background(),
                ValueT(ZERO + deactivationTolerance));
        }

        if (flood && resultGrid->getGridClass() == openvdb::GRID_LEVEL_SET) {
            openvdb::tools::signedFloodFill(resultGrid->tree());
        }
        if (prune) {
            const float tolerance = float(self->evalFloat("tolerance", 0, self->getTime()));
<<<<<<< HEAD
            resultGrid->tree().prune(ValueT(ZERO + tolerance));
=======
            openvdb::tools::prune(resultGrid->tree(), ValueT(ZERO + tolerance));
>>>>>>> f57d0852
        }

        return resultGrid;
    }

    template<typename AGridT>
    void operator()(typename AGridT::ConstPtr)
    {
        const bool
            needA = self->needAGrid(op),
            needB = self->needBGrid(op),
            needBoth = needA && needB;

        if (!needBoth || !aBaseGrid || !bBaseGrid || aBaseGrid->type() == bBaseGrid->type()) {
            this->combineSameType<AGridT>();
        } else {
            DispatchOp<AGridT> dispatcher(*this);
            // Dispatch on the B grid's type.
            int success = UTvdbProcessTypedGridTopology(
                UTvdbGetGridType(*bBaseGrid), bBaseGrid, dispatcher);
            if (!success) {
                std::ostringstream ostr;
                ostr << "grid " << bGridName << " has unsupported type " << bBaseGrid->type();
                self->addWarning(SOP_MESSAGE, ostr.str().c_str());
            }
        }
    }
}; // struct CombineOp


template<typename AGridT>
template<typename BGridT>
void
SOP_OpenVDB_Combine::DispatchOp<AGridT>::operator()(typename BGridT::ConstPtr)
{
    combineOp->combineDifferentTypes<AGridT, BGridT>();
}


////////////////////////////////////////


hvdb::GridPtr
SOP_OpenVDB_Combine::combineGrids(Operation op,
    hvdb::GridCPtr aGrid, hvdb::GridCPtr bGrid,
    const UT_String& aGridName, const UT_String& bGridName,
    ResampleMode resample)
{
    hvdb::GridPtr outGrid;

    const bool
        needA = needAGrid(op),
        needB = needBGrid(op),
        needLS = needLevelSets(op);

    if (!needA && !needB) throw std::runtime_error("nothing to do");
    if (needA && !aGrid) throw std::runtime_error("missing A grid");
    if (needB && !bGrid) throw std::runtime_error("missing B grid");

    if (needLS &&
        ((aGrid && aGrid->getGridClass() != openvdb::GRID_LEVEL_SET) ||
         (bGrid && bGrid->getGridClass() != openvdb::GRID_LEVEL_SET)))
    {
        std::ostringstream ostr;
        ostr << "expected level set grids for the " << SOP_OpenVDB_Combine::sOpMenuItems[op*2+1]
            << " operation,\n                 found "
            << hvdb::Grid::gridClassToString(aGrid->getGridClass()) << " (" << aGridName << ") and "
            << hvdb::Grid::gridClassToString(bGrid->getGridClass()) << " (" << bGridName
            << ");\n                 the output grid will not be a valid level set";
        addWarning(SOP_MESSAGE, ostr.str().c_str());
    }

    if (needA && needB && aGrid->type() != bGrid->type()
        && op != OP_TOPO_UNION && op != OP_TOPO_INTERSECTION && op != OP_TOPO_DIFFERENCE)
    {
        std::ostringstream ostr;
        ostr << "can't combine grid " << aGridName << " of type " << aGrid->type()
            << "\n                 with grid " << bGridName << " of type " << bGrid->type();
        addWarning(SOP_MESSAGE, ostr.str().c_str());
        return outGrid;
    }

    CombineOp compOp;
    compOp.self = this;
    compOp.op = op;
    compOp.resample = resample;
    compOp.aBaseGrid = aGrid;
    compOp.bBaseGrid = bGrid;
    compOp.aGridName = aGridName;
    compOp.bGridName = bGridName;
    compOp.interrupt = hvdb::Interrupter();

    int success = UTvdbProcessTypedGridTopology(
        UTvdbGetGridType(needA ? *aGrid : *bGrid), aGrid, compOp);
    if (!success || !compOp.outGrid) {
        std::ostringstream ostr;
        if (aGrid->type() == bGrid->type()) {
            ostr << "grids " << aGridName << " and " << bGridName
                << " have unsupported type " << aGrid->type();
        } else {
            ostr << "grid " << (needA ? aGridName : bGridName)
                << " has unsupported type " << (needA ? aGrid->type() : bGrid->type());
        }
        addWarning(SOP_MESSAGE, ostr.str().c_str());
    }
    return compOp.outGrid;
}

// Copyright (c) 2012-2014 DreamWorks Animation LLC
// All rights reserved. This software is distributed under the
// Mozilla Public License 2.0 ( http://www.mozilla.org/MPL/2.0/ )<|MERGE_RESOLUTION|>--- conflicted
+++ resolved
@@ -1067,11 +1067,7 @@
         }
         if (prune) {
             const float tolerance = float(self->evalFloat("tolerance", 0, self->getTime()));
-<<<<<<< HEAD
-            resultGrid->tree().prune(ValueT(ZERO + tolerance));
-=======
             openvdb::tools::prune(resultGrid->tree(), ValueT(ZERO + tolerance));
->>>>>>> f57d0852
         }
 
         return resultGrid;
