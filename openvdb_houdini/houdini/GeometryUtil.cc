--- conflicted
+++ resolved
@@ -270,11 +270,7 @@
         UT_Matrix4 M;
         OBJ_Node *meobj = node.getCreator()->castToOBJNode();
         if (meobj) {
-<<<<<<< HEAD
-	    node.addExtraInput(meobj, OP_INTEREST_DATA);
-=======
             node.addExtraInput(meobj, OP_INTEREST_DATA);
->>>>>>> 903a803f
             if (!cam.getRelativeTransform(*meobj, M, context))
                 node.addTransformError(cam, "relative");
         } else {
