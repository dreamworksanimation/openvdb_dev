--- conflicted
+++ resolved
@@ -261,10 +261,6 @@
             group = matchGroup(*gdp, str.toStdString());
         }
 
-<<<<<<< HEAD
-        UT_ValArray<const GA_ElementGroup*>::const_iterator groupIt;
-        UT_ValArray<const GA_ElementGroup*> primitiveGroups;
-=======
         //@{
         /// @todo Is this needed?
         UT_ValArray<const GA_ElementGroup*>::const_iterator groupIt;
@@ -273,7 +269,6 @@
 #else
         UT_PtrArray<const GA_ElementGroup*> primitiveGroups;
 #endif
->>>>>>> df1c8401
         gdp->primitiveGroups().getList(primitiveGroups);
         //@}
 
