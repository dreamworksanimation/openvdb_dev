///////////////////////////////////////////////////////////////////////////
//
// Copyright (c) 2012-2018 DreamWorks Animation LLC
//
// All rights reserved. This software is distributed under the
// Mozilla Public License 2.0 ( http://www.mozilla.org/MPL/2.0/ )
//
// Redistributions of source code must retain the above copyright
// and license notice and the following restrictions and disclaimer.
//
// *     Neither the name of DreamWorks Animation nor the names of
// its contributors may be used to endorse or promote products derived
// from this software without specific prior written permission.
//
// THIS SOFTWARE IS PROVIDED BY THE COPYRIGHT HOLDERS AND CONTRIBUTORS
// "AS IS" AND ANY EXPRESS OR IMPLIED WARRANTIES, INCLUDING, BUT NOT
// LIMITED TO, THE IMPLIED WARRANTIES OF MERCHANTABILITY AND FITNESS FOR
// A PARTICULAR PURPOSE ARE DISCLAIMED. IN NO EVENT SHALL THE COPYRIGHT
// OWNER OR CONTRIBUTORS BE LIABLE FOR ANY INDIRECT, INCIDENTAL,
// SPECIAL, EXEMPLARY, OR CONSEQUENTIAL DAMAGES (INCLUDING, BUT NOT
// LIMITED TO, PROCUREMENT OF SUBSTITUTE GOODS OR SERVICES; LOSS OF USE,
// DATA, OR PROFITS; OR BUSINESS INTERRUPTION) HOWEVER CAUSED AND ON ANY
// THEORY OF LIABILITY, WHETHER IN CONTRACT, STRICT LIABILITY, OR TORT
// (INCLUDING NEGLIGENCE OR OTHERWISE) ARISING IN ANY WAY OUT OF THE USE
// OF THIS SOFTWARE, EVEN IF ADVISED OF THE POSSIBILITY OF SUCH DAMAGE.
// IN NO EVENT SHALL THE COPYRIGHT HOLDERS' AND CONTRIBUTORS' AGGREGATE
// LIABILITY FOR ALL CLAIMS REGARDLESS OF THEIR BASIS EXCEED US$250.00.
//
///////////////////////////////////////////////////////////////////////////
//
/// @file SOP_OpenVDB_To_Polygons.cc
///
/// @author FX R&D OpenVDB team
///
/// @brief OpenVDB level set to polygon conversion

#include <houdini_utils/ParmFactory.h>
#include <openvdb_houdini/AttributeTransferUtil.h>
#include <openvdb_houdini/GeometryUtil.h>
#include <openvdb_houdini/SOP_NodeVDB.h>
#include <openvdb_houdini/Utils.h>
#include <openvdb_houdini/GeometryUtil.h>

#include <openvdb/tools/VolumeToMesh.h>
#include <openvdb/tools/Mask.h> // for tools::interiorMask()
#include <openvdb/tools/MeshToVolume.h>
#include <openvdb/tools/Morphology.h>
#include <openvdb/tools/LevelSetUtil.h>
#include <openvdb/tools/Prune.h>
#include <openvdb/math/Operators.h>
#include <openvdb/math/Mat3.h>

#include <CH/CH_Manager.h>
<<<<<<< HEAD
#include <UT/UT_Interrupt.h>
#include <UT/UT_Version.h>
#include <GEO/GEO_PolyCounts.h>
=======
>>>>>>> 4eed5d97
#include <GA/GA_PageIterator.h>
#include <GEO/GEO_PolyCounts.h>
#include <GU/GU_ConvertParms.h>
#include <GU/GU_Detail.h>
#include <GU/GU_PolyReduce.h>
#include <GU/GU_PrimPoly.h>
#include <GU/GU_PrimPolySoup.h>
#include <GU/GU_Surfacer.h>
#include <PRM/PRM_Parm.h>
#include <UT/UT_Interrupt.h>
#include <UT/UT_Version.h>

#if UT_VERSION_INT >= 0x10050000 // 16.5.0 or later
#include <hboost/algorithm/string/join.hpp>
#else
#include <boost/algorithm/string/join.hpp>
#endif

#include <list>
#include <memory>
#include <stdexcept>
#include <string>
#include <vector>

#if UT_VERSION_INT >= 0x0f050000 // 15.5.0 or later
#include <UT/UT_UniquePtr.h>
#else
template<typename T> using UT_UniquePtr = std::unique_ptr<T>;
#endif

#if UT_MAJOR_VERSION_INT >= 16
#define VDB_COMPILABLE_SOP 1
#else
#define VDB_COMPILABLE_SOP 0
#endif


//#if defined(__GNUC__) && !defined(__INTEL_COMPILER)
//// GA_RWHandleV3 fails to initialize its member variables in some cases.
//#pragma GCC diagnostic ignored "-Wuninitialized"
//#endif


namespace hvdb = openvdb_houdini;
namespace hutil = houdini_utils;
#if UT_VERSION_INT < 0x10050000 // earlier than 16.5.0
namespace hboost = boost;
#endif


////////////////////////////////////////


class SOP_OpenVDB_To_Polygons: public hvdb::SOP_NodeVDB
{
public:
    SOP_OpenVDB_To_Polygons(OP_Network*, const char* name, OP_Operator*);
    ~SOP_OpenVDB_To_Polygons() override {}

    static OP_Node* factory(OP_Network*, const char* name, OP_Operator*);

    int isRefInput(unsigned i) const override { return (i > 0); }

#if VDB_COMPILABLE_SOP
    class Cache: public SOP_VDBCacheOptions
    {
#endif
    protected:
        OP_ERROR cookVDBSop(OP_Context&) override;

        template<class GridType>
        void referenceMeshing(
            std::list<openvdb::GridBase::ConstPtr>&,
            openvdb::tools::VolumeToMesh&,
            const GU_Detail* refGeo,
            hvdb::Interrupter&,
            const fpreal time);
#if VDB_COMPILABLE_SOP
    };
#endif

protected:
    bool updateParmsFlags() override;
    void resolveObsoleteParms(PRM_ParmList*) override;
};


void
newSopOperator(OP_OperatorTable* table)
{
    if (table == nullptr) return;

    hutil::ParmList parms;

    parms.add(hutil::ParmFactory(PRM_STRING, "group", "Group")
        .setChoiceList(&hutil::PrimGroupMenuInput1)
        .setTooltip("Specify a subset of the input VDB grids to surface.")
        .setDocumentation(
            "A subset of the input VDB grids to be surfaced"
            " (see [specifying volumes|/model/volumes#group])"));

    // Geometry Type
    parms.add(hutil::ParmFactory(PRM_ORD, "geometrytype", "Geometry Type")
        .setDefault(PRMzeroDefaults)
        .setChoiceListItems(PRM_CHOICELIST_SINGLE, {
            "polysoup", "Polygon Soup",
            "poly",     "Polygons"
        })
        .setTooltip(
            "Specify the type of geometry to output. A polygon soup is a primitive"
            " that stores polygons using a compact memory representation."
            " Not all geometry nodes can operate directly on this primitive.")
        .setDocumentation(
            "The type of geometry to output, either polygons or a polygon soup\n\n"
            "A [polygon soup|/model/primitives#polysoup] is a primitive"
            " that stores polygons using a compact memory representation.\n\n"
            "WARNING:\n"
            "    Not all geometry nodes can operate directly on polygon soups.\n"));

    parms.add(hutil::ParmFactory(PRM_FLT_J, "isovalue", "Isovalue")
        .setDefault(PRMzeroDefaults)
        .setRange(PRM_RANGE_UI, -1.0, PRM_RANGE_UI, 1.0)
        .setTooltip(
            "The voxel value that determines the surface\n\n"
            "Zero works for signed distance fields, while fog volumes require"
            " a larger positive value (0.5 is a good initial guess)."));

    parms.add(hutil::ParmFactory(PRM_FLT_J, "adaptivity", "Adaptivity")
        .setRange(PRM_RANGE_RESTRICTED, 0.0, PRM_RANGE_RESTRICTED, 1.0)
        .setTooltip(
            "The adaptivity threshold determines how closely the output mesh follows"
            " the isosurface.  A higher threshold enables more variation in polygon size,"
            " allowing the surface to be represented with fewer polygons."));

    parms.add(hutil::ParmFactory(PRM_TOGGLE, "computenormals", "Compute Vertex Normals")
        .setTooltip("Compute edge-preserving vertex normals.")
        .setDocumentation(
            "Compute edge-preserving vertex normals."
            " This uses the optional second input to help eliminate seams."));

    parms.add(hutil::ParmFactory(PRM_TOGGLE, "keepvdbname", "Preserve VDB Name")
        .setTooltip("Mark each primitive with the corresponding VDB name."));

    //////////

    parms.add(hutil::ParmFactory(PRM_HEADING,"sep1", "Reference Options"));

    parms.add(hutil::ParmFactory(PRM_FLT_J, "internaladaptivity", "Internal Adaptivity")
        .setRange(PRM_RANGE_RESTRICTED, 0.0, PRM_RANGE_RESTRICTED, 1.0)
        .setTooltip("Overrides the adaptivity threshold for all internal surfaces.")
        .setDocumentation(
            "When a reference surface is provided, this is the adaptivity threshold"
            " for regions that are inside the surface."));

    parms.add(hutil::ParmFactory(PRM_TOGGLE, "transferattributes", "Transfer Surface Attributes")
        .setTooltip("Transfers all attributes (primitive, vertex and point) from the "
            "reference surface. Will override computed vertex normals for primitives "
            " in the surface group.")
        .setDocumentation(
            "When a reference surface is provided, this option transfers all attributes\n"
            "(primitive, vertex and point) from the reference surface.\n\n"
            "NOTE:\n"
            "    Computed vertex normals for primitives in the surface group\n"
            "    will be overridden.\n"));

    parms.add(hutil::ParmFactory(PRM_TOGGLE, "sharpenfeatures", "Sharpen Features")
        .setDefault(PRMoneDefaults)
        .setTooltip("Sharpen edges and corners."));

    parms.add(hutil::ParmFactory(PRM_FLT_J, "edgetolerance", "Edge Tolerance")
        .setDefault(0.5)
        .setRange(PRM_RANGE_RESTRICTED, 0.0, PRM_RANGE_RESTRICTED, 1.0)
        .setTooltip("Controls the edge adaptivity mask."));

    parms.add(hutil::ParmFactory(PRM_STRING, "surfacegroup", "Surface Group")
        .setDefault("surface_polygons")
        .setTooltip(
            "Specify a group for all polygons that are coincident with the reference surface.\n\n"
            "The group is useful for transferring attributes such as UV coordinates,"
            " normals, etc. from the reference surface."));

    parms.add(hutil::ParmFactory(PRM_STRING, "interiorgroup", "Interior Group")
        .setDefault("interior_polygons")
        .setTooltip(
            "Specify a group for all polygons that are interior to the reference surface.\n\n"
            "The group can be used to identify surface regions that might require"
            " projected UV coordinates or new materials."));

    parms.add(hutil::ParmFactory(PRM_STRING, "seamlinegroup", "Seam Line Group")
        .setDefault("seam_polygons")
        .setTooltip(
            "Specify a group for all polygons that are in proximity to the seam lines.\n\n"
            "This group can be used to drive secondary elements such as debris and dust."));

    parms.add(hutil::ParmFactory(PRM_STRING, "seampoints", "Seam Points")
        .setDefault("seam_points")
        .setTooltip(
            "Specify a group of the fracture seam points.\n\n"
            "This can be used to drive local pre-fracture dynamics,"
            " e.g., local surface buckling."));

    //////////

    parms.add(hutil::ParmFactory(PRM_HEADING,"sep2", "Masking Options"));

    parms.add(hutil::ParmFactory(PRM_TOGGLE, "surfacemask", "")
        .setDefault(PRMoneDefaults)
        .setTypeExtended(PRM_TYPE_TOGGLE_JOIN)
        .setTooltip("Enable / disable the surface mask."));

    parms.add(hutil::ParmFactory(PRM_STRING, "surfacemaskname", "Surface Mask")
        .setChoiceList(&hutil::PrimGroupMenuInput3)
        .setTooltip(
            "A single VDB whose active voxels or (if the VDB is a level set or SDF)\n"
            "interior voxels define the region to be meshed"));

    parms.add(hutil::ParmFactory(PRM_FLT_J, "surfacemaskoffset", "Offset")
        .setDefault(PRMzeroDefaults)
        .setRange(PRM_RANGE_UI, -1.0, PRM_RANGE_UI, 1.0)
        .setTooltip(
            "Isovalue that determines the interior of the surface mask\n"
            "when the mask is a level set or SDF"));

    parms.add(hutil::ParmFactory(PRM_TOGGLE, "invertsurfacemask", "Invert Surface Mask")
        .setTooltip("If enabled, mesh the complement of the mask."));

    parms.add(hutil::ParmFactory(PRM_TOGGLE, "adaptivityfield", "")
        .setTypeExtended(PRM_TYPE_TOGGLE_JOIN)
        .setTooltip("Enable / disable the the adaptivity field."));

    parms.add(hutil::ParmFactory(PRM_STRING, "adaptivityfieldname", "Adaptivity Field")
        .setChoiceList(&hutil::PrimGroupMenuInput3)
        .setTooltip(
            "A single scalar VDB to be used as a spatial multiplier"
            " for the adaptivity threshold"));

    //////////

    hutil::ParmList obsoleteParms;
    obsoleteParms.add(hutil::ParmFactory(PRM_TOGGLE, "smoothseams", "Smooth Seams"));
    obsoleteParms.add(hutil::ParmFactory(PRM_TOGGLE, "invertmask", "").setDefault(PRMoneDefaults));
    obsoleteParms.add(hutil::ParmFactory(PRM_INT_J, "automaticpartitions", ""));
    obsoleteParms.add(hutil::ParmFactory(PRM_INT_J, "activepart", ""));

    hvdb::OpenVDBOpFactory("OpenVDB To Polygons", SOP_OpenVDB_To_Polygons::factory, parms, *table)
        .setObsoleteParms(obsoleteParms)
        .addInput("OpenVDB grids to surface")
        .addOptionalInput("Optional reference surface. Can be used "
            "to transfer attributes, sharpen features and to "
            "eliminate seams from fractured pieces.")
        .addOptionalInput("Optional VDB masks")
#if VDB_COMPILABLE_SOP
        .setVerb(SOP_NodeVerb::COOK_GENERATOR, []() { return new SOP_OpenVDB_To_Polygons::Cache; })
#endif
        .setDocumentation("\
#icon: COMMON/openvdb\n\
#tags: vdb\n\
\n\
\"\"\"Convert VDB volumes into polygonal meshes.\"\"\"\n\
\n\
@overview\n\
\n\
This node converts the surfaces of VDB volumes, including level sets,\n\
into polygonal meshes.\n\
\n\
The second and third inputs are optional.\n\
The second input provides a reference polygon surface, which is useful\n\
for converting fractured VDBs back to polygons.\n\
The third input provides additional VDBs that can be used for masking\n\
(specifying which voxels to convert to polygons) and/or to specify\n\
an adaptivity multiplier.\n\
\n\
@related\n\
- [OpenVDB Convert|Node:sop/DW_OpenVDBConvert]\n\
- [OpenVDB Create|Node:sop/DW_OpenVDBCreate]\n\
- [OpenVDB From Particles|Node:sop/DW_OpenVDBFromParticles]\n\
- [Node:sop/convert]\n\
- [Node:sop/convertvolume]\n\
\n\
@examples\n\
\n\
See [openvdb.org|http://www.openvdb.org/download/] for source code\n\
and usage examples.\n");
}


OP_Node*
SOP_OpenVDB_To_Polygons::factory(OP_Network* net,
    const char* name, OP_Operator* op)
{
    return new SOP_OpenVDB_To_Polygons(net, name, op);
}


SOP_OpenVDB_To_Polygons::SOP_OpenVDB_To_Polygons(OP_Network* net,
    const char* name, OP_Operator* op):
    hvdb::SOP_NodeVDB(net, name, op)
{
}


void
SOP_OpenVDB_To_Polygons::resolveObsoleteParms(PRM_ParmList* obsoleteParms)
{
    if (!obsoleteParms) return;

    // using the invertmask attribute to detect old houdini files that
    // had the regular polygon representation.
    PRM_Parm* parm = obsoleteParms->getParmPtr("invertmask");
    if (parm && !parm->isFactoryDefault()) {
        setInt("geometrytype", 0, 0, 1);
    }
    hvdb::SOP_NodeVDB::resolveObsoleteParms(obsoleteParms);
}


bool
SOP_OpenVDB_To_Polygons::updateParmsFlags()
{
    bool changed = false;
    const fpreal time = CHgetEvalTime();

    const bool refexists = (nInputs() == 2);
    bool usePolygonSoup = evalInt("geometrytype", 0, time) == 0;

    changed |= enableParm("computenormals", !usePolygonSoup);
    changed |= enableParm("internaladaptivity", refexists);
    changed |= enableParm("surfacegroup", refexists);
    changed |= enableParm("interiorgroup", refexists);
    changed |= enableParm("seamlinegroup", refexists);
    changed |= enableParm("seampoints", refexists);
    changed |= enableParm("transferattributes", refexists);
    changed |= enableParm("sharpenfeatures", refexists);
    changed |= enableParm("edgetolerance", refexists);

    const bool maskexists = (nInputs() == 3);

    changed |= enableParm("surfacemask", maskexists);
    changed |= enableParm("adaptivitymask", maskexists);

    const bool surfacemask = bool(evalInt("surfacemask", 0, 0));
    changed |= enableParm("surfacemaskname", maskexists && surfacemask);
    changed |= enableParm("surfacemaskoffset", maskexists && surfacemask);
    changed |= enableParm("invertsurfacemask", maskexists && surfacemask);

    const bool adaptivitymask = bool(evalInt("adaptivityfield", 0, 0));
    changed |= enableParm("adaptivityfieldname", maskexists && adaptivitymask);

    return changed;
}


////////////////////////////////////////


void copyMesh(GU_Detail&, openvdb::tools::VolumeToMesh&, hvdb::Interrupter&,
    const bool usePolygonSoup = true, const char* gridName = nullptr,
    GA_PrimitiveGroup* surfaceGroup = nullptr, GA_PrimitiveGroup* interiorGroup = nullptr,
    GA_PrimitiveGroup* seamGroup = nullptr, GA_PointGroup* seamPointGroup = nullptr);


void
copyMesh(
    GU_Detail& detail,
    openvdb::tools::VolumeToMesh& mesher,
    hvdb::Interrupter&,
    const bool usePolygonSoup,
    const char* gridName,
    GA_PrimitiveGroup* surfaceGroup,
    GA_PrimitiveGroup* interiorGroup,
    GA_PrimitiveGroup* seamGroup,
    GA_PointGroup* seamPointGroup)
{
    const openvdb::tools::PointList& points = mesher.pointList();
    openvdb::tools::PolygonPoolList& polygonPoolList = mesher.polygonPoolList();

    const char exteriorFlag = char(openvdb::tools::POLYFLAG_EXTERIOR);
    const char seamLineFlag = char(openvdb::tools::POLYFLAG_FRACTURE_SEAM);

    const GA_Index firstPrim = detail.getNumPrimitives();

    GA_Size npoints = mesher.pointListSize();
    const GA_Offset startpt = detail.appendPointBlock(npoints);
    UT_ASSERT_COMPILETIME(sizeof(openvdb::tools::PointList::element_type) == sizeof(UT_Vector3));
    GA_RWHandleV3 pthandle(detail.getP());
    pthandle.setBlock(startpt, npoints, reinterpret_cast<UT_Vector3*>(points.get()));

    // group fracture seam points
    if (seamPointGroup && GA_Size(mesher.pointFlags().size()) == npoints) {
        GA_Offset ptoff = startpt;
        for (GA_Size i = 0; i < npoints; ++i) {

            if (mesher.pointFlags()[i]) {
                seamPointGroup->addOffset(ptoff);
            }
            ++ptoff;
        }
    }

    // index 0 --> interior, not on seam
    // index 1 --> interior, on seam
    // index 2 --> surface,  not on seam
    // index 3 --> surface,  on seam
    GA_Size nquads[4] = {0, 0, 0, 0};
    GA_Size ntris[4]  = {0, 0, 0, 0};
    for (size_t n = 0, N = mesher.polygonPoolListSize(); n < N; ++n) {
        const openvdb::tools::PolygonPool& polygons = polygonPoolList[n];
        for (size_t i = 0, I = polygons.numQuads(); i < I; ++i) {
            int flags = (((polygons.quadFlags(i) & exteriorFlag)!=0) << 1)
                       | ((polygons.quadFlags(i) & seamLineFlag)!=0);
            ++nquads[flags];
        }
        for (size_t i = 0, I = polygons.numTriangles(); i < I; ++i) {
            int flags = (((polygons.triangleFlags(i) & exteriorFlag)!=0) << 1)
                       | ((polygons.triangleFlags(i) & seamLineFlag)!=0);
            ++ntris[flags];
        }
    }

    GA_Size nverts[4] = {
        nquads[0]*4 + ntris[0]*3,
        nquads[1]*4 + ntris[1]*3,
        nquads[2]*4 + ntris[2]*3,
        nquads[3]*4 + ntris[3]*3
    };
    UT_IntArray verts[4];
    for (int flags = 0; flags < 4; ++flags) {
        verts[flags].setCapacity(nverts[flags]);
        verts[flags].entries(nverts[flags]);
    }

    GA_Size iquad[4] = {0, 0, 0, 0};
    GA_Size itri[4]  = {nquads[0]*4, nquads[1]*4, nquads[2]*4, nquads[3]*4};

    for (size_t n = 0, N = mesher.polygonPoolListSize(); n < N; ++n) {
        const openvdb::tools::PolygonPool& polygons = polygonPoolList[n];

        // Copy quads
        for (size_t i = 0, I = polygons.numQuads(); i < I; ++i) {
            const openvdb::Vec4I& quad = polygons.quad(i);
            int flags = (((polygons.quadFlags(i) & exteriorFlag)!=0) << 1)
                       | ((polygons.quadFlags(i) & seamLineFlag)!=0);
            verts[flags](iquad[flags]++) = quad[0];
            verts[flags](iquad[flags]++) = quad[1];
            verts[flags](iquad[flags]++) = quad[2];
            verts[flags](iquad[flags]++) = quad[3];
        }

        // Copy triangles (adaptive mesh)
        for (size_t i = 0, I = polygons.numTriangles(); i < I; ++i) {
            const openvdb::Vec3I& triangle = polygons.triangle(i);
            int flags = (((polygons.triangleFlags(i) & exteriorFlag)!=0) << 1)
                       | ((polygons.triangleFlags(i) & seamLineFlag)!=0);
            verts[flags](itri[flags]++) = triangle[0];
            verts[flags](itri[flags]++) = triangle[1];
            verts[flags](itri[flags]++) = triangle[2];
        }
    }

    bool shared_vertices = true;
    if (usePolygonSoup) {
        // NOTE: Since we could be using the same points for multiple
        //       polysoups, and the shared vertices option assumes that
        //       the points are only used by this polysoup, we have to
        //       use the unique vertices option.
        int num_prims = 0;
        for (int flags = 0; flags < 4; ++flags) {
            if (!nquads[flags] && !ntris[flags]) continue;
            num_prims++;
        }
        shared_vertices = (num_prims <= 1);
    }


    for (int flags = 0; flags < 4; ++flags) {
        if (!nquads[flags] && !ntris[flags]) continue;

        GEO_PolyCounts sizelist;
        if (nquads[flags]) sizelist.append(4, nquads[flags]);
        if (ntris[flags])  sizelist.append(3, ntris[flags]);

        GA_Detail::OffsetMarker marker(detail);

        if (usePolygonSoup) {
            GU_PrimPolySoup::build(
                &detail, startpt, npoints, sizelist, verts[flags].array(), shared_vertices);
        } else {
            GU_PrimPoly::buildBlock(&detail, startpt, npoints, sizelist, verts[flags].array());
        }

        GA_Range range(marker.primitiveRange());
        //GA_Range pntRange(marker.pointRange());
        /*GU_ConvertParms parms;
        parms.preserveGroups = true;
        GUconvertCopySingleVertexPrimAttribsAndGroups(parms,
            *srcvdb->getParent(), srcvdb->getMapOffset(), detail,
            range, pntRange);*/

        //if (delgroup)                       delgroup->removeRange(range);
        if (seamGroup && (flags & 1))       seamGroup->addRange(range);
        if (surfaceGroup && (flags & 2))    surfaceGroup->addRange(range);
        if (interiorGroup && !(flags & 2))  interiorGroup->addRange(range);
    }

    // Keep VDB grid name
    const GA_Index lastPrim = detail.getNumPrimitives();
    if (gridName != nullptr && firstPrim != lastPrim) {

        GA_RWAttributeRef aRef = detail.findPrimitiveAttribute("name");
        if (!aRef.isValid()) aRef = detail.addStringTuple(GA_ATTRIB_PRIMITIVE, "name", 1);

        GA_Attribute * nameAttr = aRef.getAttribute();
        if (nameAttr) {
            const GA_AIFSharedStringTuple * stringAIF = nameAttr->getAIFSharedStringTuple();
            if (stringAIF) {
                GA_Range range(detail.getPrimitiveMap(),
                    detail.primitiveOffset(firstPrim),  detail.primitiveOffset(lastPrim));
                stringAIF->setString(nameAttr, range, gridName, 0);
            }
        }
    }
}


////////////////////////////////////////


namespace {

struct InteriorMaskOp
{
    InteriorMaskOp(double iso = 0.0): inIsovalue(iso) {}

    template<typename GridType>
    void operator()(const GridType& grid)
    {
        outGridPtr = openvdb::tools::interiorMask(grid, inIsovalue);
    }

    const double inIsovalue;
    openvdb::BoolGrid::Ptr outGridPtr;
};


// Extract a boolean mask from a grid of any type.
inline hvdb::GridCPtr
getMaskFromGrid(const hvdb::GridCPtr& gridPtr, double isovalue = 0.0)
{
    hvdb::GridCPtr maskGridPtr;
    if (gridPtr) {
        if (gridPtr->isType<openvdb::BoolGrid>()) {
            // If the input grid is already boolean, return it.
            maskGridPtr = gridPtr;
        } else {
            InteriorMaskOp op{isovalue};
            UTvdbProcessTypedGridTopology(UTvdbGetGridType(*gridPtr), *gridPtr, op);
            maskGridPtr = op.outGridPtr;
        }
    }
    return maskGridPtr;
}

} // unnamed namespace


////////////////////////////////////////


OP_ERROR
VDB_NODE_OR_CACHE(VDB_COMPILABLE_SOP, SOP_OpenVDB_To_Polygons)::cookVDBSop(OP_Context& context)
{
    try {
#if !VDB_COMPILABLE_SOP
        hutil::ScopedInputLock lock(*this, context);

        gdp->clearAndDestroy();
#endif

        const fpreal time = context.getTime();

        hvdb::Interrupter boss("Surfacing VDB primitives");

        const GU_Detail* vdbGeo = inputGeo(0);
        if (vdbGeo == nullptr) return error();

        // Get the group of grids to surface.
<<<<<<< HEAD
        UT_String groupStr;
        evalString(groupStr, "group", 0, time);
        const GA_PrimitiveGroup* group =
            matchGroup(*vdbGeo, groupStr.toStdString());
=======
        const GA_PrimitiveGroup* group = matchGroup(*vdbGeo, evalStdString("group", time));
>>>>>>> 4eed5d97
        hvdb::VdbPrimCIterator vdbIt(vdbGeo, group);

        if (!vdbIt) {
            addWarning(SOP_MESSAGE, "No VDB primitives found.");
            return error();
        }

        // Eval attributes
        const bool usePolygonSoup = evalInt("geometrytype", 0, time) == 0;
        const double adaptivity = double(evalFloat("adaptivity", 0, time));
        const double iso = double(evalFloat("isovalue", 0, time));
        const bool computeNormals = !usePolygonSoup && evalInt("computenormals", 0, time);
        const bool keepVdbName = evalInt("keepvdbname", 0, time);
        const float maskoffset = static_cast<float>(evalFloat("surfacemaskoffset", 0, time));
        const bool invertmask = evalInt("invertsurfacemask", 0, time);


        // Setup level set mesher
        openvdb::tools::VolumeToMesh mesher(iso, adaptivity);

        // Check mask input
        const GU_Detail* maskGeo = inputGeo(2);
        if (maskGeo) {

            if (evalInt("surfacemask", 0, time)) {
                const auto maskStr = evalStdString("surfacemaskname", time);
                const GA_PrimitiveGroup* maskGroup =
                    parsePrimitiveGroups(maskStr.c_str(), GroupCreator(maskGeo));
                if (!maskGroup && !maskStr.empty()) {
                    addWarning(SOP_MESSAGE, "Surface mask not found.");
                } else {
                    hvdb::VdbPrimCIterator maskIt(maskGeo, maskGroup);
                    if (maskIt) {
                        if (auto maskGridPtr = getMaskFromGrid(maskIt->getGridPtr(), maskoffset)) {
                            mesher.setSurfaceMask(maskGridPtr, invertmask);
                        } else {
                            std::string mesg = "Surface mask "
                                + maskIt.getPrimitiveNameOrIndex().toStdString()
                                + " of type " + maskIt->getGrid().type() + " is not supported.";
                            addWarning(SOP_MESSAGE, mesg.c_str());
                        }
                    }
                }
            }

            if (evalInt("adaptivityfield", 0, time)) {
<<<<<<< HEAD
                UT_String maskStr;
                evalString(maskStr, "adaptivityfieldname", 0, time);

                const GA_PrimitiveGroup *maskGroup =
                    matchGroup(*maskGeo, maskStr.toStdString());

                if (!maskGroup && maskStr.length() > 0) {
=======
                const auto maskStr = evalStdString("adaptivityfieldname", time);
                const GA_PrimitiveGroup* maskGroup = matchGroup(*maskGeo, maskStr);
                if (!maskGroup && !maskStr.empty()) {
>>>>>>> 4eed5d97
                    addWarning(SOP_MESSAGE, "Adaptivity field not found.");
                } else {
                    hvdb::VdbPrimCIterator maskIt(maskGeo, maskGroup);
                    if (maskIt) {
                        openvdb::FloatGrid::ConstPtr grid =
                            openvdb::gridConstPtrCast<openvdb::FloatGrid>(maskIt->getGridPtr());

                        mesher.setSpatialAdaptivity(grid);
                    }
                }
            }
        }


        // Check reference input
        const GU_Detail* refGeo = inputGeo(1);
        if (refGeo) {

            // Collect all level set grids.
            std::list<openvdb::GridBase::ConstPtr> grids;
            std::vector<std::string> nonLevelSetList, nonLinearList;
            for (; vdbIt; ++vdbIt) {
                if (boss.wasInterrupted()) break;

                const openvdb::GridClass gridClass = vdbIt->getGrid().getGridClass();
                if (gridClass != openvdb::GRID_LEVEL_SET) {
                    nonLevelSetList.push_back(vdbIt.getPrimitiveNameOrIndex().toStdString());
                    continue;
                }

                if (!vdbIt->getGrid().transform().isLinear()) {
                    nonLinearList.push_back(vdbIt.getPrimitiveNameOrIndex().toStdString());
                    continue;
                }

                // (We need a shallow copy to sync primitive & grid names).
                grids.push_back(vdbIt->getGrid().copyGrid());
                openvdb::ConstPtrCast<openvdb::GridBase>(grids.back())->setName(
                    vdbIt->getGridName());
            }

            if (!nonLevelSetList.empty()) {
                std::string s = "Reference meshing is only supported for "
                    "Level Set grids, the following grids were skipped: '" +
                    hboost::algorithm::join(nonLevelSetList, ", ") + "'.";
                addWarning(SOP_MESSAGE, s.c_str());
            }

            if (!nonLinearList.empty()) {
                std::string s = "The following grids were skipped: '" +
                    hboost::algorithm::join(nonLinearList, ", ") +
                    "' because they don't have a linear/affine transform.";
                addWarning(SOP_MESSAGE, s.c_str());
            }

            // Mesh using a reference surface
            if (!grids.empty() && !boss.wasInterrupted()) {

                if (grids.front()->isType<openvdb::FloatGrid>()) {
                    referenceMeshing<openvdb::FloatGrid>(grids, mesher, refGeo, boss, time);
                } else if (grids.front()->isType<openvdb::DoubleGrid>()) {
                    referenceMeshing<openvdb::DoubleGrid>(grids, mesher, refGeo, boss, time);
                } else {
                    addError(SOP_MESSAGE, "Unsupported grid type.");
                }
            }

        } else {

            // Mesh each VDB primitive independently
            for (; vdbIt; ++vdbIt) {

                if (boss.wasInterrupted()) break;
                //GEOvdbProcessTypedGridScalar(*vdbIt.getPrimitive(), mesher);

                if (!GEOvdbProcessTypedGridScalar(*vdbIt.getPrimitive(), mesher)) {

                    if (vdbIt->getGrid().type() == openvdb::BoolGrid::gridType()) {

                        openvdb::BoolGrid::ConstPtr gridPtr =
                            openvdb::gridConstPtrCast<openvdb::BoolGrid>(vdbIt->getGridPtr());

                        mesher(*gridPtr);
                    }
                }

                copyMesh(*gdp, mesher, boss, usePolygonSoup,
                    keepVdbName ? vdbIt.getPrimitive()->getGridName() : nullptr);
            }

            if (!boss.wasInterrupted() && computeNormals) {
                UTparallelFor(GA_SplittableRange(gdp->getPrimitiveRange()),
                    hvdb::VertexNormalOp(*gdp));
            }
        }


        if (boss.wasInterrupted()) {
            addWarning(SOP_MESSAGE, "Process was interrupted");
        }

        boss.end();

    } catch (std::exception& e) {
        addError(SOP_MESSAGE, e.what());
    }
    return error();
}


template<class GridType>
void
VDB_NODE_OR_CACHE(VDB_COMPILABLE_SOP, SOP_OpenVDB_To_Polygons)::referenceMeshing(
    std::list<openvdb::GridBase::ConstPtr>& grids,
    openvdb::tools::VolumeToMesh& mesher,
    const GU_Detail* refGeo,
    hvdb::Interrupter& boss,
    const fpreal time)
{
    if (refGeo == nullptr) return;
    const bool usePolygonSoup = evalInt("geometrytype", 0, time) == 0;
    const bool computeNormals = !usePolygonSoup && evalInt("computenormals", 0, time);
    const bool transferAttributes = evalInt("transferattributes", 0, time);
    const bool keepVdbName = evalInt("keepvdbname", 0, time);
    const bool sharpenFeatures = evalInt("sharpenfeatures", 0, time);
    const float edgetolerance = static_cast<float>(evalFloat("edgetolerance", 0, time));

    using TreeType = typename GridType::TreeType;
    using ValueType = typename GridType::ValueType;

    // Get the first grid's transform and background value.
    openvdb::math::Transform::Ptr transform = grids.front()->transform().copy();

    typename GridType::ConstPtr firstGrid = openvdb::gridConstPtrCast<GridType>(grids.front());

    if (!firstGrid) {
        addError(SOP_MESSAGE, "Unsupported grid type.");
        return;
    }

    const ValueType backgroundValue = firstGrid->background();
    const openvdb::GridClass gridClass = firstGrid->getGridClass();

    typename GridType::ConstPtr refGrid;
    using IntGridT = typename GridType::template ValueConverter<openvdb::Int32>::Type;
    typename IntGridT::Ptr indexGrid; // replace

    openvdb::tools::MeshToVoxelEdgeData edgeData;

# if 0
    // Check for reference VDB
    {
<<<<<<< HEAD
        const GA_PrimitiveGroup *refGroup =
            matchGroup(*refGeo, "");
=======
        const GA_PrimitiveGroup *refGroup = matchGroup(*refGeo, "");
>>>>>>> 4eed5d97
        hvdb::VdbPrimCIterator refIt(refGeo, refGroup);
        if (refIt) {
            const openvdb::GridClass refClass = refIt->getGrid().getGridClass();
            if (refIt && refClass == openvdb::GRID_LEVEL_SET) {
                refGrid = openvdb::gridConstPtrCast<GridType>(refIt->getGridPtr());
            }
        }
    }
#endif

    // Check for reference mesh
    UT_UniquePtr<GU_Detail> geoPtr;
    if (!refGrid) {
        std::string warningStr;
        geoPtr = hvdb::convertGeometry(*refGeo, warningStr, &boss);

        if (geoPtr) {
            refGeo = geoPtr.get();
            if (!warningStr.empty()) addWarning(SOP_MESSAGE, warningStr.c_str());
        }

        std::vector<openvdb::Vec3s> pointList;
        std::vector<openvdb::Vec4I> primList;

        pointList.resize(refGeo->getNumPoints());
        primList.resize(refGeo->getNumPrimitives());

        UTparallelFor(GA_SplittableRange(refGeo->getPointRange()),
            hvdb::TransformOp(refGeo, *transform, pointList));

        UTparallelFor(GA_SplittableRange(refGeo->getPrimitiveRange()),
            hvdb::PrimCpyOp(refGeo, primList));

        if (boss.wasInterrupted()) return;

        openvdb::tools::QuadAndTriangleDataAdapter<openvdb::Vec3s, openvdb::Vec4I>
            mesh(pointList, primList);

        float bandWidth = 3.0;

        if (gridClass != openvdb::GRID_LEVEL_SET) {
            bandWidth = float(backgroundValue) / float(transform->voxelSize()[0]);
        }

        indexGrid.reset(new IntGridT(0));

        refGrid = openvdb::tools::meshToVolume<GridType>(boss,
            mesh, *transform, bandWidth, bandWidth, 0, indexGrid.get());

        if (sharpenFeatures) edgeData.convert(pointList, primList);
    }


    if (boss.wasInterrupted()) return;


    using BoolTreeType = typename TreeType::template ValueConverter<bool>::Type;
    typename BoolTreeType::Ptr maskTree;

    if (sharpenFeatures) {
        maskTree = typename BoolTreeType::Ptr(new BoolTreeType(false));
        maskTree->topologyUnion(indexGrid->tree());
        openvdb::tree::LeafManager<BoolTreeType> maskLeafs(*maskTree);

        hvdb::GenAdaptivityMaskOp<typename IntGridT::TreeType, BoolTreeType>
            op(*refGeo, indexGrid->tree(), maskLeafs, edgetolerance);
        op.run();

        openvdb::tools::pruneInactive(*maskTree);

        openvdb::tools::dilateVoxels(*maskTree, 2);

        mesher.setAdaptivityMask(maskTree);
    }


    if (boss.wasInterrupted()) return;


    const double iadaptivity = double(evalFloat("internaladaptivity", 0, time));
    mesher.setRefGrid(refGrid, iadaptivity);

    std::vector<std::string> badTransformList, badBackgroundList, badTypeList;

    GA_PrimitiveGroup *surfaceGroup = nullptr, *interiorGroup = nullptr, *seamGroup = nullptr;
    GA_PointGroup* seamPointGroup = nullptr;

    {
        UT_String newGroupStr;
        evalString(newGroupStr, "surfacegroup", 0, time);
        if(newGroupStr.length() > 0) {
            surfaceGroup = gdp->findPrimitiveGroup(newGroupStr);
            if (!surfaceGroup) surfaceGroup = gdp->newPrimitiveGroup(newGroupStr);
        }

        evalString(newGroupStr, "interiorgroup", 0, time);
        if(newGroupStr.length() > 0) {
            interiorGroup = gdp->findPrimitiveGroup(newGroupStr);
            if (!interiorGroup) interiorGroup = gdp->newPrimitiveGroup(newGroupStr);
        }

        evalString(newGroupStr, "seamlinegroup", 0, time);
        if(newGroupStr.length() > 0) {
            seamGroup = gdp->findPrimitiveGroup(newGroupStr);
            if (!seamGroup) seamGroup = gdp->newPrimitiveGroup(newGroupStr);
        }

        evalString(newGroupStr, "seampoints", 0, time);
        if(newGroupStr.length() > 0) {
            seamPointGroup = gdp->findPointGroup(newGroupStr);
            if (!seamPointGroup) seamPointGroup = gdp->newPointGroup(newGroupStr);
        }
    }

    for (auto it = grids.begin(); it != grids.end(); ++it) {

        if (boss.wasInterrupted()) break;

        typename GridType::ConstPtr grid = openvdb::gridConstPtrCast<GridType>(*it);

        if (!grid) {
            badTypeList.push_back(grid->getName());
            continue;
        }

        if (grid->transform() != *transform) {
            badTransformList.push_back(grid->getName());
            continue;
        }

        if (!openvdb::math::isApproxEqual(grid->background(), backgroundValue)) {
            badBackgroundList.push_back(grid->getName());
            continue;
        }

        mesher(*grid);

        copyMesh(*gdp, mesher, boss, usePolygonSoup,
            keepVdbName ? grid->getName().c_str() : nullptr,
            surfaceGroup, interiorGroup, seamGroup, seamPointGroup);
    }

    grids.clear();

    // Sharpen Features
    if (!boss.wasInterrupted() && sharpenFeatures) {
        UTparallelFor(GA_SplittableRange(gdp->getPointRange()),
            hvdb::SharpenFeaturesOp(
                *gdp, *refGeo, edgeData, *transform, surfaceGroup, maskTree.get()));
    }

    // Compute vertex normals
    if (!boss.wasInterrupted() && computeNormals) {

        UTparallelFor(GA_SplittableRange(gdp->getPrimitiveRange()),
            hvdb::VertexNormalOp(*gdp, interiorGroup, (transferAttributes ? -1.0f : 0.7f) ));

        if (!interiorGroup) {
            addWarning(SOP_MESSAGE, "More accurate vertex normals can be generated "
                "if the interior polygon group is enabled.");
        }
    }

    // Transfer primitive attributes
    if (!boss.wasInterrupted() && transferAttributes && refGeo && indexGrid) {
        hvdb::transferPrimitiveAttributes(*refGeo, *gdp, *indexGrid, boss, surfaceGroup);
    }

    if (!badTransformList.empty()) {
        std::string s = "The following grids were skipped: '" +
            hboost::algorithm::join(badTransformList, ", ") +
            "' because they don't match the transform of the first grid.";
        addWarning(SOP_MESSAGE, s.c_str());
    }

    if (!badBackgroundList.empty()) {
        std::string s = "The following grids were skipped: '" +
            hboost::algorithm::join(badBackgroundList, ", ") +
            "' because they don't match the background value of the first grid.";
        addWarning(SOP_MESSAGE, s.c_str());
    }

    if (!badTypeList.empty()) {
        std::string s = "The following grids were skipped: '" +
            hboost::algorithm::join(badTypeList, ", ") +
            "' because they don't have the same data type as the first grid.";
        addWarning(SOP_MESSAGE, s.c_str());
    }
}

// Copyright (c) 2012-2018 DreamWorks Animation LLC
// All rights reserved. This software is distributed under the
// Mozilla Public License 2.0 ( http://www.mozilla.org/MPL/2.0/ )<|MERGE_RESOLUTION|>--- conflicted
+++ resolved
@@ -51,12 +51,6 @@
 #include <openvdb/math/Mat3.h>
 
 #include <CH/CH_Manager.h>
-<<<<<<< HEAD
-#include <UT/UT_Interrupt.h>
-#include <UT/UT_Version.h>
-#include <GEO/GEO_PolyCounts.h>
-=======
->>>>>>> 4eed5d97
 #include <GA/GA_PageIterator.h>
 #include <GEO/GEO_PolyCounts.h>
 #include <GU/GU_ConvertParms.h>
@@ -643,14 +637,7 @@
         if (vdbGeo == nullptr) return error();
 
         // Get the group of grids to surface.
-<<<<<<< HEAD
-        UT_String groupStr;
-        evalString(groupStr, "group", 0, time);
-        const GA_PrimitiveGroup* group =
-            matchGroup(*vdbGeo, groupStr.toStdString());
-=======
         const GA_PrimitiveGroup* group = matchGroup(*vdbGeo, evalStdString("group", time));
->>>>>>> 4eed5d97
         hvdb::VdbPrimCIterator vdbIt(vdbGeo, group);
 
         if (!vdbIt) {
@@ -697,19 +684,9 @@
             }
 
             if (evalInt("adaptivityfield", 0, time)) {
-<<<<<<< HEAD
-                UT_String maskStr;
-                evalString(maskStr, "adaptivityfieldname", 0, time);
-
-                const GA_PrimitiveGroup *maskGroup =
-                    matchGroup(*maskGeo, maskStr.toStdString());
-
-                if (!maskGroup && maskStr.length() > 0) {
-=======
                 const auto maskStr = evalStdString("adaptivityfieldname", time);
                 const GA_PrimitiveGroup* maskGroup = matchGroup(*maskGeo, maskStr);
                 if (!maskGroup && !maskStr.empty()) {
->>>>>>> 4eed5d97
                     addWarning(SOP_MESSAGE, "Adaptivity field not found.");
                 } else {
                     hvdb::VdbPrimCIterator maskIt(maskGeo, maskGroup);
@@ -862,12 +839,7 @@
 # if 0
     // Check for reference VDB
     {
-<<<<<<< HEAD
-        const GA_PrimitiveGroup *refGroup =
-            matchGroup(*refGeo, "");
-=======
         const GA_PrimitiveGroup *refGroup = matchGroup(*refGeo, "");
->>>>>>> 4eed5d97
         hvdb::VdbPrimCIterator refIt(refGeo, refGroup);
         if (refIt) {
             const openvdb::GridClass refClass = refIt->getGrid().getGridClass();
