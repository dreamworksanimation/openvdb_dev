# Copyright Contributors to the OpenVDB Project
# SPDX-License-Identifier: MPL-2.0
#
#[=======================================================================[

  CMake Configuration for OpenVDB

  The OpenVDB CMake build system generates targets depending on the
  enabled components. It is designed for out of source CMake generation
  (a build location for CMake to write to will be required). For example,
  from the root of the repository:

    mkdir build
    cd build
    cmake ../

  Depending on the components you choose to build, a number of optional
  and required dependencies are expected. See the dependency documentation
  for more information:

    https://www.openvdb.org/documentation/doxygen/dependencies.html

  And the documentation on building OpenVDB for more in depth installation
  instructions:

    https://www.openvdb.org/documentation/doxygen/build.html

  This CMakeLists file provides most available options for configuring the
  build and installation of all OpenVDB components. By default the core
  library and the vdb_print binary are enabled.

  Note that various packages have inbuilt CMake module support. See the
  CMake documentation for more ZLib, Doxygen, OpenGL, Boost and Python
  controls:

    https://cmake.org/cmake/help/latest/manual/cmake-modules.7.html

  OpenVDB's CMake supports building the various components of against a
  prior installation of OpenVDB.

#]=======================================================================]

# note: cmake_minimum_required must be called before project commands to
#  ensure policy scope is set up correctly
cmake_minimum_required(VERSION 3.3)
project(OpenVDB)

###### OpenVDB Build/Component Options

include(CMakeDependentOption)
include(GNUInstallDirs)

# todo epydoc and pdflatex
option(OPENVDB_BUILD_CORE "Enable the core OpenVDB library. Both static and shared versions are enabled by default" ON)
option(OPENVDB_BUILD_BINARIES "Enable the vdb binaries. Only vdb_print is enabled by default" ON)
option(OPENVDB_BUILD_PYTHON_MODULE "Build the pyopenvdb Python module" OFF)
option(OPENVDB_BUILD_UNITTESTS "Build the OpenVDB unit tests" OFF)
option(OPENVDB_BUILD_DOCS "Build the OpenVDB documentation" OFF)
option(OPENVDB_BUILD_HOUDINI_PLUGIN "Build the Houdini plugin" OFF)
option(OPENVDB_INSTALL_HOUDINI_PYTHONRC [=[Install a Houdini startup script that sets
the visibilty of OpenVDB nodes and their native equivalents.]=] OFF)
option(OPENVDB_BUILD_MAYA_PLUGIN "Build the Maya plugin" OFF)
option(OPENVDB_ENABLE_RPATH "Build with RPATH information" ON)
option(OPENVDB_CXX_STRICT "Enable or disable pre-defined compiler warnings" OFF)
option(OPENVDB_CODE_COVERAGE "Enable code coverage. This also overrides CMAKE_BUILD_TYPE to Debug" OFF)
cmake_dependent_option(OPENVDB_INSTALL_CMAKE_MODULES
  "Install the provided OpenVDB CMake modules when building the core library"
  ON "OPENVDB_BUILD_CORE" OFF)

option(USE_HOUDINI [=[
Build the library against a Houdini installation. Turns on automatically if OPENVDB_BUILD_HOUDINI_PLUGIN is enabled.
When enabled, you do not need to provide dependency locations for TBB, Blosc, IlmBase and OpenEXR. Boost must be
provided. IlmBase/OpenEXR can optionally be provided if Houdini Version >= 17.5.]=] OFF)
option(USE_MAYA [=[
Build the library against a Maya installation. Turns on automatically if OPENVDB_BUILD_MAYA_PLUGIN is enabled.
When enabled, you do not need to provide dependency locations for TBB. All other dependencies must be provided.]=] OFF)
option(USE_BLOSC [=[
Use blosc while building openvdb components. If OPENVDB_BUILD_CORE is OFF, CMake attempts to query the located
openvdb build configuration to decide on blosc support. You may set this to on to force blosc to be used if you
know it to be required.]=] ON)
option(USE_LOG4CPLUS [=[
Use log4cplus while building openvdb components. If OPENVDB_BUILD_CORE is OFF, CMake attempts to query the
located openvdb build configuration to decide on log4cplus support. You may set this to on to force log4cplus
to be used if you know it to be required.]=] OFF)
option(USE_EXR [=[
Use OpenEXR while building the core openvdb library. If OPENVDB_BUILD_CORE is OFF, CMake attempts to query the located
openvdb build configuration to decide on OpenEXR support. You may set this to on to force OpenEXR to be used if you
know it to be required.]=] OFF)
cmake_dependent_option(OPENVDB_DISABLE_BOOST_IMPLICIT_LINKING
  "Disable the implicit linking of Boost libraries on Windows" ON "WIN32" OFF)
option(USE_CCACHE "Build using Ccache if found on the path" ON)
option(DISABLE_DEPENDENCY_VERSION_CHECKS [=[
Disable minimum version checks for OpenVDB dependencies. It is strongly recommended that this remains disabled.
Consider updating your dependencies where possible if encountering minimum requirement CMake errors.]=] OFF)
option(DISABLE_CMAKE_SEARCH_PATHS [=[
Disable CMakes default system search paths when locating dependencies. When enabled, CMake will fall back to
its default system search routine if it cannot find a dependency with the provided settings. When disabled, only
paths provided through the Xxx_ROOT, supported XXX_INCLUDEDIR/XXX_LIBRARYDIR variables or the SYSTEM_LIBRARY_PATHS
list will be searched.]=] OFF)
option(OPENVDB_USE_DEPRECATED_ABI "Bypass minimum ABI requirement checks" OFF)
option(OPENVDB_FUTURE_DEPRECATION "Generate messages for upcoming deprecation" OFF)
option(USE_COLORED_OUTPUT "Always produce ANSI-colored output (GNU/Clang only)." OFF)

set(SYSTEM_LIBRARY_PATHS "" CACHE STRING [=[
A global list of library paths to additionally use into when searching for dependencies.]=])

set(_CONCURRENT_MALLOC_OPTIONS None Auto Jemalloc Tbbmalloc)
if(NOT CONCURRENT_MALLOC)
  set(CONCURRENT_MALLOC Auto CACHE STRING
    "Choose a concurrent malloc library, options are: None Auto Jemalloc Tbbmalloc.
    Although not required, it is strongly recommended to use a concurrent memory allocator.
    Auto is the default and implies Jemalloc, unless USE_MAYA is ON or Jemalloc is unavailable,
    in which case Tbbmalloc is used." FORCE
  )
elseif(NOT ${CONCURRENT_MALLOC} IN_LIST _CONCURRENT_MALLOC_OPTIONS)
  message(WARNING "Unrecognized value for CONCURRENT_MALLOC, using Auto instead.")
  set(CONCURRENT_MALLOC Auto CACHE STRING FORCE)
endif()

set(_OPENVDB_SIMD_OPTIONS None SSE42 AVX)
if(NOT OPENVDB_SIMD)
  set(OPENVDB_SIMD None CACHE STRING
    "Choose whether to enable SIMD compiler flags or not, options are: None SSE42 AVX.
    Although not required, it is strongly recommended to enable SIMD. AVX implies SSE42.
    None is the default." FORCE
  )
elseif(NOT ${OPENVDB_SIMD} IN_LIST _OPENVDB_SIMD_OPTIONS)
  message(WARNING "Unrecognized or unsupported value for OPENVDB_SIMD, "
    "using None instead.")
  set(OPENVDB_SIMD None CACHE STRING FORCE)
endif()

# Top-level location for all openvdb headers
set(OPENVDB_INSTALL_INCLUDEDIR "${CMAKE_INSTALL_INCLUDEDIR}/openvdb")

###### Deprecated options

option(OPENVDB_BUILD_HOUDINI_SOPS "Build the Houdini plugin  (deprecated - see OPENVDB_BUILD_HOUDINI_PLUGIN)" OFF)
option(OPENVDB_ENABLE_3_ABI_COMPATIBLE "Build with OpenVDB ABI 3 (deprecated - see OPENVDB_ABI_VERSION_NUMBER)" OFF)

# Alias deprecated vars

if(OPENVDB_BUILD_HOUDINI_SOPS)
  # Support for legacy OPENVDB_BUILD_HOUDINI_SOPS variable
  message(DEPRECATION "The OPENVDB_BUILD_HOUDINI_SOPS option is deprecated and will be removed. "
    "Use OPENVDB_BUILD_HOUDINI_PLUGIN.")
  set(OPENVDB_BUILD_HOUDINI_PLUGIN ON)
endif()

if(OPENVDB_ENABLE_3_ABI_COMPATIBLE)
  message(DEPRECATION "OPENVDB_ENABLE_3_ABI_COMPATIBLE is deprecated and will be removed. Use "
    "-D OPENVDB_ABI_VERSION_NUMBER=N, where N is the abi version.")
  if(OPENVDB_ABI_VERSION_NUMBER)
    if(NOT (${OPENVDB_ABI_VERSION_NUMBER} EQUAL 3))
      message(WARNING "OPENVDB_ABI_VERSION_NUMBER holds a different ABI value to "
        "OPENVDB_ENABLE_3_ABI_COMPATIBLE, which will be ignored.")
    endif()
  else()
    # Don't bother setting the docstring as we'll update it later
    set(OPENVDB_ABI_VERSION_NUMBER "3" CACHE STRING "" FORCE)
  endif()
endif()

if(DEFINED USE_SYSTEM_LIBRARY_PATHS)
  message(DEPRECATION "The USE_SYSTEM_LIBRARY_PATHS option is deprecated and will be removed. "
    "Use DISABLE_CMAKE_SEARCH_PATHS.")
  if(USE_SYSTEM_LIBRARY_PATHS)
    set(DISABLE_CMAKE_SEARCH_PATHS OFF)
  else()
    set(DISABLE_CMAKE_SEARCH_PATHS ON)
  endif()
endif()

# Various root level CMake options which are marked as advanced

mark_as_advanced(
  OPENVDB_CXX_STRICT
  OPENVDB_ENABLE_3_ABI_COMPATIBLE
  OPENVDB_ENABLE_RPATH
  USE_HOUDINI
  USE_MAYA
  USE_LOG4CPLUS
  USE_CCACHE
  OPENVDB_BUILD_HOUDINI_SOPS
  DISABLE_DEPENDENCY_VERSION_CHECKS
  DISABLE_CMAKE_SEARCH_PATHS
  OPENVDB_USE_DEPRECATED_ABI
  OPENVDB_FUTURE_DEPRECATION
  CONCURRENT_MALLOC
  OPENVDB_CODE_COVERAGE
  USE_COLORED_OUTPUT
  SYSTEM_LIBRARY_PATHS
  OPENVDB_SIMD
)

# Configure minimum version requirements - some are treated specially and fall
# outside of the DISABLE_DEPENDENCY_VERSION_CHECKS catch

# @note  Blosc version is currently treated as exception which must be adhered
# to. The minimum version must be at least 1.5. Previous versions are incompatible.
set(MINIMUM_BLOSC_VERSION 1.5)
# @note  ABI always enforced so the correct deprecation messages are available.
# OPENVDB_USE_DEPRECATED_ABI should be used to circumvent this
set(MINIMUM_OPENVDB_ABI_VERSION 4)
set(FUTURE_MINIMUM_OPENVDB_ABI_VERSION 5)

if(NOT DISABLE_DEPENDENCY_VERSION_CHECKS)
  # @note  Currently tracking CY2018 of the VFX platform where avaiable
  set(MINIMUM_GCC_VERSION 6.3.1)
  set(MINIMUM_CLANG_VERSION 3.8)
  set(MINIMUM_ICC_VERSION 17)
  set(MINIMUM_MSVC_VERSION 19.10)

  set(MINIMUM_BOOST_VERSION 1.61)
  set(MINIMUM_ILMBASE_VERSION 2.2)
  set(MINIMUM_OPENEXR_VERSION 2.2)
  set(MINIMUM_ZLIB_VERSION 1.2.7)
  set(MINIMUM_TBB_VERSION 2017.0)

  set(MINIMUM_PYTHON_VERSION 2.7)
  set(MINIMUM_NUMPY_VERSION 1.12.1)

  set(MINIMUM_CPPUNIT_VERSION 1.10)
  set(MINIMUM_GLFW_VERSION 3.1)
  set(MINIMUM_LOG4CPLUS_VERSION 1.1.2)
  set(MINIMUM_HOUDINI_VERSION 17.0)

  # These always promote warnings rather than errors
  set(MINIMUM_MAYA_VERSION 2017)
  set(MINIMUM_DOXYGEN_VERSION 1.8.8)
endif()

# VFX 19 deprecations to transition to MINIMUM_* variables in OpenVDB 8.0.0

set(FUTURE_MINIMUM_CMAKE_VERSION 3.12)

# No compiler upgrades planned
#set(FUTURE_MINIMUM_GCC_VERSION 6.3.1)
#set(FUTURE_MINIMUM_ICC_VERSION 17)
#set(FUTURE_MINIMUM_MSVC_VERSION 19.10)

set(FUTURE_MINIMUM_ILMBASE_VERSION 2.3)
set(FUTURE_MINIMUM_OPENEXR_VERSION 2.3)
set(FUTURE_MINIMUM_BOOST_VERSION 1.66)
set(FUTURE_MINIMUM_TBB_VERSION 2018.0)
set(FUTURE_MINIMUM_NUMPY_VERSION 1.14.0)
set(FUTURE_MINIMUM_HOUDINI_VERSION 18.0)

#########################################################################

# General CMake and CXX settings

if(FUTURE_MINIMUM_CMAKE_VERSION)
  if(${CMAKE_VERSION} VERSION_LESS ${FUTURE_MINIMUM_CMAKE_VERSION})
    message(DEPRECATION "Support for CMake versions < ${FUTURE_MINIMUM_CMAKE_VERSION} "
      "is deprecated and will be removed.")
  endif()
endif()

set(CMAKE_CXX_STANDARD 14)
set(CMAKE_CXX_STANDARD_REQUIRED ON)
set(CMAKE_CXX_EXTENSIONS OFF)

set(CMAKE_DISABLE_SOURCE_CHANGES ON)
set(CMAKE_DISABLE_IN_SOURCE_BUILD ON)

if(OPENVDB_ENABLE_RPATH)
  # Configure rpath for installation base on the following:
  # https://gitlab.kitware.com/cmake/community/wikis/doc/cmake/RPATH-handling
  set(CMAKE_SKIP_BUILD_RPATH FALSE)
  set(CMAKE_BUILD_WITH_INSTALL_RPATH FALSE)
  set(CMAKE_INSTALL_RPATH_USE_LINK_PATH TRUE)
endif()

# For CMake's find Threads module which brings in pthread - This flag
# forces the compiler -pthread flag vs -lpthread
set(THREADS_PREFER_PTHREAD_FLAG TRUE)

enable_testing()

# Add our cmake modules

list(APPEND CMAKE_MODULE_PATH "${CMAKE_CURRENT_LIST_DIR}/cmake")

# Add backports to support older versions of CMake
#  FindOpenGL.cmake is needed if CMake < 3.8
#  FindNumPy.cmake is needed if CMake < 3.14

if(${CMAKE_VERSION} VERSION_LESS 3.14)
  list(APPEND CMAKE_MODULE_PATH "${CMAKE_CURRENT_LIST_DIR}/cmake/backports")
endif()

# Add cmake modules to installation command
# @todo fix our glew cmake module

if(OPENVDB_INSTALL_CMAKE_MODULES)
  set(OPENVDB_CMAKE_MODULES
    cmake/FindBlosc.cmake
    cmake/FindCppUnit.cmake
    cmake/FindJemalloc.cmake
    cmake/FindIlmBase.cmake
    cmake/FindLog4cplus.cmake
    cmake/FindOpenEXR.cmake
    cmake/FindOpenVDB.cmake
    cmake/FindTBB.cmake
    cmake/OpenVDBGLFW3Setup.cmake
    cmake/OpenVDBHoudiniSetup.cmake
    cmake/OpenVDBMayaSetup.cmake
    cmake/OpenVDBUtils.cmake
  )
  install(FILES ${OPENVDB_CMAKE_MODULES} DESTINATION ${CMAKE_INSTALL_LIBDIR}/cmake/OpenVDB)
endif()

# Configure DCC installation if necessary

if(OPENVDB_BUILD_HOUDINI_PLUGIN)
  set(USE_HOUDINI ON)
endif()

if(OPENVDB_BUILD_MAYA_PLUGIN)
  set(USE_MAYA ON)
endif()

# Configure component dependencies by loading the Houdini/Maya setup
# scripts. These also find the Houdini/Maya installations

if(USE_HOUDINI)
  include(OpenVDBHoudiniSetup)
endif()

if(USE_MAYA)
  include(OpenVDBMayaSetup)
endif()

if(OPENVDB_BUILD_DOCS)
  add_subdirectory(doc)
endif()

# Early exit if there's nothing to build

if(NOT (
    OPENVDB_BUILD_CORE OR
    OPENVDB_BUILD_BINARIES OR
    OPENVDB_BUILD_PYTHON_MODULE OR
    OPENVDB_BUILD_UNITTESTS OR
    OPENVDB_BUILD_HOUDINI_PLUGIN OR
    OPENVDB_BUILD_MAYA_PLUGIN)
  )
  return()
endif()

if(USE_MAYA AND USE_HOUDINI)
  # @todo technically this is possible so long as library versions match
  # exactly but it's difficult to validate and dangerous
  message(FATAL_ERROR "Cannot build both Houdini and Maya plugins against "
    "the same core dependencies. Plugins must be compiled separately to "
    "ensure the required DCC dependencies are met."
  )
endif()

#########################################################################

# ccache setup

if(USE_CCACHE)
  find_program(CCACHE_PATH ccache)
  if(CCACHE_PATH)
    set_property(GLOBAL PROPERTY RULE_LAUNCH_COMPILE ccache)
    set_property(GLOBAL PROPERTY RULE_LAUNCH_LINK ccache)
    message(STATUS "Using ccache: ${CCACHE_PATH}")
  endif()
endif()

# Build type configuration - default to Release if none is set unless
# code coverage is in use, in which case override to Debug

if (OPENVDB_CODE_COVERAGE)
  message(WARNING "Code coverage requires debug mode, setting CMAKE_BUILD_TYPE "
    "to Debug.")
  set(CMAKE_BUILD_TYPE Debug CACHE STRING
    "Code coverage requires debug mode." FORCE
  )
elseif(NOT CMAKE_BUILD_TYPE)
  set(CMAKE_BUILD_TYPE Release CACHE STRING
    "Choose the type of build, options are: None Debug Release RelWithDebInfo MinSizeRel." FORCE
  )
endif()
message(STATUS "CMake Build Type: ${CMAKE_BUILD_TYPE}")

# Code coverage configuration

if(OPENVDB_CODE_COVERAGE)
  # set gcov compile and link flags
  set(CMAKE_CXX_FLAGS "${CMAKE_CXX_FLAGS} --coverage")
  set(CMAKE_SHARED_LINKER_FLAGS "${CMAKE_SHARED_LINKER_FLAGS} --coverage")
  set(CMAKE_EXE_LINKER_FLAGS "${CMAKE_EXE_LINKER_FLAGS} --coverage")

  # use .gcno extension instead of .cc.gcno
  set(CMAKE_CXX_OUTPUT_EXTENSION_REPLACE 1)
endif()

#########################################################################

# Compiler configuration. Add definitions for a number of compiler warnings
# for sub projects and verify version requirements
# @todo  add definitions for Intel.

set(HAS_AVAILABLE_WARNINGS FALSE)

if(CMAKE_CXX_COMPILER_ID STREQUAL "Clang" OR CMAKE_CXX_COMPILER_ID STREQUAL "AppleClang")
  if(CMAKE_CXX_COMPILER_VERSION VERSION_LESS MINIMUM_CLANG_VERSION)
    message(FATAL_ERROR "Insufficient clang++ version. Minimum required is "
      "\"${MINIMUM_CLANG_VERSION}\". Found version \"${CMAKE_CXX_COMPILER_VERSION}\""
    )
  endif()
  if(OPENVDB_CXX_STRICT)
    message(STATUS "Configuring Clang CXX warnings")
    set(HAS_AVAILABLE_WARNINGS TRUE)
    add_compile_options(
      -Werror
      -Wall
      -Wextra
      -Wconversion
      -Wno-sign-conversion
    )
  endif()
  if(USE_COLORED_OUTPUT)
    message(STATUS "Enabling colored compiler output")
    add_compile_options(-fcolor-diagnostics)
  endif()
elseif(CMAKE_CXX_COMPILER_ID STREQUAL "GNU")
  if(CMAKE_CXX_COMPILER_VERSION VERSION_LESS MINIMUM_GCC_VERSION)
    message(FATAL_ERROR "Insufficient g++ version. Minimum required is "
      "\"${MINIMUM_GCC_VERSION}\". Found version \"${CMAKE_CXX_COMPILER_VERSION}\""
    )
  endif()
  if(OPENVDB_FUTURE_DEPRECATION AND FUTURE_MINIMUM_GCC_VERSION)
    if(CMAKE_CXX_COMPILER_VERSION VERSION_LESS FUTURE_MINIMUM_GCC_VERSION)
      message(DEPRECATION "Support for GCC versions < ${FUTURE_MINIMUM_GCC_VERSION} "
        "is deprecated and will be removed.")
    endif()
  endif()
  if(OPENVDB_CXX_STRICT)
    message(STATUS "Configuring GCC CXX warnings")
    set(HAS_AVAILABLE_WARNINGS TRUE)
    add_compile_options(
      -Werror
      -Wall
      -Wextra
      -pedantic
      -Wcast-align
      -Wcast-qual
      -Wconversion
      -Wdisabled-optimization
      -Woverloaded-virtual
    )
  endif()
  if(USE_COLORED_OUTPUT)
    message(STATUS "Enabling colored compiler output")
    add_compile_options(-fdiagnostics-color=always)
  endif()
elseif(CMAKE_CXX_COMPILER_ID STREQUAL "Intel")
  if(CMAKE_CXX_COMPILER_VERSION VERSION_LESS MINIMUM_ICC_VERSION})
    message(FATAL_ERROR "Insufficient ICC version. Minimum required is "
      "\"${MINIMUM_ICC_VERSION}\". Found version \"${CMAKE_CXX_COMPILER_VERSION}\""
    )
  endif()
  if(OPENVDB_FUTURE_DEPRECATION AND FUTURE_MINIMUM_ICC_VERSION)
    if(CMAKE_CXX_COMPILER_VERSION VERSION_LESS FUTURE_MINIMUM_ICC_VERSION)
      message(DEPRECATION "Support for ICC versions < ${FUTURE_MINIMUM_ICC_VERSION} "
        "is deprecated and will be removed.")
    endif()
  endif()
elseif(CMAKE_CXX_COMPILER_ID STREQUAL "MSVC")
  if(OPENVDB_FUTURE_DEPRECATION AND FUTURE_MINIMUM_MSVC_VERSION)
    if(CMAKE_CXX_COMPILER_VERSION VERSION_LESS FUTURE_MINIMUM_MSVC_VERSION)
      message(DEPRECATION "Support for MSVC versions < ${FUTURE_MINIMUM_MSVC_VERSION} "
        "is deprecated and will be removed.")
    endif()
  endif()
  # Increase the number of sections that an object file can contain
<<<<<<< HEAD
  add_definitions("/bigobj")
  # Math constants are not included in <cmath> unless _USE_MATH_DEFINES is
  # defined on MSVC
  # https://msdn.microsoft.com/en-us/library/4hwaceh6.aspx
  add_definitions("-D_USE_MATH_DEFINES")
  # Disable the non-portable Windows definitions of min() and max() macros
  add_definitions("-DNOMINMAX")
  # Excludes APIs such as Cryptography, DDE, RPC, Shell, and Windows Sockets
  add_definitions("-DWIN32_LEAN_AND_MEAN")
=======
  add_compile_options(/bigobj)
  # Math constants are not included in <cmath> unless _USE_MATH_DEFINES is
  # defined on MSVC
  # https://msdn.microsoft.com/en-us/library/4hwaceh6.aspx
  add_definitions(-D_USE_MATH_DEFINES)
  # Disable the non-portable Windows definitions of min() and max() macros
  add_definitions(-DNOMINMAX)
  # Excludes APIs such as Cryptography, DDE, RPC, Shell, and Windows Sockets
  add_definitions(-DWIN32_LEAN_AND_MEAN)
>>>>>>> c5e9e294
  if(NOT OPENVDB_CXX_STRICT)
    message(STATUS "Suppressing some noisy MSVC CXX warnings, "
      "set OPENVDB_CXX_STRICT=ON to re-enable them.")
    # Conversion from int64_t to long
<<<<<<< HEAD
    add_definitions("/wd4244")
    # It's not possible to use STL types in DLL interfaces in a portable and
    # reliable way so disable this warning
    add_definitions("/wd4251")
    # Conversion from size_t to uLong
    add_definitions("/wd4267")
    # Non dll-interface class used as base for dll-interface class
    add_definitions("/wd4275")
    # Truncation from 'int' to 'bool'
    add_definitions("/wd4305")
=======
    add_compile_options(/wd4244)
    # It's not possible to use STL types in DLL interfaces in a portable and
    # reliable way so disable this warning
    add_compile_options(/wd4251)
    # Conversion from size_t to uLong
    add_compile_options(/wd4267)
    # Non dll-interface class used as base for dll-interface class
    add_compile_options(/wd4275)
    # Truncation from 'int' to 'bool'
    add_compile_options(/wd4305)
>>>>>>> c5e9e294
  endif()
endif()

if(OPENVDB_CXX_STRICT AND NOT HAS_AVAILABLE_WARNINGS)
  message(WARNING "No available CXX warnings for compiler ${CMAKE_CXX_COMPILER_ID}")
endif()
unset(HAS_AVAILABLE_WARNINGS)

# Configure malloc library. Use Jemalloc for Linux and non-Maya, otherwise Tbbmalloc.
# * On Mac OSX, linking against Jemalloc < 4.3.0 seg-faults with this error:
#     malloc: *** malloc_zone_unregister() failed for 0xaddress
#   Houdini 17.5 and older ships with Jemalloc 3.6.0, so we make Tbbmalloc the default
#   on Mac OSX (https://github.com/jemalloc/jemalloc/issues/420). Later versions of
#   Jemalloc are thought to work, but haven't been tested.
# * On Windows, we follow SideFX's example in using Tbbmalloc due to the challenges
#   of injecting into the Windows runtime to replace the system allocator.

if(CONCURRENT_MALLOC STREQUAL "Auto")
  if(WIN32 OR APPLE OR USE_MAYA)
    set(CONCURRENT_MALLOC "Tbbmalloc")
  else()
    set(CONCURRENT_MALLOC "Jemalloc")
  endif()
endif()

# Configure SIMD. AVX implies SSE 4.2.

if(OPENVDB_SIMD STREQUAL "AVX")
  add_compile_options(-mavx -msse4.2)
  add_definitions(-DOPENVDB_USE_AVX)
  add_definitions(-DOPENVDB_USE_SSE42)
elseif(OPENVDB_SIMD STREQUAL "SSE42")
  add_compile_options(-msse4.2)
  add_definitions(-DOPENVDB_USE_SSE42)
endif()

#########################################################################

# Configure OpenVDB Library and ABI versions

if(NOT OPENVDB_BUILD_CORE)
  # Find VDB installation and determine lib/abi versions
  find_package(OpenVDB REQUIRED)
  # Check ABI version was found and explicitly error if attempting to build against
  # an incompatible Houdini version
  if(OpenVDB_ABI AND OPENVDB_HOUDINI_ABI)
    if(NOT ${OpenVDB_ABI} EQUAL ${OPENVDB_HOUDINI_ABI})
      message(FATAL_ERROR "Located OpenVDB installation is not ABI compatible with "
        "Houdini Version ${Houdini_VERSION}. Requires ABI ${OPENVDB_HOUDINI_ABI}, found "
        "ABI ${OpenVDB_ABI}.")
    endif()
  endif()
else()
  include("${CMAKE_CURRENT_LIST_DIR}/cmake/OpenVDBUtils.cmake")
  OPENVDB_VERSION_FROM_HEADER("${CMAKE_CURRENT_SOURCE_DIR}/openvdb/version.h"
    VERSION OpenVDB_VERSION
    MAJOR   OpenVDB_MAJOR_VERSION
    MINOR   OpenVDB_MINOR_VERSION
    PATCH   OpenVDB_PATCH_VERSION
  )
  message(STATUS "Configuring for OpenVDB Version ${OpenVDB_VERSION}")
endif()

# Validate the OpenVDB ABI Version. If OpenVDB_ABI is not set, we're either building
# the core library OR the ABI hasn't been deduced from a VDB installation. Use the
# value from OPENVDB_ABI_VERSION_NUMBER, falling back to the lib major version number

if(NOT OpenVDB_ABI)
  if(OPENVDB_ABI_VERSION_NUMBER)
    set(OpenVDB_ABI ${OPENVDB_ABI_VERSION_NUMBER})
  else()
    set(OpenVDB_ABI ${OpenVDB_MAJOR_VERSION})
  endif()
endif()

# From the deduced ABI, check against the required ABI for Houdini (if set).
# Forcefully set the ABI to the required value if necessary - do this after to
# explicitly warn the user if their chosen value is different.

if(OPENVDB_HOUDINI_ABI AND (NOT "${OpenVDB_ABI}" EQUAL "${OPENVDB_HOUDINI_ABI}"))
  message(WARNING "CMake will explicitly set the value of OPENVDB_ABI_VERSION_NUMBER to "
    "${OPENVDB_HOUDINI_ABI} to match the ABI of the target Houdini Version.")
  set(OpenVDB_ABI ${OPENVDB_HOUDINI_ABI})
endif()

if(OpenVDB_ABI LESS MINIMUM_OPENVDB_ABI_VERSION)
  message(FATAL_ERROR "OpenVDB ABI versions earlier than ${MINIMUM_OPENVDB_ABI_VERSION} are "
    "no longer supported.")
endif()

if(FUTURE_MINIMUM_OPENVDB_ABI_VERSION AND OpenVDB_ABI LESS FUTURE_MINIMUM_OPENVDB_ABI_VERSION)
  if(OPENVDB_USE_DEPRECATED_ABI)
    message(DEPRECATION "OpenVDB ABI versions earlier than ${FUTURE_MINIMUM_OPENVDB_ABI_VERSION} "
      "are deprecated and will soon be removed.")
  else()
    message(FATAL_ERROR "OpenVDB ABI versions earlier than ${FUTURE_MINIMUM_OPENVDB_ABI_VERSION} "
      "are deprecated. Set OPENVDB_USE_DEPRECATED_ABI to ON to suppress this error.")
  endif()
  # global target definition
  add_definitions(-DOPENVDB_USE_DEPRECATED_ABI)
endif()

# The ABI is a global target definition, applicable to all components, so just add it
# via add_definitions()

if(OpenVDB_ABI EQUAL 3)
  add_definitions(-DOPENVDB_3_ABI_COMPATIBLE)
endif()

add_definitions(-DOPENVDB_ABI_VERSION_NUMBER=${OpenVDB_ABI})
message(STATUS "Configuring for OpenVDB ABI Version ${OpenVDB_ABI}")

# Always force set as we may need to change it if it's incompatible with Houdini
set(OPENVDB_ABI_VERSION_NUMBER ${OpenVDB_ABI} CACHE STRING [=[
Build for compatibility with version N of the OpenVDB Grid ABI, where N is 3, 4, 5 etc. (some newer features
will be disabled). If OPENVDB_BUILD_CORE is OFF, CMake attempts to query the installed vdb_print binary to
determine the ABI number. You may set this to force a given ABI number.]=] FORCE)

##########################################################################

if(OPENVDB_BUILD_CORE)
  add_subdirectory(openvdb)
endif()

if(OPENVDB_BUILD_PYTHON_MODULE)
  add_subdirectory(openvdb/python)
endif()

if(OPENVDB_BUILD_BINARIES)
  add_subdirectory(openvdb/cmd)
endif()

if(OPENVDB_BUILD_UNITTESTS)
  add_subdirectory(openvdb/unittest)
endif()

if(OPENVDB_BUILD_HOUDINI_PLUGIN)
  add_subdirectory(openvdb_houdini)
endif()

if(OPENVDB_BUILD_MAYA_PLUGIN)
  add_subdirectory(openvdb_maya)
endif()

##########################################################################

add_custom_target(uninstall
  COMMAND ${CMAKE_COMMAND} -P ${PROJECT_SOURCE_DIR}/cmake/Uninstall.cmake
)<|MERGE_RESOLUTION|>--- conflicted
+++ resolved
@@ -479,17 +479,6 @@
     endif()
   endif()
   # Increase the number of sections that an object file can contain
-<<<<<<< HEAD
-  add_definitions("/bigobj")
-  # Math constants are not included in <cmath> unless _USE_MATH_DEFINES is
-  # defined on MSVC
-  # https://msdn.microsoft.com/en-us/library/4hwaceh6.aspx
-  add_definitions("-D_USE_MATH_DEFINES")
-  # Disable the non-portable Windows definitions of min() and max() macros
-  add_definitions("-DNOMINMAX")
-  # Excludes APIs such as Cryptography, DDE, RPC, Shell, and Windows Sockets
-  add_definitions("-DWIN32_LEAN_AND_MEAN")
-=======
   add_compile_options(/bigobj)
   # Math constants are not included in <cmath> unless _USE_MATH_DEFINES is
   # defined on MSVC
@@ -499,23 +488,10 @@
   add_definitions(-DNOMINMAX)
   # Excludes APIs such as Cryptography, DDE, RPC, Shell, and Windows Sockets
   add_definitions(-DWIN32_LEAN_AND_MEAN)
->>>>>>> c5e9e294
   if(NOT OPENVDB_CXX_STRICT)
     message(STATUS "Suppressing some noisy MSVC CXX warnings, "
       "set OPENVDB_CXX_STRICT=ON to re-enable them.")
     # Conversion from int64_t to long
-<<<<<<< HEAD
-    add_definitions("/wd4244")
-    # It's not possible to use STL types in DLL interfaces in a portable and
-    # reliable way so disable this warning
-    add_definitions("/wd4251")
-    # Conversion from size_t to uLong
-    add_definitions("/wd4267")
-    # Non dll-interface class used as base for dll-interface class
-    add_definitions("/wd4275")
-    # Truncation from 'int' to 'bool'
-    add_definitions("/wd4305")
-=======
     add_compile_options(/wd4244)
     # It's not possible to use STL types in DLL interfaces in a portable and
     # reliable way so disable this warning
@@ -526,7 +502,6 @@
     add_compile_options(/wd4275)
     # Truncation from 'int' to 'bool'
     add_compile_options(/wd4305)
->>>>>>> c5e9e294
   endif()
 endif()
 
